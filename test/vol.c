--- conflicted
+++ resolved
@@ -141,32 +141,18 @@
 
     TESTING("VOL registration");
 
-<<<<<<< HEAD
     /* The test/fake VOL plugin should not be registered at the start of the test */
-    if ((is_registered = H5VLis_registered(FAKE_VOL_NAME)) < 0)
-=======
-    /* The test/fake VOL driver should not be registered at the start of the test */
-    if ((is_registered = H5VLis_driver_registered(FAKE_VOL_NAME)) < 0)
->>>>>>> 47f30b47
+    if ((is_registered = H5VLis_plugin_registered(FAKE_VOL_NAME)) < 0)
         FAIL_STACK_ERROR;
     if (is_registered > 0)
         FAIL_PUTS_ERROR("native VOL plugin is inappropriately registered");
 
-<<<<<<< HEAD
-    /* Register a VOL plugin */
-    if ((vol_id = H5VLregister(&fake_vol_g, H5P_DEFAULT)) < 0)
+    /* Load a VOL interface */
+    if ((vol_id = H5VLregister_plugin(&fake_vol_g)) < 0)
         FAIL_STACK_ERROR;
 
     /* The test/fake VOL plugin should be registered now */
-    if ((is_registered = H5VLis_registered(FAKE_VOL_NAME)) < 0)
-=======
-    /* Load a VOL interface */
-    if ((vol_id = H5VLregister_driver(&fake_vol_g)) < 0)
-        FAIL_STACK_ERROR;
-
-    /* The test/fake VOL driver should be registered now */
-    if ((is_registered = H5VLis_driver_registered(FAKE_VOL_NAME)) < 0)
->>>>>>> 47f30b47
+    if ((is_registered = H5VLis_plugin_registered(FAKE_VOL_NAME)) < 0)
         FAIL_STACK_ERROR;
     if (0 == is_registered)
         FAIL_PUTS_ERROR("native VOL plugin is un-registered");
@@ -211,7 +197,7 @@
 /*-------------------------------------------------------------------------
  * Function:    test_native_vol_init()
  *
- * Purpose:     Tests if the native VOL driver gets initialized.
+ * Purpose:     Tests if the native VOL plugin gets initialized.
  *
  * Return:      SUCCEED/FAIL
  *
@@ -222,13 +208,13 @@
 {
     htri_t is_registered;
 
-    TESTING("Native VOL driver initialization");
-
-    /* The native VOL driver should always be registered */
-    if ((is_registered = H5VLis_driver_registered(H5VL_NATIVE_NAME)) < 0)
+    TESTING("Native VOL plugin initialization");
+
+    /* The native VOL plugin should always be registered */
+    if ((is_registered = H5VLis_plugin_registered(H5VL_NATIVE_NAME)) < 0)
         FAIL_STACK_ERROR;
     if (0 == is_registered)
-        FAIL_PUTS_ERROR("native VOL driver is un-registered");
+        FAIL_PUTS_ERROR("native VOL plugin is un-registered");
 
     PASSED();
     return SUCCEED;
@@ -243,7 +229,7 @@
 /*-------------------------------------------------------------------------
  * Function:    test_basic_file_operation()
  *
- * Purpose:     Uses the native VOL driver to test basic VOL file operations
+ * Purpose:     Uses the native VOL plugin to test basic VOL file operations
  *
  * Return:      SUCCEED/FAIL
  *
@@ -365,7 +351,7 @@
 /*-------------------------------------------------------------------------
  * Function:    test_basic_group_operation()
  *
- * Purpose:     Uses the native VOL driver to test basic VOL group operations
+ * Purpose:     Uses the native VOL plugin to test basic VOL group operations
  *
  * Return:      SUCCEED/FAIL
  *
@@ -457,7 +443,7 @@
 /*-------------------------------------------------------------------------
  * Function:    test_basic_dataset_operation()
  *
- * Purpose:     Uses the native VOL driver to test basic VOL dataset operations
+ * Purpose:     Uses the native VOL plugin to test basic VOL dataset operations
  *
  * Return:      SUCCEED/FAIL
  *
@@ -627,7 +613,7 @@
 /*-------------------------------------------------------------------------
  * Function:    test_basic_attribute_operation()
  *
- * Purpose:     Uses the native VOL driver to test basic VOL attribute operations
+ * Purpose:     Uses the native VOL plugin to test basic VOL attribute operations
  *
  * Return:      SUCCEED/FAIL
  *
@@ -726,7 +712,7 @@
 /*-------------------------------------------------------------------------
  * Function:    test_basic_object_operation()
  *
- * Purpose:     Uses the native VOL driver to test basic VOL object operations
+ * Purpose:     Uses the native VOL plugin to test basic VOL object operations
  *
  * Return:      SUCCEED/FAIL
  *
@@ -791,7 +777,7 @@
 /*-------------------------------------------------------------------------
  * Function:    test_basic_link_operation()
  *
- * Purpose:     Uses the native VOL driver to test basic VOL link operations
+ * Purpose:     Uses the native VOL plugin to test basic VOL link operations
  *
  * Return:      SUCCEED/FAIL
  *
@@ -857,7 +843,7 @@
 /*-------------------------------------------------------------------------
  * Function:    test_basic_datatype_operation()
  *
- * Purpose:     Uses the native VOL driver to test basic VOL datatype operations
+ * Purpose:     Uses the native VOL plugin to test basic VOL datatype operations
  *
  * Return:      SUCCEED/FAIL
  *
@@ -940,7 +926,7 @@
 /*-------------------------------------------------------------------------
  * Function:    test_echo_vol_operation()
  *
- * Purpose:     Uses the echo VOL driver to test basic VOL operations
+ * Purpose:     Uses the echo VOL plugin to test basic VOL operations
  *              via the H5VL public API.
  *
  * Return:      SUCCEED/FAIL
