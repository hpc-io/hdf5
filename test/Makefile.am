--- conflicted
+++ resolved
@@ -66,11 +66,7 @@
            flush1 flush2 app_ref enum set_extent ttsafe enc_dec_plist \
            enc_dec_plist_cross_platform getname vfd ros3 s3comms hdfs ntypes \
            dangle dtransform reserved cross_read freespace mf vds file_image \
-<<<<<<< HEAD
-           unregister cache_logging cork swmr thread_id vol event_set
-=======
-           unregister cache_logging cork swmr thread_id vol timer
->>>>>>> b480d0a3
+           unregister cache_logging cork swmr thread_id vol timer event_set
 
 # List programs to be built when testing here.
 # error_test and err_compat are built at the same time as the other tests, but executed by testerror.sh.
@@ -227,11 +223,7 @@
     test_swmr*.h5 cache_logging.h5 cache_logging.out vds_swmr.h5 vds_swmr_src_*.h5 \
     swmr[0-2].h5 swmr_writer.out swmr_writer.log.* swmr_reader.out.* swmr_reader.log.* \
     tbogus.h5.copy cache_image_test.h5 direct_chunk.h5 native_vol_test.h5 \
-<<<<<<< HEAD
-    splitter*.h5 splitter.log event_set_[0-9].h5
-=======
-    splitter*.h5 splitter.log mirror_rw mirror_ro
->>>>>>> b480d0a3
+    splitter*.h5 splitter.log mirror_rw mirror_ro event_set_[0-9].h5
 
 # Sources for testhdf5 executable
 testhdf5_SOURCES=testhdf5.c tarray.c tattr.c tchecksum.c tconfig.c tfile.c \
