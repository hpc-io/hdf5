--- conflicted
+++ resolved
@@ -149,11 +149,8 @@
 ttsafe_SOURCES=ttsafe.c ttsafe_dcreate.c ttsafe_error.c ttsafe_cancel.c       \
                ttsafe_acreate.c
 cache_image_SOURCES=cache_image.c genall5.c
-<<<<<<< HEAD
+mirror_vfd_SOURCES=mirror_vfd.c genall5.c
 event_set_SOURCES=event_set.c nb_vol_conn.c
-=======
-mirror_vfd_SOURCES=mirror_vfd.c genall5.c
->>>>>>> e9ad3bad
 
 VFD_LIST = sec2 stdio core core_paged split multi family
 if DIRECT_VFD_CONDITIONAL
@@ -224,11 +221,7 @@
     test_swmr*.h5 cache_logging.h5 cache_logging.out vds_swmr.h5 vds_swmr_src_*.h5 \
     swmr[0-2].h5 swmr_writer.out swmr_writer.log.* swmr_reader.out.* swmr_reader.log.* \
     tbogus.h5.copy cache_image_test.h5 direct_chunk.h5 native_vol_test.h5 \
-<<<<<<< HEAD
-    event_set_[0-9].h5
-=======
-    splitter*.h5 splitter.log
->>>>>>> e9ad3bad
+    splitter*.h5 splitter.log event_set_[0-9].h5
 
 # Sources for testhdf5 executable
 testhdf5_SOURCES=testhdf5.c tarray.c tattr.c tchecksum.c tconfig.c tfile.c \
