
# Copyright by The HDF Group.
# All rights reserved.
#
# This file is part of HDF5.  The full HDF5 copyright notice, including
# terms governing use, modification, and redistribution, is contained in
# the COPYING file, which can be found at the root of the source code
# distribution tree, or in https://support.hdfgroup.org/ftp/HDF5/releases.
# If you do not have access to either file, you may request a copy from
# help@hdfgroup.org.
#

##############################################################################
##############################################################################
###           T E S T I N G                                                ###
##############################################################################
##############################################################################

# make test dir
file (MAKE_DIRECTORY "${PROJECT_BINARY_DIR}/H5TEST")
file (MAKE_DIRECTORY "${PROJECT_BINARY_DIR}/H5TEST/testfiles")
file (MAKE_DIRECTORY "${PROJECT_BINARY_DIR}/H5TEST/testfiles/plist_files")

# --------------------------------------------------------------------
# Copy all the HDF5 files from the source directory into the test directory
# --------------------------------------------------------------------
set (HDF5_TEST_FILES
  tnullspace.h5
)

add_custom_command (
    TARGET     accum_swmr_reader
    POST_BUILD
    COMMAND    ${CMAKE_COMMAND}
    ARGS       -E copy_if_different "$<TARGET_FILE:accum_swmr_reader>" "${PROJECT_BINARY_DIR}/H5TEST/accum_swmr_reader"
)

foreach (h5_tfile ${HDF5_TEST_FILES})
  HDFTEST_COPY_FILE("${HDF5_TOOLS_DIR}/testfiles/${h5_tfile}" "${PROJECT_BINARY_DIR}/H5TEST/${h5_tfile}" "HDF5_TEST_LIB_files")
endforeach ()

# --------------------------------------------------------------------
# Copy all the HDF5 files from the test directory into the source directory
# --------------------------------------------------------------------
set (HDF5_REFERENCE_FILES
    err_compat_1
    err_compat_2
    error_test_1
    error_test_2
    links_env.out
)

foreach (ref_file ${HDF5_REFERENCE_FILES})
  HDFTEST_COPY_FILE("${HDF5_TEST_SOURCE_DIR}/testfiles/${ref_file}" "${PROJECT_BINARY_DIR}/H5TEST/${ref_file}" "HDF5_TEST_LIB_files")
endforeach ()

# --------------------------------------------------------------------
# Copy test files from test/testfiles/plist_files dir to test dir
# --------------------------------------------------------------------
set (HDF5_REFERENCE_PLIST_FILES
    acpl_32be
    acpl_32le
    acpl_64be
    acpl_64le
    dapl_32be
    dapl_32le
    dapl_64be
    dapl_64le
    dcpl_32be
    dcpl_32le
    dcpl_64be
    dcpl_64le
    dxpl_32be
    dxpl_32le
    dxpl_64be
    dxpl_64le
    fapl_32be
    fapl_32le
    fapl_64be
    fapl_64le
    fcpl_32be
    fcpl_32le
    fcpl_64be
    fcpl_64le
    gcpl_32be
    gcpl_32le
    gcpl_64be
    gcpl_64le
    lapl_32be
    lapl_32le
    lapl_64be
    lapl_64le
    lcpl_32be
    lcpl_32le
    lcpl_64be
    lcpl_64le
    ocpl_32be
    ocpl_32le
    ocpl_64be
    ocpl_64le
    ocpypl_32be
    ocpypl_32le
    ocpypl_64be
    ocpypl_64le
    strcpl_32be
    strcpl_32le
    strcpl_64be
    strcpl_64le
)

foreach (plistfile ${HDF5_REFERENCE_PLIST_FILES})
  HDFTEST_COPY_FILE("${HDF5_TEST_SOURCE_DIR}/testfiles/plist_files/${plistfile}" "${PROJECT_BINARY_DIR}/H5TEST/testfiles/plist_files/${plistfile}" "HDF5_TEST_LIB_files")
  HDFTEST_COPY_FILE("${HDF5_TEST_SOURCE_DIR}/testfiles/plist_files/def_${plistfile}" "${PROJECT_BINARY_DIR}/H5TEST/testfiles/plist_files/def_${plistfile}" "HDF5_TEST_LIB_files")
endforeach ()

# --------------------------------------------------------------------
#-- Copy all the HDF5 files from the test directory into the source directory
# --------------------------------------------------------------------
set (HDF5_REFERENCE_TEST_FILES
    aggr.h5
    bad_compound.h5
    bad_offset.h5
    be_data.h5
    be_extlink1.h5
    be_extlink2.h5
    btree_idx_1_6.h5
    btree_idx_1_8.h5
    corrupt_stab_msg.h5
    deflate.h5
    family_v16_00000.h5
    family_v16_00001.h5
    family_v16_00002.h5
    family_v16_00003.h5
    file_image_core_test.h5
    filespace_1_6.h5
    filespace_1_8.h5
    fill_old.h5
    fill18.h5
    filter_error.h5
    fsm_aggr_nopersist.h5
    fsm_aggr_persist.h5
    group_old.h5
    h5fc_ext1_i.h5
    h5fc_ext1_f.h5
    h5fc_ext2_if.h5
    h5fc_ext2_sf.h5
    h5fc_ext3_isf.h5
    h5fc_ext_none.h5
    le_data.h5
    le_extlink1.h5
    le_extlink2.h5
    memleak_H5O_dtype_decode_helper_H5Odtype.h5
    mergemsg.h5
    multi_file_v16-r.h5
    multi_file_v16-s.h5
    noencoder.h5
    none.h5
    paged_nopersist.h5
    paged_persist.h5
    specmetaread.h5
    tarrold.h5
    tbad_msg_count.h5
    tbogus.h5
    test_filters_be.h5
    test_filters_le.h5
    th5s.h5
    tlayouto.h5
    tmtimen.h5
    tmtimeo.h5
    tsizeslheap.h5
)

foreach (h5_file ${HDF5_REFERENCE_TEST_FILES})
  HDFTEST_COPY_FILE("${HDF5_TEST_SOURCE_DIR}/${h5_file}" "${HDF5_TEST_BINARY_DIR}/H5TEST/${h5_file}" "HDF5_TEST_LIB_files")
endforeach ()

add_custom_target(HDF5_TEST_LIB_files ALL COMMENT "Copying files needed by HDF5_TEST_LIB tests" DEPENDS ${HDF5_TEST_LIB_files_list})

set (testhdf5_CLEANFILES
          coord.h5
          dtypes10.h5
          sys_file1
          tattr.h5
          tfile1.h5
          tfile2.h5
          tfile3.h5
          tfile4.h5
          tfile5.h5
          tfile6.h5
          tfile7.h5
          tfilespace.h5
          th5o_file
          th5s1.h5
          tselect.h5
          tsohm.h5
          tsohm_dst.h5
          tsohm_src.h5
)

# Remove any output file left over from previous test run
add_test (
    NAME H5TEST-testhdf5-clear-objects
    COMMAND ${CMAKE_COMMAND} -E remove ${testhdf5_CLEANFILES}
    WORKING_DIRECTORY ${HDF5_TEST_BINARY_DIR}/H5TEST
)
set_tests_properties (H5TEST-testhdf5-clear-objects PROPERTIES FIXTURES_SETUP clear_testhdf5)

add_test (NAME H5TEST-testhdf5-base COMMAND ${CMAKE_CROSSCOMPILING_EMULATOR} $<TARGET_FILE:testhdf5> -x heap -x file -x select)
set_tests_properties (H5TEST-testhdf5-base PROPERTIES
    FIXTURES_REQUIRED clear_testhdf5
    ENVIRONMENT "HDF5_ALARM_SECONDS=3600;srcdir=${HDF5_TEST_BINARY_DIR}/H5TEST"
    WORKING_DIRECTORY ${HDF5_TEST_BINARY_DIR}/H5TEST
)
add_test (NAME H5TEST-testhdf5-heap COMMAND ${CMAKE_CROSSCOMPILING_EMULATOR} $<TARGET_FILE:testhdf5> -o heap)
set_tests_properties (H5TEST-testhdf5-heap PROPERTIES
    FIXTURES_REQUIRED clear_testhdf5
    ENVIRONMENT "HDF5_ALARM_SECONDS=3600;srcdir=${HDF5_TEST_BINARY_DIR}/H5TEST"
    WORKING_DIRECTORY ${HDF5_TEST_BINARY_DIR}/H5TEST
)
add_test (NAME H5TEST-testhdf5-file COMMAND ${CMAKE_CROSSCOMPILING_EMULATOR} $<TARGET_FILE:testhdf5> -o file)
set_tests_properties (H5TEST-testhdf5-file PROPERTIES
    FIXTURES_REQUIRED clear_testhdf5
    ENVIRONMENT "HDF5_ALARM_SECONDS=3600;srcdir=${HDF5_TEST_BINARY_DIR}/H5TEST"
    WORKING_DIRECTORY ${HDF5_TEST_BINARY_DIR}/H5TEST
)
add_test (NAME H5TEST-testhdf5-select COMMAND ${CMAKE_CROSSCOMPILING_EMULATOR} $<TARGET_FILE:testhdf5> -o select)
set_tests_properties (H5TEST-testhdf5-select PROPERTIES
    FIXTURES_REQUIRED clear_testhdf5
    ENVIRONMENT "HDF5_ALARM_SECONDS=3600;srcdir=${HDF5_TEST_BINARY_DIR}/H5TEST"
    WORKING_DIRECTORY ${HDF5_TEST_BINARY_DIR}/H5TEST
)

##############################################################################
##############################################################################
###           T H E   T E S T S  M A C R O S                               ###
##############################################################################
##############################################################################

set (test_CLEANFILES
    accum.h5
    cmpd_dset.h5
    compact_dataset.h5
    dataset.h5
    dset_offset.h5
    max_compact_dataset.h5
    simple.h5
    set_local.h5
    random_chunks.h5
    huge_chunks.h5
    chunk_cache.h5
    big_chunk.h5
    chunk_fast.h5
    chunk_expand.h5
    chunk_fixed.h5
    copy_dcpl_newfile.h5
    partial_chunks.h5
    layout_extend.h5
    zero_chunk.h5
    chunk_single.h5
    swmr_non_latest.h5
    earray_hdr_fd.h5
    farray_hdr_fd.h5
    bt2_hdr_fd.h5
    storage_size.h5
    dls_01_strings.h5
    power2up.h5
    version_bounds.h5
    alloc_0sized.h5
    extend.h5
    istore.h5
    extlinks*.h5
    frspace.h5
    links*.h5
    sys_file1
    tfile*.h5
    th5s*.h5
    lheap.h5
    fheap.h5
    ohdr.h5
    ohdr_min_a.h5
    ohdr_min_b.h5
    min_dset_ohdr_testfile.h5
    stab.h5
    extern_*.h5
    extern_*.raw
    gheap*.h5
    dt_arith1
    dt_arith2
    links.h5
    links*.h5
    extlinks*.h5
    tmp
    tmp_links
    tmp2_links
    tmp_links_env
    tmp_vds/*
    tmp_vds_env/*
    big.data
    big*.h5
    stdio.h5
    sec2.h5
    dtypes*.h5
    dt_arith*.h5
    tattr.h5
    tselect.h5
    mtime.h5
    unlink.h5
    unicode.h5
    coord.h5
    fillval_*.h5
    fillval.raw
    mount_*.h5
    testmeta.h5
    ttime.h5
    trefer*.h5
    trefer_*.h5
    tvltypes.h5
    tvlstr.h5
    tvlstr2.h5
    twriteorder.dat
    flush.h5
    flush-swmr.h5
    noflush.h5
    noflush-swmr.h5
    flush_extend.h5
    flush_extend-swmr.h5
    noflush_extend.h5
    noflush_extend-swmr.h5
    enum1.h5
    titerate.h5
    ttsafe.h5
    tarray1.h5
    tgenprop.h5
    tmisc*.h5
    set_extent*.h5
    ext*.bin
    getname.h5
    getname*.h5
    sec2_file.h5
    direct_file.h5
    family_file000*.h5
    new_family_v16_000*.h5
    multi_file-*.h5
    core_file
    filter_plugin.h5
    new_move_*.h5
    ntypes.h5
    dangle.h5
    error_test.h5
    err_compat.h5
    dtransform.h5
    test_filters.h5
    get_file_name.h5
    tstint*.h5
    unlink_chunked.h5
    btree2.h5
    btree2_tmp.h5
    objcopy_src.h5
    objcopy_dst.h5
    objcopy_ext.dat
    app_ref.h5
    farray.h5
    farray_tmp.h5
    earray.h5
    earray_tmp.h5
    efc*.h5
    log_vfd_out.log
    log_ros3_out.log
    log_s3comms_out.log
    new_multi_file_v16-r.h5
    new_multi_file_v16-s.h5
    split_get_file_image_test-m.h5
    split_get_file_image_test-r.h5
    file_image_core_test.h5.copy
    unregister_filter_1.h5
    unregister_filter_2.h5
    vds_virt.h5
    vds_dapl.h5
    vds_src_*.h5
    swmr_data.h5
    use_use_append_chunk.h5
    use_append_mchunks.h5
    use_disable_mdc_flushes.h5
    flushrefresh.h5
    flushrefresh_VERIFICATION_START
    flushrefresh_VERIFICATION_CHECKPOINT1
    flushrefresh_VERIFICATION_CHECKPOINT2
    flushrefresh_VERIFICATION_DONE
    filenotclosed.h5
    del_many_dense_attrs.h5
    atomic_data
    accum_swmr_big.h5
    ohdr_swmr.h5
    test_swmr*.h5
    cache_logging.h5
    cache_logging.out
    vds_swmr.h5
    vds_swmr_src_*.h5
    swmr*.h5
    swmr_writer.out
    swmr_writer.log.*
    swmr_reader.out.*
    swmr_reader.log.*
    tbogus.h5.copy
    cache_image_test.h5
    direct_chunk.h5
    native_vol_test.h5
    splitter*.h5
    splitter.log
    mirror_rw/*
    mirror_wo/*
<<<<<<< HEAD
    native_vol_test.h5
    event_set_*.h5
=======
>>>>>>> b480d0a3
)

# Remove any output file left over from previous test run
add_test (
    NAME H5TEST-clear-objects
    COMMAND ${CMAKE_COMMAND} -E remove ${test_CLEANFILES}
    WORKING_DIRECTORY ${HDF5_TEST_BINARY_DIR}/H5TEST
)
set_tests_properties (H5TEST-clear-objects PROPERTIES FIXTURES_SETUP clear_H5TEST)

set (H5TEST_SEPARATE_TESTS
    testhdf5
    cache
    cache_image
    external_env
    flush1
    flush2
    vds_env
)
foreach (h5_test ${H5_TESTS})
  if (NOT h5_test IN_LIST H5TEST_SEPARATE_TESTS)
    if (HDF5_ENABLE_USING_MEMCHECKER)
      add_test (NAME H5TEST-${h5_test} COMMAND ${CMAKE_CROSSCOMPILING_EMULATOR} $<TARGET_FILE:${h5_test}>)
      set_tests_properties (H5TEST-${h5_test} PROPERTIES
          FIXTURES_REQUIRED clear_objects
          ENVIRONMENT "srcdir=${HDF5_TEST_BINARY_DIR}/H5TEST"
          WORKING_DIRECTORY ${HDF5_TEST_BINARY_DIR}/H5TEST
      )
    else ()
      if ("${h5_test}" STREQUAL "big" AND CYGWIN)
        add_test (NAME H5TEST-${h5_test}
            COMMAND ${CMAKE_COMMAND} -E echo "SKIP ${test}"
        )
      else ()
        add_test (NAME H5TEST-${h5_test} COMMAND "${CMAKE_COMMAND}"
            -D "TEST_EMULATOR=${CMAKE_CROSSCOMPILING_EMULATOR}"
            -D "TEST_PROGRAM=$<TARGET_FILE:${h5_test}>"
            -D "TEST_ARGS:STRING="
            -D "TEST_EXPECT=0"
            -D "TEST_SKIP_COMPARE=TRUE"
            -D "TEST_OUTPUT=${h5_test}.txt"
            -D "TEST_LIBRARY_DIRECTORY=${CMAKE_TEST_OUTPUT_DIRECTORY}"
            #-D "TEST_REFERENCE=${test}.out"
            -D "TEST_FOLDER=${HDF5_TEST_BINARY_DIR}/H5TEST"
            -P "${HDF_RESOURCES_EXT_DIR}/runTest.cmake"
        )
      endif ()
      set_tests_properties (H5TEST-${h5_test} PROPERTIES
          FIXTURES_REQUIRED clear_H5TEST
          ENVIRONMENT "srcdir=${HDF5_TEST_BINARY_DIR}/H5TEST"
          WORKING_DIRECTORY ${HDF5_TEST_BINARY_DIR}/H5TEST
      )
    endif ()
  endif ()
endforeach ()

set_tests_properties (H5TEST-fheap PROPERTIES TIMEOUT ${CTEST_VERY_LONG_TIMEOUT})
set_tests_properties (H5TEST-big PROPERTIES TIMEOUT ${CTEST_VERY_LONG_TIMEOUT})
set_tests_properties (H5TEST-btree2 PROPERTIES TIMEOUT ${CTEST_VERY_LONG_TIMEOUT})
set_tests_properties (H5TEST-objcopy PROPERTIES TIMEOUT ${CTEST_VERY_LONG_TIMEOUT})

#-- Adding test for cache
if (NOT CYGWIN)
  add_test (
      NAME H5TEST-cache-clear-objects
      COMMAND ${CMAKE_COMMAND} -E remove cache_test.h5
      WORKING_DIRECTORY ${HDF5_TEST_BINARY_DIR}/H5TEST
  )
  set_tests_properties (H5TEST-cache-clear-objects PROPERTIES FIXTURES_SETUP clear_cache)
  if (HDF5_ENABLE_USING_MEMCHECKER)
    add_test (NAME H5TEST-cache COMMAND ${CMAKE_CROSSCOMPILING_EMULATOR} $<TARGET_FILE:cache>)
  else ()
    add_test (NAME H5TEST-cache COMMAND "${CMAKE_COMMAND}"
        -D "TEST_EMULATOR=${CMAKE_CROSSCOMPILING_EMULATOR}"
        -D "TEST_PROGRAM=$<TARGET_FILE:cache>"
        -D "TEST_ARGS:STRING="
        -D "TEST_EXPECT=0"
        -D "TEST_SKIP_COMPARE=TRUE"
        -D "TEST_OUTPUT=cache.txt"
        #-D "TEST_REFERENCE=cache.out"
        -D "TEST_FOLDER=${HDF5_TEST_BINARY_DIR}/H5TEST"
        -P "${HDF_RESOURCES_EXT_DIR}/runTest.cmake"
    )
  endif ()
  set_tests_properties (H5TEST-cache PROPERTIES
      FIXTURES_REQUIRED clear_cache
      ENVIRONMENT "srcdir=${HDF5_TEST_BINARY_DIR}/H5TEST;HDF5TestExpress=${HDF_TEST_EXPRESS}"
      WORKING_DIRECTORY ${HDF5_TEST_BINARY_DIR}/H5TEST
  )
  set_tests_properties (H5TEST-cache PROPERTIES TIMEOUT ${CTEST_VERY_LONG_TIMEOUT})
endif ()

if (TEST_CACHE_IMAGE)
  #-- Adding test for cache_image
  add_test (
      NAME H5TEST-cache_image-clear-objects
      COMMAND ${CMAKE_COMMAND} -E remove cache_image_test.h5
      WORKING_DIRECTORY ${HDF5_TEST_BINARY_DIR}/H5TEST
  )
  set_tests_properties (H5TEST-cache_image-clear-objects PROPERTIES FIXTURES_SETUP clear_cache_image)
  add_test (NAME H5TEST_cache_image COMMAND ${CMAKE_CROSSCOMPILING_EMULATOR} $<TARGET_FILE:cache_image>)
  set_tests_properties (H5TEST-cache_image PROPERTIES
      FIXTURES_REQUIRED clear_cache_image
      ENVIRONMENT "srcdir=${HDF5_TEST_BINARY_DIR}/H5TEST;HDF5TestExpress=${HDF_TEST_EXPRESS}"
      WORKING_DIRECTORY ${HDF5_TEST_BINARY_DIR}/H5TEST
  )
endif ()

#-- Adding test for external_env
add_test (
    NAME H5TEST-external_env-clear-objects
    COMMAND ${CMAKE_COMMAND} -E remove
        extern_1r.raw
        extern_2r.raw
        extern_3r.raw
        extern_4r.raw
        extern_1w.raw
        extern_2w.raw
        extern_3w.raw
        extern_4w.raw
    WORKING_DIRECTORY
        ${HDF5_TEST_BINARY_DIR}/H5TEST
)
set_tests_properties (H5TEST-external_env-clear-objects PROPERTIES FIXTURES_SETUP clear_external_env)
if (HDF5_ENABLE_USING_MEMCHECKER)
  add_test (NAME H5TEST-external_env COMMAND ${CMAKE_CROSSCOMPILING_EMULATOR} $<TARGET_FILE:external_env>)
else ()
  add_test (NAME H5TEST-external_env COMMAND "${CMAKE_COMMAND}"
        -D "TEST_EMULATOR=${CMAKE_CROSSCOMPILING_EMULATOR}"
        -D "TEST_PROGRAM=$<TARGET_FILE:external_env>"
        -D "TEST_ARGS:STRING="
        -D "TEST_ENV_VAR:STRING=HDF5_EXTFILE_PREFIX"
        -D "TEST_ENV_VALUE:STRING=\${ORIGIN}"
        -D "TEST_EXPECT=0"
        -D "TEST_SKIP_COMPARE=TRUE"
        -D "TEST_OUTPUT=external_env.txt"
        #-D "TEST_REFERENCE=external_env.out"
        -D "TEST_FOLDER=${PROJECT_BINARY_DIR}/H5TEST"
        -P "${HDF_RESOURCES_EXT_DIR}/runTest.cmake"
  )
endif ()
set_tests_properties (H5TEST-external_env PROPERTIES
    FIXTURES_REQUIRED clear_external_env
    ENVIRONMENT "srcdir=${HDF5_TEST_BINARY_DIR}/H5TEST;HDF5TestExpress=${HDF_TEST_EXPRESS}"
    WORKING_DIRECTORY ${HDF5_TEST_BINARY_DIR}/H5TEST
)

#-- Adding test for vds_env
add_test (
    NAME H5TEST-vds_env-clear-objects
    COMMAND ${CMAKE_COMMAND} -E remove
        vds_virt_0.h5
        vds_virt_3.h5
        vds_src_2.h5
    WORKING_DIRECTORY
        ${HDF5_TEST_BINARY_DIR}/H5TEST
)
set_tests_properties (H5TEST-vds_env-clear-objects PROPERTIES FIXTURES_SETUP clear_vds_env)
if (HDF5_ENABLE_USING_MEMCHECKER)
  add_test (NAME H5TEST-vds_env COMMAND ${CMAKE_CROSSCOMPILING_EMULATOR} $<TARGET_FILE:vds_env>)
else ()
  add_test (NAME H5TEST-vds_env COMMAND "${CMAKE_COMMAND}"
        -D "TEST_EMULATOR=${CMAKE_CROSSCOMPILING_EMULATOR}"
        -D "TEST_PROGRAM=$<TARGET_FILE:vds_env>"
        -D "TEST_ARGS:STRING="
        -D "TEST_ENV_VAR:STRING=HDF5_VDS_PREFIX"
        -D "TEST_ENV_VALUE:STRING=\${ORIGIN}/tmp_vds_env"
        -D "TEST_EXPECT=0"
        -D "TEST_SKIP_COMPARE=TRUE"
        -D "TEST_OUTPUT=vds_env.txt"
        #-D "TEST_REFERENCE=vds_env.out"
        -D "TEST_FOLDER=${PROJECT_BINARY_DIR}/H5TEST"
        -P "${HDF_RESOURCES_EXT_DIR}/runTest.cmake"
  )
endif ()
set_tests_properties (H5TEST-vds_env PROPERTIES
    FIXTURES_REQUIRED clear_vds_env
    ENVIRONMENT "srcdir=${HDF5_TEST_BINARY_DIR}/H5TEST;HDF5TestExpress=${HDF_TEST_EXPRESS}"
    WORKING_DIRECTORY ${HDF5_TEST_BINARY_DIR}/H5TEST
)

#-- Adding test for flush1/2
add_test (NAME H5TEST-flush-clear-objects
    COMMAND ${CMAKE_COMMAND} -E remove
        flush.h5
        flush-swmr.h5
        noflush.h5
        noflush-swmr.h5
        flush_extend.h5
        flush_extend-swmr.h5
        noflush_extend.h5
        noflush_extend-swmr.h5
    WORKING_DIRECTORY
        ${HDF5_TEST_BINARY_DIR}/H5TEST
)
set_tests_properties (H5TEST-flush-clear-objects PROPERTIES FIXTURES_SETUP clear_flush)
if (HDF5_ENABLE_USING_MEMCHECKER)
  add_test (NAME H5TEST-flush1 COMMAND ${CMAKE_CROSSCOMPILING_EMULATOR} $<TARGET_FILE:flush1>)
else ()
  add_test (NAME H5TEST-flush1 COMMAND "${CMAKE_COMMAND}"
      -D "TEST_EMULATOR=${CMAKE_CROSSCOMPILING_EMULATOR}"
      -D "TEST_PROGRAM=$<TARGET_FILE:flush1>"
      -D "TEST_ARGS:STRING="
      -D "TEST_EXPECT=0"
      -D "TEST_SKIP_COMPARE=TRUE"
      -D "TEST_OUTPUT=flush1.txt"
      -D "TEST_FOLDER=${HDF5_TEST_BINARY_DIR}/H5TEST"
      -P "${HDF_RESOURCES_EXT_DIR}/runTest.cmake"
  )
endif ()
set_tests_properties (H5TEST-flush1 PROPERTIES
    FIXTURES_REQUIRED clear_flush
    ENVIRONMENT "srcdir=${HDF5_TEST_BINARY_DIR}/H5TEST;HDF5TestExpress=${HDF_TEST_EXPRESS}"
    WORKING_DIRECTORY ${HDF5_TEST_BINARY_DIR}/H5TEST
)
if (HDF5_ENABLE_USING_MEMCHECKER)
  add_test (NAME H5TEST-flush2 COMMAND ${CMAKE_CROSSCOMPILING_EMULATOR} $<TARGET_FILE:flush2>)
else ()
  add_test (NAME H5TEST-flush2 COMMAND "${CMAKE_COMMAND}"
      -D "TEST_EMULATOR=${CMAKE_CROSSCOMPILING_EMULATOR}"
      -D "TEST_PROGRAM=$<TARGET_FILE:flush2>"
      -D "TEST_ARGS:STRING="
      -D "TEST_EXPECT=0"
      -D "TEST_SKIP_COMPARE=TRUE"
      -D "TEST_OUTPUT=flush2.txt"
      -D "TEST_FOLDER=${HDF5_TEST_BINARY_DIR}/H5TEST"
      -P "${HDF_RESOURCES_EXT_DIR}/runTest.cmake"
  )
endif ()
set_tests_properties (H5TEST-flush2 PROPERTIES
    FIXTURES_REQUIRED clear_flush
    DEPENDS H5TEST-flush1
)

#-- Adding test for tcheck_version
add_test (NAME H5TEST-tcheck_version-major COMMAND ${CMAKE_CROSSCOMPILING_EMULATOR} $<TARGET_FILE:tcheck_version> "-tM")
set_tests_properties (H5TEST-tcheck_version-major PROPERTIES
    WORKING_DIRECTORY ${HDF5_TEST_BINARY_DIR}/H5TEST
    WILL_FAIL "true"
)
add_test (NAME H5TEST-tcheck_version-minor COMMAND ${CMAKE_CROSSCOMPILING_EMULATOR} $<TARGET_FILE:tcheck_version> "-tm")
set_tests_properties (H5TEST-tcheck_version-minor PROPERTIES
    WORKING_DIRECTORY ${HDF5_TEST_BINARY_DIR}/H5TEST
    WILL_FAIL "true"
)
add_test (NAME H5TEST-tcheck_version-release COMMAND ${CMAKE_CROSSCOMPILING_EMULATOR} $<TARGET_FILE:tcheck_version> "-tr")
set_tests_properties (H5TEST-tcheck_version-release PROPERTIES
    WORKING_DIRECTORY ${HDF5_TEST_BINARY_DIR}/H5TEST
    WILL_FAIL "true"
)

##############################################################################
##############################################################################
###           A D D I T I O N A L   T E S T S                              ###
##############################################################################
##############################################################################
# H5_CHECK_TESTS
#---------------
#    error_test
#    err_compat
#    testmeta
#    atomic_writer
#    atomic_reader
#    links_env
#    filenotclosed
#    del_many_dense_attrs
#    flushrefresh
##############################################################################
# autotools script tests
# error_test and err_compat are built at the same time as the other tests, but executed by testerror.sh.
# NOT CONVERTED accum_swmr_reader is used by accum.c.
# NOT CONVERTED atomic_writer and atomic_reader are standalone programs.
# links_env is used by testlinks_env.sh
# filenotclosed and del_many_dense_attrs are used by testabort_fail.sh
# NOT CONVERTED flushrefresh is used by testflushrefresh.sh.
# NOT CONVERTED use_append_chunk, use_append_mchunks and use_disable_mdc_flushes are used by test_usecases.sh
# NOT CONVERTED swmr_* files (besides swmr.c) are used by testswmr.sh.
# NOT CONVERTED vds_swmr_* files are used by testvdsswmr.sh
# NOT CONVERTED 'make check' doesn't run them directly, so they are not included in TEST_PROG.
# NOT CONVERTED Also build testmeta, which is used for timings test.  It builds quickly,
# NOT CONVERTED and this lets automake keep all its test programs in one place.
##############################################################################

#-- Adding test for filenotclosed
add_test (
    NAME H5TEST-filenotclosed-clear-objects
    COMMAND ${CMAKE_COMMAND} -E remove filenotclosed.h5
    WORKING_DIRECTORY ${HDF5_TEST_BINARY_DIR}/H5TEST
)
set_tests_properties (H5TEST-filenotclosed-clear-objects PROPERTIES FIXTURES_SETUP clear_filenotclosed)
add_test (NAME H5TEST-filenotclosed COMMAND ${CMAKE_CROSSCOMPILING_EMULATOR} $<TARGET_FILE:filenotclosed>)
set_tests_properties (H5TEST-filenotclosed PROPERTIES
    FIXTURES_REQUIRED clear_filenotclosed
    ENVIRONMENT "srcdir=${HDF5_TEST_BINARY_DIR}/H5TEST"
    WORKING_DIRECTORY ${HDF5_TEST_BINARY_DIR}/H5TEST
)

#-- Adding test for del_many_dense_attrs
add_test (
    NAME H5TEST-del_many_dense_attrs-clear-objects
    COMMAND ${CMAKE_COMMAND} -E remove del_many_dense_attrs.h5
    WORKING_DIRECTORY ${HDF5_TEST_BINARY_DIR}/H5TEST
)
set_tests_properties (H5TEST-del_many_dense_attrs-clear-objects PROPERTIES FIXTURES_SETUP clear_del_many_dense_attrs)
add_test (NAME H5TEST-del_many_dense_attrs COMMAND ${CMAKE_CROSSCOMPILING_EMULATOR} $<TARGET_FILE:del_many_dense_attrs>)
set_tests_properties (H5TEST-del_many_dense_attrs PROPERTIES
    FIXTURES_REQUIRED clear_del_many_dense_attrs
    ENVIRONMENT "srcdir=${HDF5_TEST_BINARY_DIR}/H5TEST"
    WORKING_DIRECTORY ${HDF5_TEST_BINARY_DIR}/H5TEST
)

#-- Adding test for err_compat
if (HDF5_ENABLE_DEPRECATED_SYMBOLS AND NOT MINGW)
  add_test (NAME H5TEST-err_compat COMMAND "${CMAKE_COMMAND}"
      -D "TEST_EMULATOR=${CMAKE_CROSSCOMPILING_EMULATOR}"
      -D "TEST_PROGRAM=$<TARGET_FILE:err_compat>"
      -D "TEST_ARGS:STRING="
      -D "TEST_EXPECT=0"
      -D "TEST_MASK_ERROR=true"
      -D "ERROR_APPEND=1"
      -D "TEST_OUTPUT=err_compat.txt"
      -D "TEST_REFERENCE=err_compat_1"
      -D "TEST_FOLDER=${PROJECT_BINARY_DIR}/H5TEST"
      -P "${HDF_RESOURCES_EXT_DIR}/runTest.cmake"
  )
  set_tests_properties (H5TEST-err_compat PROPERTIES
      ENVIRONMENT "srcdir=${HDF5_TEST_BINARY_DIR}/H5TEST"
      WORKING_DIRECTORY ${HDF5_TEST_BINARY_DIR}/H5TEST
  )
else ()
  add_test (NAME H5TEST-err_compat COMMAND "${CMAKE_COMMAND}"
      -D "TEST_EMULATOR=${CMAKE_CROSSCOMPILING_EMULATOR}"
      -D "TEST_PROGRAM=$<TARGET_FILE:err_compat>"
      -D "TEST_ARGS:STRING="
      -D "TEST_EXPECT=0"
      -D "TEST_MASK_ERROR=true"
      -D "ERROR_APPEND=1"
      -D "TEST_OUTPUT=err_compat.txt"
      -D "TEST_REFERENCE=err_compat_2"
      -D "TEST_FOLDER=${PROJECT_BINARY_DIR}/H5TEST"
      -P "${HDF_RESOURCES_EXT_DIR}/runTest.cmake"
  )
  set_tests_properties (H5TEST-err_compat PROPERTIES
      ENVIRONMENT "srcdir=${HDF5_TEST_BINARY_DIR}/H5TEST"
      WORKING_DIRECTORY ${HDF5_TEST_BINARY_DIR}/H5TEST
  )
endif ()

#-- Adding test for error_test
if (DEFAULT_API_VERSION MATCHES "v16" OR MINGW)
  add_test (NAME H5TEST-error_test COMMAND "${CMAKE_COMMAND}"
      -D "TEST_EMULATOR=${CMAKE_CROSSCOMPILING_EMULATOR}"
      -D "TEST_PROGRAM=$<TARGET_FILE:error_test>"
      -D "TEST_ARGS:STRING="
      -D "TEST_EXPECT=0"
      -D "TEST_MASK_ERROR=true"
      -D "ERROR_APPEND=1"
      -D "TEST_OUTPUT=error_test.txt"
      -D "TEST_REFERENCE=error_test_2"
      -D "TEST_FOLDER=${PROJECT_BINARY_DIR}/H5TEST"
      -P "${HDF_RESOURCES_EXT_DIR}/runTest.cmake"
  )
  set_tests_properties (H5TEST-error_test PROPERTIES
      ENVIRONMENT "srcdir=${HDF5_TEST_BINARY_DIR}/H5TEST;HDF5_PLUGIN_PRELOAD=::"
      WORKING_DIRECTORY ${HDF5_TEST_BINARY_DIR}/H5TEST
  )
else ()
  add_test (NAME H5TEST-error_test COMMAND "${CMAKE_COMMAND}"
      -D "TEST_EMULATOR=${CMAKE_CROSSCOMPILING_EMULATOR}"
      -D "TEST_PROGRAM=$<TARGET_FILE:error_test>"
      -D "TEST_ARGS:STRING="
      -D "TEST_EXPECT=0"
      -D "TEST_MASK_ERROR=true"
      -D "ERROR_APPEND=1"
      -D "TEST_OUTPUT=error_test.txt"
      -D "TEST_REFERENCE=error_test_1"
      -D "TEST_FOLDER=${PROJECT_BINARY_DIR}/H5TEST"
      -P "${HDF_RESOURCES_EXT_DIR}/runTest.cmake"
  )
  set_tests_properties (H5TEST-error_test PROPERTIES
      ENVIRONMENT "srcdir=${HDF5_TEST_BINARY_DIR}/H5TEST;HDF5_PLUGIN_PRELOAD=::"
      WORKING_DIRECTORY ${HDF5_TEST_BINARY_DIR}/H5TEST
  )
endif ()

#-- Adding test for links_env
add_test (NAME H5TEST-links_env-clear-objects
    COMMAND ${CMAKE_COMMAND} -E remove
        extlinks_env0.h5
        extlinks_env1.h5
        tmp_links_env/extlinks_env1.h5
    WORKING_DIRECTORY
        ${HDF5_TEST_BINARY_DIR}/H5TEST
)
set_tests_properties (H5TEST-links_env-clear-objects PROPERTIES FIXTURES_SETUP clear_links_env)
if (HDF5_ENABLE_USING_MEMCHECKER)
  add_test (NAME H5TEST-links_env COMMAND ${CMAKE_CROSSCOMPILING_EMULATOR} $<TARGET_FILE:links_env>)
else ()
  add_test (NAME H5TEST-links_env COMMAND "${CMAKE_COMMAND}"
      -D "TEST_EMULATOR=${CMAKE_CROSSCOMPILING_EMULATOR}"
      -D "TEST_PROGRAM=$<TARGET_FILE:links_env>"
      -D "TEST_ARGS:STRING="
      #-D "TEST_ENV_VAR:STRING=HDF5_EXT_PREFIX"
      #-D "TEST_ENV_VALUE:STRING=.:tmp_links_env"
      -D "TEST_EXPECT=0"
      -D "TEST_OUTPUT=links_env.txt"
      -D "TEST_REFERENCE=links_env.out"
      -D "TEST_FOLDER=${PROJECT_BINARY_DIR}/H5TEST"
      -P "${HDF_RESOURCES_EXT_DIR}/runTest.cmake"
  )
endif ()
set_tests_properties (H5TEST-links_env PROPERTIES
    FIXTURES_REQUIRED clear_links_env
    ENVIRONMENT "srcdir=${HDF5_TEST_BINARY_DIR}/H5TEST;HDF5_EXT_PREFIX=.:tmp_links_env"
    WORKING_DIRECTORY ${HDF5_TEST_BINARY_DIR}/H5TEST
)

if (NOT BUILD_SHARED_LIBS)
  #-- Adding test for libinfo
  add_test (NAME H5TEST-testlibinfo
      COMMAND ${CMAKE_COMMAND} -D "TEST_PROGRAM=$<TARGET_FILE:${HDF5_LIB_TARGET}>" -P "${GREP_RUNNER}"
      WORKING_DIRECTORY ${HDF5_TEST_BINARY_DIR}/H5TEST
  )
else ()
  #-- Adding test for libinfo
  add_test (NAME H5TEST-testlibinfo
      COMMAND ${CMAKE_COMMAND} -D "TEST_PROGRAM=$<TARGET_FILE:${HDF5_LIBSH_TARGET}>" -P "${GREP_RUNNER}"
      WORKING_DIRECTORY ${HDF5_TEST_BINARY_DIR}/H5TEST
  )
endif ()

##############################################################################
###    F I L T E R  P L U G I N  T E S T S
##############################################################################
if (BUILD_SHARED_LIBS)
  if (WIN32 OR MINGW)
    set (CMAKE_SEP "\;")
    set (BIN_REL_PATH "../../")
  else ()
    set (CMAKE_SEP ":")
    set (BIN_REL_PATH "../")
  endif ()

  add_test (NAME H5PLUGIN-filter_plugin COMMAND ${CMAKE_CROSSCOMPILING_EMULATOR} $<TARGET_FILE:filter_plugin>)
  set_tests_properties (H5PLUGIN-filter_plugin PROPERTIES
      ENVIRONMENT "HDF5_PLUGIN_PATH=${CMAKE_BINARY_DIR}/filter_plugin_dir1${CMAKE_SEP}${CMAKE_BINARY_DIR}/filter_plugin_dir2;srcdir=${HDF5_TEST_BINARY_DIR}"
      WORKING_DIRECTORY ${HDF5_TEST_BINARY_DIR}
  )

##############################################################################
# HDFFV-9655 relative plugin test disabled
#
#  add_test (NAME H5PLUGIN-pluginRelative COMMAND ${CMAKE_CROSSCOMPILING_EMULATOR} $<TARGET_FILE:plugin>)
#  set_tests_properties (H5PLUGIN-pluginRelative PROPERTIES
#      ENVIRONMENT "HDF5_PLUGIN_PATH=@/${BIN_REL_PATH}testdir1${CMAKE_SEP}@/${BIN_REL_PATH}testdir2;srcdir=${HDF5_TEST_BINARY_DIR}"
#      WORKING_DIRECTORY ${HDF5_TEST_BINARY_DIR}
#  )
##############################################################################
endif ()

option (TEST_SHELL_SCRIPTS "Enable shell script tests" OFF)
if (TEST_SHELL_SCRIPTS)
  include (ShellTests.cmake)
endif()

option (ENABLE_EXTENDED_TESTS "Enable extended tests" OFF)
if (ENABLE_EXTENDED_TESTS)
##############################################################################
###    S W M R  T E S T S
##############################################################################
#       testflushrefresh.sh: flushrefresh
#       test_usecases.sh: use_append_chunk, use_append_mchunks, use_disable_mdc_flushes
#       testswmr.sh: swmr*
#       testvdsswmr.sh: vds_swmr*

#  add_test (NAME H5Test-swmr_check_compat_vfd COMMAND ${CMAKE_CROSSCOMPILING_EMULATOR} $<TARGET_FILE:swmr_check_compat_vfd>)

#-- Adding test for flushrefresh
  file (MAKE_DIRECTORY "${PROJECT_BINARY_DIR}/H5TEST/flushrefresh_test")
  find_package (Perl)
  if (PERL_FOUND)
    add_test (
        NAME H5TEST-testflushrefresh-clear-objects
        COMMAND ${CMAKE_COMMAND} -E remove flushrefresh.h5
        WORKING_DIRECTORY ${HDF5_TEST_BINARY_DIR}/H5TEST/flushrefresh_test
    )
    set_tests_properties (H5TEST-testflushrefresh-clear-objects PROPERTIES FIXTURES_SETUP clear_testflushrefresh)
    add_test (NAME H5TEST-testflushrefresh COMMAND "${CMAKE_COMMAND}"
        -D "TEST_EMULATOR=${CMAKE_CROSSCOMPILING_EMULATOR}"
        -D "TEST_PROGRAM=$<TARGET_FILE:flushrefresh>"
        -D "TEST_ARGS1:STRING=flushrefresh_VERIFICATION_START"
        -D "TEST_ARGS2:STRING=flushrefresh_VERIFICATION_DONE"
        -D "TEST_ERR:STRING=flushrefresh_ERROR"
        -D "TEST_EXPECT=0"
        -D "TEST_OUTPUT=flushrefresh.out"
        -D "TEST_REFERENCE=flushrefresh.txt"
        -D "TEST_FOLDER=${PROJECT_BINARY_DIR}/H5TEST/flushrefresh_test"
        -D "PERL_SCRIPT=${HDF5_SOURCE_DIR}/bin/runbkgprog"
        -D "PERL_EXECUTABLE=${PERL_EXECUTABLE}"
        -P "${HDF5_TEST_SOURCE_DIR}/flushrefreshTest.cmake"
    )
    set_tests_properties (H5TEST-testflushrefresh PROPERTIES
        FIXTURES_REQUIRED clear_testflushrefresh
        ENVIRONMENT "srcdir=${HDF5_TEST_BINARY_DIR}/H5TEST/flushrefresh_test"
        WORKING_DIRECTORY ${HDF5_TEST_BINARY_DIR}/H5TEST/flushrefresh_test
    )
  endif ()
else ()
  message (STATUS "Cannot execute TEST flushrefresh - perl not found")
endif ()

##############################################################################
##############################################################################
###                         V F D   T E S T S                              ###
##############################################################################
##############################################################################

if (HDF5_TEST_VFD)
  include (CMakeVFDTests.cmake)
endif ()

##############################################################################
##############################################################################
###                         V O L   T E S T S                              ###
##############################################################################
##############################################################################

##############################################################################
###    V O L  P L U G I N  T E S T S
##############################################################################
if (BUILD_SHARED_LIBS)
  if (WIN32 OR MINGW)
    set (CMAKE_SEP "\;")
    set (BIN_REL_PATH "../../")
  else ()
    set (CMAKE_SEP ":")
    set (BIN_REL_PATH "../")
  endif ()

  add_test (NAME H5PLUGIN-vol_plugin COMMAND ${CMAKE_CROSSCOMPILING_EMULATOR} $<TARGET_FILE:vol_plugin>)
  set_tests_properties (H5PLUGIN-vol_plugin PROPERTIES
      ENVIRONMENT "HDF5_PLUGIN_PATH=${CMAKE_BINARY_DIR}/null_vol_plugin_dir;srcdir=${HDF5_TEST_BINARY_DIR}"
      WORKING_DIRECTORY ${HDF5_TEST_BINARY_DIR}
  )
endif ()

if (HDF5_TEST_PASSTHROUGH_VOL)
  include (CMakePassthroughVOLTests.cmake)
endif ()

##############################################################################
##############################################################################
###           T H E   G E N E R A T O R S                                  ###
##############################################################################
##############################################################################

if (HDF5_BUILD_GENERATORS AND NOT ONLY_SHARED_LIBS)
  macro (ADD_H5_GENERATOR genfile)
    add_executable (${genfile} ${HDF5_TEST_SOURCE_DIR}/${genfile}.c)
    target_include_directories (${genfile} PRIVATE "${HDF5_SRC_DIR};${HDF5_BINARY_DIR};$<$<BOOL:${HDF5_ENABLE_PARALLEL}>:${MPI_C_INCLUDE_DIRS}>")
    TARGET_C_PROPERTIES (${genfile} STATIC)
    target_link_libraries (${genfile} PRIVATE ${HDF5_TEST_LIB_TARGET} ${HDF5_LIB_TARGET})
    set_target_properties (${genfile} PROPERTIES FOLDER generator/test)
  endmacro ()

  # generator executables
  set (H5_GENERATORS
      gen_bad_offset
      gen_bad_ohdr
      gen_bogus
      gen_bounds
      gen_cross
      gen_deflate
      gen_filters
      gen_new_array
      gen_new_fill
      gen_new_group
      gen_new_mtime
      gen_new_super
      gen_noencoder
      gen_nullspace
      gen_udlinks
      space_overflow
      gen_filespace
      gen_specmetaread
      gen_sizes_lheap
      gen_file_image
      gen_plist
  )

  foreach (h5_gen ${H5_GENERATORS})
    ADD_H5_GENERATOR (${h5_gen})
  endforeach ()

endif ()<|MERGE_RESOLUTION|>--- conflicted
+++ resolved
@@ -409,11 +409,7 @@
     splitter.log
     mirror_rw/*
     mirror_wo/*
-<<<<<<< HEAD
-    native_vol_test.h5
     event_set_*.h5
-=======
->>>>>>> b480d0a3
 )
 
 # Remove any output file left over from previous test run
