/* * * * * * * * * * * * * * * * * * * * * * * * * * * * * * * * * * * * * * *
 * Copyright by The HDF Group.                                               *
 * Copyright by the Board of Trustees of the University of Illinois.         *
 * All rights reserved.                                                      *
 *                                                                           *
 * This file is part of HDF5.  The full HDF5 copyright notice, including     *
 * terms governing use, modification, and redistribution, is contained in    *
 * the COPYING file, which can be found at the root of the source code       *
 * distribution tree, or in https://support.hdfgroup.org/ftp/HDF5/releases.  *
 * If you do not have access to either file, you may request a copy from     *
 * help@hdfgroup.org.                                                        *
 * * * * * * * * * * * * * * * * * * * * * * * * * * * * * * * * * * * * * * */

/* Programmer:  John Mainzer
 *              10/27/05
 *
 *        This file contains common #defines, type definitions, and
 *        externs for tests of the cache implemented in H5C.c
 */
#ifndef _CACHE_COMMON_H
#define _CACHE_COMMON_H

#define H5C_FRIEND /*suppress error about including H5Cpkg   */
#define H5F_FRIEND /*suppress error about including H5Fpkg      */

/* Include library header files */
#include "H5ACprivate.h"
#include "H5MFprivate.h"
#include "H5Cpkg.h"
#include "H5Fpkg.h"
#include "H5Iprivate.h"
#include "H5VLprivate.h" /* Virtual Object Layer                     */

/* Include test header files */
#include "h5test.h"

/* Macro to make error reporting easier */
#define CACHE_ERROR(s)                                                                                       \
    {                                                                                                        \
        failure_mssg = "Line #" H5_TOSTRING(__LINE__) ": " s;                                                \
        pass         = FALSE;                                                                                \
        goto done;                                                                                           \
    }

#define NO_CHANGE -1

/* with apologies for the abuse of terminology... */

#define PICO_ENTRY_TYPE     0
#define NANO_ENTRY_TYPE     1
#define MICRO_ENTRY_TYPE    2
#define TINY_ENTRY_TYPE     3
#define SMALL_ENTRY_TYPE    4
#define MEDIUM_ENTRY_TYPE   5
#define LARGE_ENTRY_TYPE    6
#define HUGE_ENTRY_TYPE     7
#define MONSTER_ENTRY_TYPE  8
#define VARIABLE_ENTRY_TYPE 9
#define NOTIFY_ENTRY_TYPE   10

#define NUMBER_OF_ENTRY_TYPES 11

#define PICO_ENTRY_SIZE     (size_t)1
#define NANO_ENTRY_SIZE     (size_t)4
#define MICRO_ENTRY_SIZE    (size_t)16
#define TINY_ENTRY_SIZE     (size_t)64
#define SMALL_ENTRY_SIZE    (size_t)256
#define MEDIUM_ENTRY_SIZE   (size_t)1024
#define LARGE_ENTRY_SIZE    (size_t)(4 * 1024)
#define HUGE_ENTRY_SIZE     (size_t)(16 * 1024)
#define MONSTER_ENTRY_SIZE  (size_t)(64 * 1024)
#define VARIABLE_ENTRY_SIZE (size_t)(10 * 1024)
#define NOTIFY_ENTRY_SIZE   (size_t)1

#define NUM_PICO_ENTRIES     (10 * 1024)
#define NUM_NANO_ENTRIES     (10 * 1024)
#define NUM_MICRO_ENTRIES    (10 * 1024)
#define NUM_TINY_ENTRIES     (10 * 1024)
#define NUM_SMALL_ENTRIES    (10 * 1024)
#define NUM_MEDIUM_ENTRIES   (10 * 1024)
#define NUM_LARGE_ENTRIES    (10 * 1024)
#define NUM_HUGE_ENTRIES     (10 * 1024)
#define NUM_MONSTER_ENTRIES  (10 * 1024)
#define NUM_VARIABLE_ENTRIES (10 * 1024)
#define NUM_NOTIFY_ENTRIES   (10 * 1024)

#define MAX_ENTRIES (10 * 1024)

/* The choice of the BASE_ADDR below is arbitrary -- it just has to be
 * larger than the superblock.
 */
#define BASE_ADDR          (haddr_t)1024
#define PICO_BASE_ADDR     BASE_ADDR
#define NANO_BASE_ADDR     (haddr_t)(PICO_BASE_ADDR + (PICO_ENTRY_SIZE * NUM_PICO_ENTRIES))
#define MICRO_BASE_ADDR    (haddr_t)(NANO_BASE_ADDR + (NANO_ENTRY_SIZE * NUM_NANO_ENTRIES))
#define TINY_BASE_ADDR     (haddr_t)(MICRO_BASE_ADDR + (MICRO_ENTRY_SIZE * NUM_MICRO_ENTRIES))
#define SMALL_BASE_ADDR    (haddr_t)(TINY_BASE_ADDR + (TINY_ENTRY_SIZE * NUM_TINY_ENTRIES))
#define MEDIUM_BASE_ADDR   (haddr_t)(SMALL_BASE_ADDR + (SMALL_ENTRY_SIZE * NUM_SMALL_ENTRIES))
#define LARGE_BASE_ADDR    (haddr_t)(MEDIUM_BASE_ADDR + (MEDIUM_ENTRY_SIZE * NUM_MEDIUM_ENTRIES))
#define HUGE_BASE_ADDR     (haddr_t)(LARGE_BASE_ADDR + (LARGE_ENTRY_SIZE * NUM_LARGE_ENTRIES))
#define MONSTER_BASE_ADDR  (haddr_t)(HUGE_BASE_ADDR + (HUGE_ENTRY_SIZE * NUM_HUGE_ENTRIES))
#define VARIABLE_BASE_ADDR (haddr_t)(MONSTER_BASE_ADDR + (MONSTER_ENTRY_SIZE * NUM_MONSTER_ENTRIES))
#define NOTIFY_BASE_ADDR   (haddr_t)(VARIABLE_BASE_ADDR + (VARIABLE_ENTRY_SIZE * NUM_VARIABLE_ENTRIES))

#define PICO_ALT_BASE_ADDR     (haddr_t)(NOTIFY_BASE_ADDR + (NOTIFY_ENTRY_SIZE * NUM_NOTIFY_ENTRIES))
#define NANO_ALT_BASE_ADDR     (haddr_t)(PICO_ALT_BASE_ADDR + (PICO_ENTRY_SIZE * NUM_PICO_ENTRIES))
#define MICRO_ALT_BASE_ADDR    (haddr_t)(NANO_ALT_BASE_ADDR + (NANO_ENTRY_SIZE * NUM_NANO_ENTRIES))
#define TINY_ALT_BASE_ADDR     (haddr_t)(MICRO_ALT_BASE_ADDR + (MICRO_ENTRY_SIZE * NUM_MICRO_ENTRIES))
#define SMALL_ALT_BASE_ADDR    (haddr_t)(TINY_ALT_BASE_ADDR + (TINY_ENTRY_SIZE * NUM_TINY_ENTRIES))
#define MEDIUM_ALT_BASE_ADDR   (haddr_t)(SMALL_ALT_BASE_ADDR + (SMALL_ENTRY_SIZE * NUM_SMALL_ENTRIES))
#define LARGE_ALT_BASE_ADDR    (haddr_t)(MEDIUM_ALT_BASE_ADDR + (MEDIUM_ENTRY_SIZE * NUM_MEDIUM_ENTRIES))
#define HUGE_ALT_BASE_ADDR     (haddr_t)(LARGE_ALT_BASE_ADDR + (LARGE_ENTRY_SIZE * NUM_LARGE_ENTRIES))
#define MONSTER_ALT_BASE_ADDR  (haddr_t)(HUGE_ALT_BASE_ADDR + (HUGE_ENTRY_SIZE * NUM_HUGE_ENTRIES))
#define VARIABLE_ALT_BASE_ADDR (haddr_t)(MONSTER_ALT_BASE_ADDR + (MONSTER_ENTRY_SIZE * NUM_MONSTER_ENTRIES))
#define NOTIFY_ALT_BASE_ADDR   (haddr_t)(VARIABLE_ALT_BASE_ADDR + (VARIABLE_ENTRY_SIZE * NUM_VARIABLE_ENTRIES))
#define MAX_ADDR               (haddr_t)(NOTIFY_ALT_BASE_ADDR + (NOTIFY_ENTRY_SIZE * NUM_NOTIFY_ENTRIES))
#define ADDR_SPACE_SIZE        (haddr_t)(MAX_ADDR - BASE_ADDR)

/***********************************************************************
 *
 * Macro:       H5C_FLUSH_CACHE
 *
 * Purpose:     Wrap a call to H5C_flush_cache() in calls to
 *              H5C_set_slist_enabled() to setup and take down the slist.
 *
 *              This is necessary, as H5C_flush_cache() needs the
 *              slist to be active.  Further, since it is called
 *              repeatedly during file flush, it would be inefficient
 *              for it to setup the slist on entry, and take it down
 *              on exit.
 *
 *              Note that the slist need not be empty if the flags
 *              indicate a partial flush (i.e.
 *              H5C__FLUSH_MARKED_ENTRIES_FLAG).  Compute clear_slist
 *              and pass it into H5C_set_slist_enabled as appropriate.
 *
 *              On error, set pass to FALSE, and set failure_mssg
 *              to the supplied error message.
 *
 * Return:      N/A
 *
 * Programmer:  John Mainzer
 *              5/14/20
 *
 * Changes:     None.
 *
 ***********************************************************************/

#define H5C_FLUSH_CACHE(file, flags, fail_mssg)                                                              \
    {                                                                                                        \
        hbool_t clear_slist;                                                                                 \
        herr_t  rslt;                                                                                        \
                                                                                                             \
        clear_slist = ((flags & H5C__FLUSH_MARKED_ENTRIES_FLAG) != 0);                                       \
                                                                                                             \
        rslt = H5C_set_slist_enabled((file)->shared->cache, TRUE, FALSE);                                    \
                                                                                                             \
        if (rslt >= 0) {                                                                                     \
                                                                                                             \
            rslt = H5C_flush_cache((file), (flags));                                                         \
        }                                                                                                    \
                                                                                                             \
        if (rslt >= 0) {                                                                                     \
                                                                                                             \
            rslt = H5C_set_slist_enabled((file)->shared->cache, FALSE, clear_slist);                         \
        }                                                                                                    \
                                                                                                             \
        if (rslt < 0) {                                                                                      \
                                                                                                             \
            pass         = FALSE;                                                                            \
            failure_mssg = (fail_mssg);                                                                      \
        }                                                                                                    \
    } /* H5C_FLUSH_CACHE */

#define MAX_PINS                                                                                             \
    8 /* Maximum number of entries that can be                                                               \
       * directly pinned by a single entry.                                                                  \
       */

#define FLUSH_OP__NO_OP          0
#define FLUSH_OP__DIRTY          1
#define FLUSH_OP__RESIZE         2
#define FLUSH_OP__MOVE           3
#define FLUSH_OP__ORDER          4
#define FLUSH_OP__EXPUNGE        5
#define FLUSH_OP__DEST_FLUSH_DEP 6
#define FLUSH_OP__MAX_OP         6

#define MAX_FLUSH_OPS                                                                                        \
    10 /* Maximum number of flush operations                                                                 \
        * that can be associated with a                                                                      \
        * cache entry.                                                                                       \
        */

#define MAX_FLUSH_DEP_PARS                                                                                   \
    8 /* Maximum number of flush dependency                                                                  \
       * parents in the test */

typedef struct flush_op {
    int op_code;         /* integer op code indicating the
                          * operation to be performed.  At
                          * present it must be one of:
                          *
                          *   FLUSH_OP__NO_OP
                          *   FLUSH_OP__DIRTY
                          *   FLUSH_OP__RESIZE
                          *   FLUSH_OP__MOVE
                          *   FLUSH_OP__ORDER
                          */
    int type;            /* type code of the cache entry that
                          * is the target of the operation.
                          * This value is passed into the
                          * function implementing the flush
                          * operation.
                          */
    int idx;             /* index of the cache entry that
                          * is the target of the operation.
                          * This value is passed into the
                          * function implementing the flush
                          * operation.
                          */
    hbool_t flag;        /* boolean flag passed into the
                          * function implementing the flush
                          * operation.  The meaning of the
                          * flag is dependent upon the flush
                          * operation:
                          *
                          * FLUSH_OP__DIRTY: TRUE iff the
                          *   target is pinned, and is to
                          *   be dirtied via the
                          *   H5C_mark_entry_dirty()
                          *   call.
                          *
                          * FLUSH_OP__RESIZE: TRUE iff the
                          *   target is pinned, and is to
                          *   be resized via the
                          *   H5C_resize_entry()
                          *   call.
                          *
                          * FLUSH_OP__MOVE: TRUE iff the
                          *    target is to be moved to
                          *    its main address.
                          */
    size_t size;         /* New target size in the
                          * FLUSH_OP__MOVE operation.
                          * Unused elsewhere.
                          */
    unsigned *order_ptr; /* Pointer to outside counter for
                          * recording the order of entries
                          * flushed.
                          */
} flush_op;

typedef enum test_entry_action_t {
    TEST_ENTRY_ACTION_NUL = 0, /* No action on entry */
    TEST_ENTRY_ACTION_MOVE     /* Entry is beging moved */
} test_entry_action_t;

typedef struct test_entry_t {
    H5C_cache_entry_t header;     /* entry data used by the cache
                                   * -- must be first
                                   */
    struct test_entry_t *self;    /* pointer to this entry -- used for
                                   * sanity checking.
                                   */
    test_entry_action_t action;   /* Action being performed on a test entry */
    H5F_t *             file_ptr; /* pointer to the file in which the
                                   * entry resides, or NULL if the entry
                                   * is not in a file.
                                   */
    H5C_t *cache_ptr;             /* pointer to the cache in which
                                   * the entry resides, or NULL if the
                                   * entry is not in cache.
                                   */
    hbool_t written_to_main_addr;
    /* Flag indicating whether an image
     * of the entry has been written to
     * its main address.  Since we no
     * longer have a flush callback, we
     * set this field to true whenever the
     * entry is serialized while at its
     * main address.
     */
    hbool_t written_to_alt_addr;
    /* Flag indicating whether an image
     * of the entry has been written to
     * its alternate address.  Since we no
     * longer have a flush callback, we
     * set this field to true whenever the
     * entry is serialized while at its
     * alternate address.
     */
    haddr_t addr;                                    /* where the cache thinks this entry
                                                      * is located
                                                      */
    hbool_t at_main_addr;                            /* boolean flag indicating whether
                                                      * the entry is supposed to be at
                                                      * either its main or alternate
                                                      * address.
                                                      */
    haddr_t main_addr;                               /* initial location of the entry
                                                      */
    haddr_t alt_addr;                                /* location to which the entry
                                                      * can be relocated or "moved"
                                                      */
    size_t size;                                     /* how big the cache thinks this
                                                      * entry is
                                                      */
    int32_t type;                                    /* indicates which entry array this
                                                      * entry is in
                                                      */
    int32_t index;                                   /* index in its entry array
                                                      */
    int32_t serializes;                              /* number of times this entry has
                                                      * been serialized.
                                                      */
    int32_t deserializes;                            /* number of times this entry has
                                                      * been deserialized
                                                      */
    hbool_t is_dirty;                                /* entry has been modified since
                                                      * last write
                                                      */
    hbool_t is_protected;                            /* entry should currently be on
                                                      * the cache's protected list.
                                                      */
    hbool_t is_read_only;                            /* TRUE iff the entry should be
                                                      * protected read only.
                                                      */
    int ro_ref_count;                                /* Number of outstanding read only
                                                      * protects on the entry.
                                                      */
    hbool_t is_pinned;                               /* entry is currently pinned in
                                                      * the cache.
                                                      */
    haddr_t tag;                                     /* the base_addr as tag for corking entries */
    hbool_t is_corked;                               /* entry is currently corked or not */
    int     pinning_ref_count;                       /* Number of entries that
                                                      * pin this entry in the cache.
                                                      * When this count drops to zero,
                                                      * this entry should be unpinned.
                                                      */
    int num_pins;                                    /* Number of entries that this
                                                      * entry pins in the cache.  This
                                                      * value must be in the range
                                                      * [0, MAX_PINS].
                                                      */
    int pin_type[MAX_PINS];                          /* array of the types of entries
                                                      * pinned by this entry.
                                                      */
    int pin_idx[MAX_PINS];                           /* array of the indicies of
                                                      * entries pinned by this entry.
                                                      */
    int num_flush_ops;                               /* integer field containing the
                                                      * number of flush operations to
                                                      * be executed when the entry is
                                                      * flushed.  This value must lie in
                                                      * the closed interval
                                                      * [0, MAX_FLUSH_OPS].
                                                      */
    struct flush_op flush_ops[MAX_FLUSH_OPS];        /* Array of instances
                                                      * of struct flush_op detailing the
                                                      * flush operations (if any) that
                                                      * are to be executed when the entry
                                                      * is flushed from the cache.
                                                      *
                                                      * num_flush_ops contains the number
                                                      * of valid entries in this array.
                                                      */
    hbool_t flush_op_self_resize_in_progress;        /* Boolean flag
                                                      * that is set to TRUE iff this
                                                      * entry is being flushed, it has
                                                      * been resized by a resize flush
                                                      * op, and the flush function has
                                                      * not yet returned,  This field is
                                                      * used to turn off overactive santity
                                                      * checking code that would otherwise
                                                      * cause a false test failure.
                                                      */
    hbool_t deserialized;                            /* entry has been deserialized since
                                                      * the last time it was reset.
                                                      */
    hbool_t serialized;                              /* entry has been serialized since the
                                                      * last time it was reset.
                                                      */
    hbool_t destroyed;                               /* entry has been destroyed since the
                                                      * last time it was reset.
                                                      */
    hbool_t expunged;                                /* entry has been expunged since the
                                                      * last time it was reset.
                                                      */
    int      flush_dep_par_type[MAX_FLUSH_DEP_PARS]; /* Entry types of flush dependency parents */
    int      flush_dep_par_idx[MAX_FLUSH_DEP_PARS];  /* Indices of flush dependency parents */
    unsigned flush_dep_npar;                         /* Number of flush dependency parents */
    unsigned flush_dep_nchd;                         /* Number of flush dependency children */
<<<<<<< HEAD
    unsigned
        flush_dep_ndirty_chd; /* Number of dirty flush dependency children (including granchildren, etc.) */
=======
    unsigned flush_dep_ndirty_chd; /* Number of dirty flush dependency children (including granchildren, etc.) */
>>>>>>> 5ff09ae9
    hbool_t  pinned_from_client; /* entry was pinned by client call */
    hbool_t  pinned_from_cache;  /* entry was pinned by cache internally */
    unsigned flush_order;        /* Order that entry was flushed in */

    unsigned notify_after_insert_count; /* Count of times that entry was inserted in cache */
    unsigned notify_before_evict_count; /* Count of times that entry was removed in cache */
    size_t   actual_len;                /* Simulate the entry's actual size for a speculative load */
    unsigned max_verify_ct;             /* Maximum # of times to verify an entry's checksum */
    unsigned verify_ct;                 /* Count the # of checksum verification for an entry */
} test_entry_t;

/* The following are cut down test versions of the hash table manipulation
 * macros from H5Cpkg.h, which have been further modified to avoid references
 * to the error reporting macros.  Needless to say, these macros must be
 * updated as necessary.
 */

#define H5C__HASH_MASK ((size_t)(H5C__HASH_TABLE_LEN - 1) << 3)

#define H5C_TEST__PRE_HT_SEARCH_SC(cache_ptr, Addr)                                                          \
    if (((cache_ptr) == NULL) || ((cache_ptr)->magic != H5C__H5C_T_MAGIC) ||                                 \
        ((cache_ptr)->index_size != ((cache_ptr)->clean_index_size + (cache_ptr)->dirty_index_size)) ||      \
        (!H5F_addr_defined(Addr)) || (H5C__HASH_FCN(Addr) < 0) ||                                            \
        (H5C__HASH_FCN(Addr) >= H5C__HASH_TABLE_LEN)) {                                                      \
        HDfprintf(stdout, "Pre HT search SC failed.\n");                                                     \
    }

#define H5C_TEST__POST_SUC_HT_SEARCH_SC(cache_ptr, entry_ptr, k)                                             \
    if (((cache_ptr) == NULL) || ((cache_ptr)->magic != H5C__H5C_T_MAGIC) || ((cache_ptr)->index_len < 1) || \
        ((entry_ptr) == NULL) || ((cache_ptr)->index_size < (entry_ptr)->size) ||                            \
        ((cache_ptr)->index_size != ((cache_ptr)->clean_index_size + (cache_ptr)->dirty_index_size)) ||      \
        ((entry_ptr)->size <= 0) || (((cache_ptr)->index)[k] == NULL) ||                                     \
        ((((cache_ptr)->index)[k] != (entry_ptr)) && ((entry_ptr)->ht_prev == NULL)) ||                      \
        ((((cache_ptr)->index)[k] == (entry_ptr)) && ((entry_ptr)->ht_prev != NULL)) ||                      \
        (((entry_ptr)->ht_prev != NULL) && ((entry_ptr)->ht_prev->ht_next != (entry_ptr))) ||                \
        (((entry_ptr)->ht_next != NULL) && ((entry_ptr)->ht_next->ht_prev != (entry_ptr)))) {                \
        HDfprintf(stdout, "Post successful HT search SC failed.\n");                                         \
    }

#define H5C_TEST__POST_HT_SHIFT_TO_FRONT(cache_ptr, entry_ptr, k)                                            \
    if (((cache_ptr) == NULL) || (((cache_ptr)->index)[k] != (entry_ptr)) ||                                 \
        ((entry_ptr)->ht_prev != NULL)) {                                                                    \
        HDfprintf(stdout, "Post HT shift to front failed.\n");                                               \
    }

#define H5C_TEST__SEARCH_INDEX(cache_ptr, Addr, entry_ptr)                                                   \
    {                                                                                                        \
        int k;                                                                                               \
        H5C_TEST__PRE_HT_SEARCH_SC(cache_ptr, Addr)                                                          \
        k         = H5C__HASH_FCN(Addr);                                                                     \
        entry_ptr = ((cache_ptr)->index)[k];                                                                 \
        while (entry_ptr) {                                                                                  \
            if (H5F_addr_eq(Addr, (entry_ptr)->addr)) {                                                      \
                H5C_TEST__POST_SUC_HT_SEARCH_SC(cache_ptr, entry_ptr, k)                                     \
                if (entry_ptr != ((cache_ptr)->index)[k]) {                                                  \
                    if ((entry_ptr)->ht_next)                                                                \
                        (entry_ptr)->ht_next->ht_prev = (entry_ptr)->ht_prev;                                \
                    HDassert((entry_ptr)->ht_prev != NULL);                                                  \
                    (entry_ptr)->ht_prev->ht_next    = (entry_ptr)->ht_next;                                 \
                    ((cache_ptr)->index)[k]->ht_prev = (entry_ptr);                                          \
                    (entry_ptr)->ht_next             = ((cache_ptr)->index)[k];                              \
                    (entry_ptr)->ht_prev             = NULL;                                                 \
                    ((cache_ptr)->index)[k]          = (entry_ptr);                                          \
                    H5C_TEST__POST_HT_SHIFT_TO_FRONT(cache_ptr, entry_ptr, k)                                \
                }                                                                                            \
                break;                                                                                       \
            }                                                                                                \
            (entry_ptr) = (entry_ptr)->ht_next;                                                              \
        }                                                                                                    \
    }

/* Macros used in H5AC level tests */

#define CACHE_CONFIGS_EQUAL(a, b, cmp_set_init, cmp_init_size)                                               \
    (((a).version == (b).version) && ((a).rpt_fcn_enabled == (b).rpt_fcn_enabled) &&                         \
     ((a).open_trace_file == (b).open_trace_file) && ((a).close_trace_file == (b).close_trace_file) &&       \
     (((a).open_trace_file == FALSE) || (strcmp((a).trace_file_name, (b).trace_file_name) == 0)) &&          \
     ((a).evictions_enabled == (b).evictions_enabled) &&                                                     \
     ((!cmp_set_init) || ((a).set_initial_size == (b).set_initial_size)) &&                                  \
     ((!cmp_init_size) || ((a).initial_size == (b).initial_size)) &&                                         \
     (H5_DBL_ABS_EQUAL((a).min_clean_fraction, (b).min_clean_fraction)) && ((a).max_size == (b).max_size) && \
     ((a).min_size == (b).min_size) && ((a).epoch_length == (b).epoch_length) &&                             \
     ((a).incr_mode == (b).incr_mode) &&                                                                     \
     (H5_DBL_ABS_EQUAL((a).lower_hr_threshold, (b).lower_hr_threshold)) &&                                   \
     (H5_DBL_ABS_EQUAL((a).increment, (b).increment)) &&                                                     \
     ((a).apply_max_increment == (b).apply_max_increment) && ((a).max_increment == (b).max_increment) &&     \
     ((a).flash_incr_mode == (b).flash_incr_mode) &&                                                         \
     (H5_DBL_ABS_EQUAL((a).flash_multiple, (b).flash_multiple)) &&                                           \
     (H5_DBL_ABS_EQUAL((a).flash_threshold, (b).flash_threshold)) && ((a).decr_mode == (b).decr_mode) &&     \
     (H5_DBL_ABS_EQUAL((a).upper_hr_threshold, (b).upper_hr_threshold)) &&                                   \
     (H5_DBL_ABS_EQUAL((a).decrement, (b).decrement)) &&                                                     \
     ((a).apply_max_decrement == (b).apply_max_decrement) && ((a).max_decrement == (b).max_decrement) &&     \
     ((a).epochs_before_eviction == (b).epochs_before_eviction) &&                                           \
     ((a).apply_empty_reserve == (b).apply_empty_reserve) &&                                                 \
     (H5_DBL_ABS_EQUAL((a).empty_reserve, (b).empty_reserve)) &&                                             \
     ((a).dirty_bytes_threshold == (b).dirty_bytes_threshold) &&                                             \
     ((a).metadata_write_strategy == (b).metadata_write_strategy))

#define XLATE_EXT_TO_INT_MDC_CONFIG(i, e)                                                                    \
    {                                                                                                        \
        (i).version = H5C__CURR_AUTO_SIZE_CTL_VER;                                                           \
        if ((e).rpt_fcn_enabled)                                                                             \
            (i).rpt_fcn = H5C_def_auto_resize_rpt_fcn;                                                       \
        else                                                                                                 \
            (i).rpt_fcn = NULL;                                                                              \
        (i).set_initial_size       = (e).set_initial_size;                                                   \
        (i).initial_size           = (e).initial_size;                                                       \
        (i).min_clean_fraction     = (e).min_clean_fraction;                                                 \
        (i).max_size               = (e).max_size;                                                           \
        (i).min_size               = (e).min_size;                                                           \
        (i).epoch_length           = (long int)((e).epoch_length);                                           \
        (i).incr_mode              = (e).incr_mode;                                                          \
        (i).lower_hr_threshold     = (e).lower_hr_threshold;                                                 \
        (i).increment              = (e).increment;                                                          \
        (i).apply_max_increment    = (e).apply_max_increment;                                                \
        (i).max_increment          = (e).max_increment;                                                      \
        (i).flash_incr_mode        = (e).flash_incr_mode;                                                    \
        (i).flash_multiple         = (e).flash_multiple;                                                     \
        (i).flash_threshold        = (e).flash_threshold;                                                    \
        (i).decr_mode              = (e).decr_mode;                                                          \
        (i).upper_hr_threshold     = (e).upper_hr_threshold;                                                 \
        (i).decrement              = (e).decrement;                                                          \
        (i).apply_max_decrement    = (e).apply_max_decrement;                                                \
        (i).max_decrement          = (e).max_decrement;                                                      \
        (i).epochs_before_eviction = (int)((e).epochs_before_eviction);                                      \
        (i).apply_empty_reserve    = (e).apply_empty_reserve;                                                \
        (i).empty_reserve          = (e).empty_reserve;                                                      \
    }

/* misc type definitions */

struct expected_entry_status {
    int           entry_type;
    int           entry_index;
    size_t        size;
    hbool_t       in_cache;
    hbool_t       at_main_addr;
    hbool_t       is_dirty;
    hbool_t       is_protected;
    hbool_t       is_pinned;
    hbool_t       deserialized;
    hbool_t       serialized;
    hbool_t       destroyed;
    int           flush_dep_par_type[MAX_FLUSH_DEP_PARS]; /* Entry types of flush dependency parents */
    int           flush_dep_par_idx[MAX_FLUSH_DEP_PARS];  /* Indices of flush dependency parents */
    unsigned      flush_dep_npar;                         /* Number of flush dependency parents */
    unsigned      flush_dep_nchd;                         /* Number of flush dependency children */
    unsigned      flush_dep_ndirty_chd;                   /* Number of dirty flush dependency children */
    int           flush_order;                            /* flush order of entry */
    unsigned char is_corked;                              /* cork status of entry */
};

/* global variable externs: */
H5TEST_DLLVAR hbool_t     pass; /* set to false on error */
H5TEST_DLLVAR const char *failure_mssg;

H5TEST_DLLVAR test_entry_t *entries[NUMBER_OF_ENTRY_TYPES];
H5TEST_DLLVAR const int32_t max_indices[NUMBER_OF_ENTRY_TYPES];
H5TEST_DLLVAR const size_t  entry_sizes[NUMBER_OF_ENTRY_TYPES];
H5TEST_DLLVAR const haddr_t base_addrs[NUMBER_OF_ENTRY_TYPES];
H5TEST_DLLVAR const haddr_t alt_base_addrs[NUMBER_OF_ENTRY_TYPES];

/* callback table extern */

H5TEST_DLLVAR const H5C_class_t *types[NUMBER_OF_ENTRY_TYPES];

#ifdef __cplusplus
extern "C" {
#endif

/* function declarations: */

H5TEST_DLL void add_flush_op(int target_type, int target_idx, int op_code, int type, int idx, hbool_t flag,
                             size_t size, unsigned *order);

H5TEST_DLL void addr_to_type_and_index(haddr_t addr, int32_t *type_ptr, int32_t *index_ptr);

#if 0 /* keep this for a while -- it may be useful */
H5TEST_DLL haddr_t type_and_index_to_addr(int32_t type,
                               int32_t idx);
#endif

H5TEST_DLL void dirty_entry(H5F_t *file_ptr, int32_t type, int32_t idx, hbool_t dirty_pin);

H5TEST_DLL void expunge_entry(H5F_t *file_ptr, int32_t type, int32_t idx);

H5TEST_DLL void insert_entry(H5F_t *file_ptr, int32_t type, int32_t idx, unsigned int flags);

H5TEST_DLL void mark_entry_dirty(int32_t type, int32_t idx);

H5TEST_DLL void move_entry(H5C_t *cache_ptr, int32_t type, int32_t idx, hbool_t main_addr);

H5TEST_DLL void protect_entry(H5F_t *file_ptr, int32_t type, int32_t idx);

H5TEST_DLL void protect_entry_ro(H5F_t *file_ptr, int32_t type, int32_t idx);

H5TEST_DLL void pin_entry(int32_t type, int32_t idx);

H5TEST_DLL hbool_t entry_in_cache(H5C_t *cache_ptr, int32_t type, int32_t idx);

H5TEST_DLL void create_pinned_entry_dependency(H5F_t *file_ptr, int pinning_type, int pinning_idx,
                                               int pinned_type, int pinned_idx);

H5TEST_DLL herr_t create_entry_arrays(void);

H5TEST_DLL void free_entry_arrays(void);

H5TEST_DLL void reset_entries(void);

H5TEST_DLL void cork_entry_type(H5F_t *file_ptr, int32_t type);

H5TEST_DLL void uncork_entry_type(H5F_t *file_ptr, int32_t type);

H5TEST_DLL void resize_entry(H5F_t *file_ptr, int32_t type, int32_t idx, size_t new_size, hbool_t in_cache);

H5TEST_DLL void row_major_scan_forward(H5F_t *file_ptr, int32_t max_index, int32_t lag, hbool_t verbose,
                                       hbool_t reset_stats, hbool_t display_stats,
                                       hbool_t display_detailed_stats, hbool_t do_inserts, hbool_t do_moves,
                                       hbool_t move_to_main_addr, hbool_t do_destroys,
                                       hbool_t do_mult_ro_protects, int dirty_destroys, int dirty_unprotects);

H5TEST_DLL void hl_row_major_scan_forward(H5F_t *file_ptr, int32_t max_index, hbool_t verbose,
                                          hbool_t reset_stats, hbool_t display_stats,
                                          hbool_t display_detailed_stats, hbool_t do_inserts);

H5TEST_DLL void row_major_scan_backward(H5F_t *file_ptr, int32_t max_index, int32_t lag, hbool_t verbose,
                                        hbool_t reset_stats, hbool_t display_stats,
                                        hbool_t display_detailed_stats, hbool_t do_inserts, hbool_t do_moves,
                                        hbool_t move_to_main_addr, hbool_t do_destroys,
                                        hbool_t do_mult_ro_protects, int dirty_destroys,
                                        int dirty_unprotects);

H5TEST_DLL void hl_row_major_scan_backward(H5F_t *file_ptr, int32_t max_index, hbool_t verbose,
                                           hbool_t reset_stats, hbool_t display_stats,
                                           hbool_t display_detailed_stats, hbool_t do_inserts);

H5TEST_DLL void col_major_scan_forward(H5F_t *file_ptr, int32_t max_index, int32_t lag, hbool_t verbose,
                                       hbool_t reset_stats, hbool_t display_stats,
                                       hbool_t display_detailed_stats, hbool_t do_inserts,
                                       int dirty_unprotects);

H5TEST_DLL void hl_col_major_scan_forward(H5F_t *file_ptr, int32_t max_index, hbool_t verbose,
                                          hbool_t reset_stats, hbool_t display_stats,
                                          hbool_t display_detailed_stats, hbool_t do_inserts,
                                          int dirty_unprotects);

H5TEST_DLL void col_major_scan_backward(H5F_t *file_ptr, int32_t max_index, int32_t lag, hbool_t verbose,
                                        hbool_t reset_stats, hbool_t display_stats,
                                        hbool_t display_detailed_stats, hbool_t do_inserts,
                                        int dirty_unprotects);

H5TEST_DLL void hl_col_major_scan_backward(H5F_t *file_ptr, int32_t max_index, hbool_t verbose,
                                           hbool_t reset_stats, hbool_t display_stats,
                                           hbool_t display_detailed_stats, hbool_t do_inserts,
                                           int dirty_unprotects);

H5TEST_DLL void flush_cache(H5F_t *file_ptr, hbool_t destroy_entries, hbool_t dump_stats,
                            hbool_t dump_detailed_stats);

H5TEST_DLL void unpin_entry(int32_t type, int32_t idx);

H5TEST_DLL void unprotect_entry(H5F_t *file_ptr, int32_t type, int32_t idx, unsigned int flags);

H5TEST_DLL void verify_clean(void);

H5TEST_DLL void verify_entry_status(H5C_t *cache_ptr, int tag, int num_entries,
                                    struct expected_entry_status expected[]);

H5TEST_DLL void verify_unprotected(void);

H5TEST_DLL void create_flush_dependency(int32_t parent_type, int32_t parent_idx, int32_t child_type,
                                        int32_t child_idx);

H5TEST_DLL void destroy_flush_dependency(int32_t parent_type, int32_t parent_idx, int32_t child_type,
                                         int32_t child_idx);

/*** H5AC level utility functions ***/

H5TEST_DLL hbool_t resize_configs_are_equal(const H5C_auto_size_ctl_t *a, const H5C_auto_size_ctl_t *b,
                                            hbool_t compare_init);

H5TEST_DLL void check_and_validate_cache_hit_rate(hid_t file_id, double *hit_rate_ptr, hbool_t dump_data,
                                                  int64_t min_accesses, double min_hit_rate);

H5TEST_DLL void check_and_validate_cache_size(hid_t file_id, size_t *max_size_ptr, size_t *min_clean_size_ptr,
                                              size_t *cur_size_ptr, int32_t *cur_num_entries_ptr,
                                              hbool_t dump_data);

H5TEST_DLL void validate_mdc_config(hid_t file_id, H5AC_cache_config_t *ext_config_ptr, hbool_t compare_init,
                                    int test_num);

/** Debugging functions -- normally commented out ***/
#if 0
H5TEST_DLL void dump_LRU(H5F_t * file_ptr);
#endif

#ifdef __cplusplus
}
#endif

#endif /* _CACHE_COMMON_H */<|MERGE_RESOLUTION|>--- conflicted
+++ resolved
@@ -392,12 +392,7 @@
     int      flush_dep_par_idx[MAX_FLUSH_DEP_PARS];  /* Indices of flush dependency parents */
     unsigned flush_dep_npar;                         /* Number of flush dependency parents */
     unsigned flush_dep_nchd;                         /* Number of flush dependency children */
-<<<<<<< HEAD
-    unsigned
-        flush_dep_ndirty_chd; /* Number of dirty flush dependency children (including granchildren, etc.) */
-=======
     unsigned flush_dep_ndirty_chd; /* Number of dirty flush dependency children (including granchildren, etc.) */
->>>>>>> 5ff09ae9
     hbool_t  pinned_from_client; /* entry was pinned by client call */
     hbool_t  pinned_from_cache;  /* entry was pinned by cache internally */
     unsigned flush_order;        /* Order that entry was flushed in */
