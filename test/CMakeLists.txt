cmake_minimum_required (VERSION 3.12)
project (HDF5_TEST C)

#-----------------------------------------------------------------------------
# Generate the H5srcdir_str.h file containing user settings needed by compilation
#-----------------------------------------------------------------------------
set (srcdir ${HDF5_TEST_SOURCE_DIR})
configure_file (${HDF5_TEST_SOURCE_DIR}/H5srcdir_str.h.in H5srcdir_str.h  @ONLY)

#################################################################################
# Define Test Library Sources
#################################################################################
set (TEST_LIB_SOURCES
    ${HDF5_TEST_SOURCE_DIR}/h5test.c
    ${HDF5_TEST_SOURCE_DIR}/testframe.c
    ${HDF5_TEST_SOURCE_DIR}/cache_common.c
    ${HDF5_TEST_SOURCE_DIR}/external_common.c
    ${HDF5_TEST_SOURCE_DIR}/swmr_common.c
)

set (TEST_LIB_HEADERS
    ${HDF5_TEST_SOURCE_DIR}/h5test.h
    ${HDF5_TEST_SOURCE_DIR}/cache_common.h
    ${HDF5_TEST_SOURCE_DIR}/external_common.h
    ${HDF5_TEST_SOURCE_DIR}/external_fname.h
    ${HDF5_TEST_SOURCE_DIR}/swmr_common.h
)

if (NOT ONLY_SHARED_LIBS)
  add_library (${HDF5_TEST_LIB_TARGET} STATIC ${TEST_LIB_SOURCES} ${TEST_LIB_HEADERS})
  target_include_directories (${HDF5_TEST_LIB_TARGET}
      PRIVATE "${HDF5_SRC_DIR};${HDF5_BINARY_DIR};${HDF5_TEST_BINARY_DIR};$<$<BOOL:${HDF5_ENABLE_PARALLEL}>:${MPI_C_INCLUDE_DIRS}>"
      INTERFACE "$<INSTALL_INTERFACE:$<INSTALL_PREFIX>/include>"
  )
  target_compile_options(${HDF5_TEST_LIB_TARGET} PRIVATE "${HDF5_CMAKE_C_FLAGS}")
  TARGET_C_PROPERTIES (${HDF5_TEST_LIB_TARGET} STATIC)
  target_link_libraries (${HDF5_TEST_LIB_TARGET}
      PUBLIC ${LINK_LIBS} ${HDF5_LIB_TARGET}
      PRIVATE $<$<OR:$<PLATFORM_ID:Windows>,$<PLATFORM_ID:MinGW>>:ws2_32.lib>
  )
  if (MINGW)
    target_link_libraries (${HDF5_TEST_LIB_TARGET} PRIVATE "wsock32.lib")
  endif ()
  H5_SET_LIB_OPTIONS (${HDF5_TEST_LIB_TARGET} ${HDF5_TEST_LIB_NAME} STATIC 0)
  set_target_properties (${HDF5_TEST_LIB_TARGET} PROPERTIES FOLDER libraries/test)
endif ()

if (BUILD_SHARED_LIBS)
  add_library (${HDF5_TEST_LIBSH_TARGET} SHARED ${TEST_LIB_SOURCES} ${TEST_LIB_HEADERS})
  target_include_directories (${HDF5_TEST_LIBSH_TARGET}
      PRIVATE "${HDF5_SRC_DIR};${HDF5_BINARY_DIR};${HDF5_TEST_BINARY_DIR};$<$<BOOL:${HDF5_ENABLE_PARALLEL}>:${MPI_C_INCLUDE_DIRS}>"
      INTERFACE "$<INSTALL_INTERFACE:$<INSTALL_PREFIX>/include>"
  )
  target_compile_options(${HDF5_TEST_LIBSH_TARGET} PRIVATE "${HDF5_CMAKE_C_FLAGS}")
  target_compile_definitions(${HDF5_TEST_LIBSH_TARGET} PUBLIC "H5_BUILT_AS_DYNAMIC_LIB")
  TARGET_C_PROPERTIES (${HDF5_TEST_LIBSH_TARGET} SHARED)
  target_link_libraries (${HDF5_TEST_LIBSH_TARGET}
      PUBLIC ${LINK_LIBS} ${HDF5_LIBSH_TARGET}
      PRIVATE $<$<OR:$<PLATFORM_ID:Windows>,$<PLATFORM_ID:MinGW>>:ws2_32.lib>
  )
  if (MINGW)
    target_link_libraries (${HDF5_TEST_LIBSH_TARGET} PRIVATE "wsock32.lib")
  endif ()
  H5_SET_LIB_OPTIONS (${HDF5_TEST_LIBSH_TARGET} ${HDF5_TEST_LIB_NAME} SHARED "LIB")
  set_target_properties (${HDF5_TEST_LIBSH_TARGET} PROPERTIES FOLDER libraries/test)
endif ()

#################################################################################
# If filter and vol plugin tests can be tested
#################################################################################
if (BUILD_SHARED_LIBS)
  # make plugins dir
  file (MAKE_DIRECTORY "${CMAKE_BINARY_DIR}/filter_plugin_dir1")
  file (MAKE_DIRECTORY "${CMAKE_BINARY_DIR}/filter_plugin_dir2")

  #-----------------------------------------------------------------------------
  # Define Filter Plugin Test Sources
  #-----------------------------------------------------------------------------
  set (FILTER_PLUGINS_FOR_DIR1
      filter_plugin1_dsets
      filter_plugin3_dsets
  )
  set (FILTER_PLUGINS_FOR_DIR2
      filter_plugin2_dsets
      filter_plugin4_groups
  )

  foreach (plugin_name ${FILTER_PLUGINS_FOR_DIR1})
    set (HDF5_TEST_PLUGIN_CORENAME          "${plugin_name}")
    set (HDF5_TEST_PLUGIN_NAME              "${HDF5_EXTERNAL_LIB_PREFIX}${HDF5_TEST_PLUGIN_CORENAME}")
    set (HDF5_TEST_PLUGIN_TARGET            ${HDF5_TEST_PLUGIN_CORENAME})

    add_library (${HDF5_TEST_PLUGIN_TARGET} SHARED ${HDF5_TEST_SOURCE_DIR}/${plugin_name}.c)
    target_include_directories (${HDF5_TEST_PLUGIN_TARGET} PRIVATE "${HDF5_SRC_DIR};${HDF5_BINARY_DIR};$<$<BOOL:${HDF5_ENABLE_PARALLEL}>:${MPI_C_INCLUDE_DIRS}>")
    TARGET_C_PROPERTIES (${HDF5_TEST_PLUGIN_TARGET} SHARED)
    target_link_libraries (${HDF5_TEST_PLUGIN_TARGET} PUBLIC ${HDF5_TEST_LIBSH_TARGET})
    H5_SET_LIB_OPTIONS (${HDF5_TEST_PLUGIN_TARGET} ${HDF5_TEST_PLUGIN_NAME} SHARED "LIB")
    set_target_properties (${HDF5_TEST_PLUGIN_TARGET} PROPERTIES FOLDER libraries/TEST_PLUGIN)

    #-----------------------------------------------------------------------------
    # Copy the filter plugin to a plugins folder
    #-----------------------------------------------------------------------------
    add_custom_command (
        TARGET     ${HDF5_TEST_PLUGIN_TARGET}
        POST_BUILD
        COMMAND    ${CMAKE_COMMAND}
        ARGS       -E copy_if_different
          "$<TARGET_FILE:${HDF5_TEST_PLUGIN_TARGET}>"
          "${CMAKE_BINARY_DIR}/filter_plugin_dir1/$<TARGET_FILE_NAME:${HDF5_TEST_PLUGIN_TARGET}>"
    )
  endforeach ()

  foreach (plugin_name ${FILTER_PLUGINS_FOR_DIR2})
    set (HDF5_TEST_PLUGIN_CORENAME          "${plugin_name}")
    set (HDF5_TEST_PLUGIN_NAME              "${HDF5_EXTERNAL_LIB_PREFIX}${HDF5_TEST_PLUGIN_CORENAME}")
    set (HDF5_TEST_PLUGIN_TARGET            ${HDF5_TEST_PLUGIN_CORENAME})

    add_library (${HDF5_TEST_PLUGIN_TARGET} SHARED ${HDF5_TEST_SOURCE_DIR}/${plugin_name}.c)
    target_include_directories (${HDF5_TEST_PLUGIN_TARGET} PRIVATE "${HDF5_SRC_DIR};${HDF5_BINARY_DIR};$<$<BOOL:${HDF5_ENABLE_PARALLEL}>:${MPI_C_INCLUDE_DIRS}>")
    TARGET_C_PROPERTIES (${HDF5_TEST_PLUGIN_TARGET} SHARED)
    target_link_libraries (${HDF5_TEST_PLUGIN_TARGET} PUBLIC ${HDF5_TEST_LIBSH_TARGET})
    H5_SET_LIB_OPTIONS (${HDF5_TEST_PLUGIN_TARGET} ${HDF5_TEST_PLUGIN_NAME} SHARED "LIB")
    set_target_properties (${HDF5_TEST_PLUGIN_TARGET} PROPERTIES FOLDER libraries/TEST_PLUGIN)

    #-----------------------------------------------------------------------------
    # Copy the filter plugin to a plugins folder
    #-----------------------------------------------------------------------------
    add_custom_command (
        TARGET     ${HDF5_TEST_PLUGIN_TARGET}
        POST_BUILD
        COMMAND    ${CMAKE_COMMAND}
        ARGS       -E copy_if_different
          "$<TARGET_FILE:${HDF5_TEST_PLUGIN_TARGET}>"
          "${CMAKE_BINARY_DIR}/filter_plugin_dir2/$<TARGET_FILE_NAME:${HDF5_TEST_PLUGIN_TARGET}>"
    )
  endforeach ()

  #################################################################################
  # make vol plugins dir
  #################################################################################
  file (MAKE_DIRECTORY "${CMAKE_BINARY_DIR}/null_vol_plugin_dir")

  #-----------------------------------------------------------------------------
  # Define VOL Plugin Test Sources
  #-----------------------------------------------------------------------------
  set (VOL_PLUGIN_LIBS
      null_vol_connector
  )

  foreach (vol_lib ${VOL_PLUGIN_LIBS})
    set (HDF5_VOL_PLUGIN_LIB_CORENAME           "${vol_lib}")
    set (HDF5_VOL_PLUGIN_LIB_NAME               "${HDF5_EXTERNAL_LIB_PREFIX}${HDF5_VOL_PLUGIN_LIB_CORENAME}")
    set (HDF5_VOL_PLUGIN_LIB_TARGET             ${HDF5_VOL_PLUGIN_LIB_CORENAME})

    add_library (${HDF5_VOL_PLUGIN_LIB_TARGET} SHARED ${HDF5_TEST_SOURCE_DIR}/${vol_lib}.c)
    target_include_directories (${HDF5_VOL_PLUGIN_LIB_TARGET} PRIVATE "${HDF5_SRC_DIR};${HDF5_BINARY_DIR};$<$<BOOL:${HDF5_ENABLE_PARALLEL}>:${MPI_C_INCLUDE_DIRS}>")
    TARGET_C_PROPERTIES (${HDF5_VOL_PLUGIN_LIB_TARGET} SHARED)
    target_link_libraries (${HDF5_VOL_PLUGIN_LIB_TARGET} PUBLIC ${HDF5_TEST_LIBSH_TARGET})
    H5_SET_LIB_OPTIONS (${HDF5_VOL_PLUGIN_LIB_TARGET} ${HDF5_VOL_PLUGIN_LIB_NAME} SHARED "LIB")
    set_target_properties (${HDF5_VOL_PLUGIN_LIB_TARGET} PROPERTIES FOLDER libraries/TEST_PLUGIN)

    #-----------------------------------------------------------------------------
    # Copy VOL plugin to a plugins folder
    #-----------------------------------------------------------------------------
    add_custom_command (
        TARGET     ${HDF5_VOL_PLUGIN_LIB_TARGET}
        POST_BUILD
        COMMAND    ${CMAKE_COMMAND}
        ARGS       -E copy_if_different
          "$<TARGET_FILE:${HDF5_VOL_PLUGIN_LIB_TARGET}>"
          "${CMAKE_BINARY_DIR}/null_vol_plugin_dir/$<TARGET_FILE_NAME:${HDF5_VOL_PLUGIN_LIB_TARGET}>"
    )
  endforeach ()
endif ()

#################################################################################
#  Test program sources
#################################################################################

set (testhdf5_SOURCES
    ${HDF5_TEST_SOURCE_DIR}/testhdf5.c
    ${HDF5_TEST_SOURCE_DIR}/tarray.c
    ${HDF5_TEST_SOURCE_DIR}/tattr.c
    ${HDF5_TEST_SOURCE_DIR}/tchecksum.c
    ${HDF5_TEST_SOURCE_DIR}/tconfig.c
    ${HDF5_TEST_SOURCE_DIR}/tcoords.c
    ${HDF5_TEST_SOURCE_DIR}/tfile.c
    ${HDF5_TEST_SOURCE_DIR}/tgenprop.c
    ${HDF5_TEST_SOURCE_DIR}/th5o.c
    ${HDF5_TEST_SOURCE_DIR}/th5s.c
    ${HDF5_TEST_SOURCE_DIR}/theap.c
    ${HDF5_TEST_SOURCE_DIR}/tid.c
    ${HDF5_TEST_SOURCE_DIR}/titerate.c
    ${HDF5_TEST_SOURCE_DIR}/tmeta.c
    ${HDF5_TEST_SOURCE_DIR}/tmisc.c
    ${HDF5_TEST_SOURCE_DIR}/trefer.c
    ${HDF5_TEST_SOURCE_DIR}/trefer_deprec.c
    ${HDF5_TEST_SOURCE_DIR}/trefstr.c
    ${HDF5_TEST_SOURCE_DIR}/tselect.c
    ${HDF5_TEST_SOURCE_DIR}/tskiplist.c
    ${HDF5_TEST_SOURCE_DIR}/tsohm.c
    ${HDF5_TEST_SOURCE_DIR}/ttime.c
    ${HDF5_TEST_SOURCE_DIR}/ttst.c
    ${HDF5_TEST_SOURCE_DIR}/tunicode.c
    ${HDF5_TEST_SOURCE_DIR}/tvltypes.c
    ${HDF5_TEST_SOURCE_DIR}/tvlstr.c
)

set (cache_image_SOURCES
    ${HDF5_TEST_SOURCE_DIR}/cache_image.c
    ${HDF5_TEST_SOURCE_DIR}/genall5.c
)

set(mirror_vfd_SOURCES
    ${HDF5_TEST_SOURCE_DIR}/mirror_vfd.c
    ${HDF5_TEST_SOURCE_DIR}/genall5.c
)

set (ttsafe_SOURCES
    ${HDF5_TEST_SOURCE_DIR}/ttsafe.c
    ${HDF5_TEST_SOURCE_DIR}/ttsafe_dcreate.c
    ${HDF5_TEST_SOURCE_DIR}/ttsafe_error.c
    ${HDF5_TEST_SOURCE_DIR}/ttsafe_cancel.c
    ${HDF5_TEST_SOURCE_DIR}/ttsafe_acreate.c
)

set (event_set_SOURCES
    ${HDF5_TEST_SOURCE_DIR}/event_set.c
    ${HDF5_TEST_SOURCE_DIR}/nb_vol_conn.c
)

set (H5_TESTS
    testhdf5 # multiple source
    cache
    cache_api
    cache_image # multiple source
    cache_tagging
    lheap
    ohdr
    stab
    gheap
    evict_on_close
    farray
    earray
    btree2
    fheap
    pool
    accum
    hyperslab
    istore
    bittests
    dt_arith
    page_buffer
    dtypes
    dsets
    chunk_info # compression lib link
    cmpd_dset
    filter_fail
    extend
    direct_chunk # compression lib link
    external
    external_env
    efc
    objcopy_ref
    objcopy
    links
    unlink
    twriteorder
    big
    mtime
    fillval
    mount
    flush1
    flush2
    app_ref
    enum
    set_extent
    ttsafe # multiple source
    enc_dec_plist
    enc_dec_plist_cross_platform
    getname
    vfd
    ros3
    s3comms
    hdfs
    mirror_vfd
    ntypes
    dangle
    dtransform
    # reserved disabled
    cross_read
    freespace
    mf
    vds
    vds_env
    file_image
    unregister
    cache_logging
    cork
    swmr
    thread_id # special link
    vol
<<<<<<< HEAD
    event_set # multiple source
=======
    timer
>>>>>>> b480d0a3
)

macro (ADD_H5_EXE file)
  add_executable (${file} ${HDF5_TEST_SOURCE_DIR}/${file}.c)
  target_include_directories (${file} PRIVATE "${HDF5_SRC_DIR};${HDF5_BINARY_DIR};${HDF5_TEST_BINARY_DIR};$<$<BOOL:${HDF5_ENABLE_PARALLEL}>:${MPI_C_INCLUDE_DIRS}>")
  target_compile_options(${file} PRIVATE "${HDF5_CMAKE_C_FLAGS}")
  if (NOT BUILD_SHARED_LIBS)
    TARGET_C_PROPERTIES (${file} STATIC)
    target_link_libraries (${file} PRIVATE ${HDF5_TEST_LIB_TARGET})
  else ()
    TARGET_C_PROPERTIES (${file} SHARED)
    target_link_libraries (${file} PRIVATE ${HDF5_TEST_LIBSH_TARGET})
  endif ()
  set_target_properties (${file} PROPERTIES FOLDER test)
endmacro ()

set (H5_TESTS_MULTIPLE
    chunk_info
    direct_chunk
    testhdf5
    cache_image
    ttsafe
    thread_id # special link
    mirror_vfd
    event_set
)
# Only build single source tests here
foreach (h5_test ${H5_TESTS})
  if (NOT h5_test IN_LIST H5_TESTS_MULTIPLE)
    ADD_H5_EXE(${h5_test})
  endif ()
endforeach ()

##############################################################################
###           M U L T I P L E  S O U R C E   T E S T S                     ###
##############################################################################
######### Also special handling of link libs #############
#-- Adding test for chunk_info
add_executable (chunk_info ${HDF5_TEST_SOURCE_DIR}/chunk_info.c)
target_compile_options(chunk_info PRIVATE "${HDF5_CMAKE_C_FLAGS}")
target_include_directories (chunk_info PRIVATE "${HDF5_SRC_DIR};${HDF5_BINARY_DIR};${HDF5_TEST_BINARY_DIR};$<$<BOOL:${HDF5_ENABLE_PARALLEL}>:${MPI_C_INCLUDE_DIRS}>")
if (NOT BUILD_SHARED_LIBS)
  TARGET_C_PROPERTIES (chunk_info STATIC)
  target_link_libraries (chunk_info PRIVATE ${HDF5_TEST_LIB_TARGET} ${LINK_COMP_LIBS})
else ()
  TARGET_C_PROPERTIES (chunk_info SHARED)
  target_link_libraries (chunk_info PRIVATE ${HDF5_TEST_LIBSH_TARGET} ${LINK_COMP_LIBS})
endif ()
set_target_properties (chunk_info PROPERTIES FOLDER test)

#-- Adding test for direct_chunk
add_executable (direct_chunk ${HDF5_TEST_SOURCE_DIR}/direct_chunk.c)
target_compile_options(direct_chunk PRIVATE "${HDF5_CMAKE_C_FLAGS}")
target_include_directories (direct_chunk PRIVATE "${HDF5_SRC_DIR};${HDF5_BINARY_DIR};${HDF5_TEST_BINARY_DIR};$<$<BOOL:${HDF5_ENABLE_PARALLEL}>:${MPI_C_INCLUDE_DIRS}>")
if (NOT BUILD_SHARED_LIBS)
  TARGET_C_PROPERTIES (direct_chunk STATIC)
  target_link_libraries (direct_chunk PRIVATE ${HDF5_TEST_LIB_TARGET} ${LINK_COMP_LIBS})
else ()
  TARGET_C_PROPERTIES (direct_chunk SHARED)
  target_link_libraries (direct_chunk PRIVATE ${HDF5_TEST_LIBSH_TARGET} ${LINK_COMP_LIBS})
endif ()
set_target_properties (direct_chunk PROPERTIES FOLDER test)


######### Special handling for multiple sources #############
#-- Adding test for testhdf5
add_executable (testhdf5 ${testhdf5_SOURCES})
target_compile_options(testhdf5 PRIVATE "${HDF5_CMAKE_C_FLAGS}")
target_include_directories (testhdf5 PRIVATE "${HDF5_SRC_DIR};${HDF5_BINARY_DIR};$<$<BOOL:${HDF5_ENABLE_PARALLEL}>:${MPI_C_INCLUDE_DIRS}>")
if (NOT BUILD_SHARED_LIBS)
  TARGET_C_PROPERTIES (testhdf5 STATIC)
  target_link_libraries (testhdf5 PRIVATE ${HDF5_TEST_LIB_TARGET})
else ()
  TARGET_C_PROPERTIES (testhdf5 SHARED)
  target_link_libraries (testhdf5 PRIVATE ${HDF5_TEST_LIBSH_TARGET})
endif ()
set_target_properties (testhdf5 PROPERTIES FOLDER test)

#-- Adding test for cache_image
add_executable (cache_image ${cache_image_SOURCES})
target_compile_options(cache_image PRIVATE "${HDF5_CMAKE_C_FLAGS}")
target_include_directories (cache_image PRIVATE "${HDF5_SRC_DIR};${HDF5_BINARY_DIR};$<$<BOOL:${HDF5_ENABLE_PARALLEL}>:${MPI_C_INCLUDE_DIRS}>")
if (NOT BUILD_SHARED_LIBS)
  TARGET_C_PROPERTIES (cache_image STATIC)
  target_link_libraries (cache_image PRIVATE ${HDF5_TEST_LIB_TARGET})
else ()
  TARGET_C_PROPERTIES (cache_image SHARED)
  target_link_libraries (cache_image PRIVATE ${HDF5_TEST_LIBSH_TARGET})
endif ()
set_target_properties (cache_image PROPERTIES FOLDER test)

#-- Adding test for ttsafe
add_executable (ttsafe ${ttsafe_SOURCES})
target_compile_options(ttsafe PRIVATE "${HDF5_CMAKE_C_FLAGS}")
target_include_directories (ttsafe PRIVATE "${HDF5_SRC_DIR};${HDF5_BINARY_DIR};$<$<BOOL:${HDF5_ENABLE_PARALLEL}>:${MPI_C_INCLUDE_DIRS}>")
if (NOT BUILD_SHARED_LIBS)
  TARGET_C_PROPERTIES (ttsafe STATIC)
  target_link_libraries (ttsafe PRIVATE ${HDF5_TEST_LIB_TARGET})
  if (NOT WIN32)
    target_link_libraries (ttsafe
      PRIVATE $<$<BOOL:${HDF5_ENABLE_THREADSAFE}>:Threads::Threads>
    )
  endif ()
else ()
  TARGET_C_PROPERTIES (ttsafe SHARED)
  target_link_libraries (ttsafe PRIVATE ${HDF5_TEST_LIBSH_TARGET} $<$<BOOL:${HDF5_ENABLE_THREADSAFE}>:Threads::Threads>)
endif ()
set_target_properties (ttsafe PROPERTIES FOLDER test)

######### Special handling for extra link lib of threads #############
#-- Adding test for thread_id
add_executable (thread_id ${HDF5_TEST_SOURCE_DIR}/thread_id.c)
target_compile_options(thread_id PRIVATE "${HDF5_CMAKE_C_FLAGS}")
target_include_directories (thread_id PRIVATE "${HDF5_SRC_DIR};${HDF5_BINARY_DIR};$<$<BOOL:${HDF5_ENABLE_PARALLEL}>:${MPI_C_INCLUDE_DIRS}>")
if (NOT BUILD_SHARED_LIBS)
  TARGET_C_PROPERTIES (thread_id STATIC)
  target_link_libraries (thread_id PRIVATE ${HDF5_TEST_LIB_TARGET})
  if (NOT WIN32)
    target_link_libraries (thread_id
      PRIVATE $<$<BOOL:${HDF5_ENABLE_THREADSAFE}>:Threads::Threads>
    )
  endif ()
else ()
  TARGET_C_PROPERTIES (thread_id SHARED)
  target_link_libraries (thread_id PRIVATE ${HDF5_TEST_LIBSH_TARGET} $<$<BOOL:${HDF5_ENABLE_THREADSAFE}>:Threads::Threads>)
endif ()
set_target_properties (thread_id PROPERTIES FOLDER test)

#-- Adding test for mirror_vfd
add_executable (mirror_vfd ${mirror_vfd_SOURCES})
target_include_directories (mirror_vfd PRIVATE "${HDF5_SRC_DIR};${HDF5_BINARY_DIR};$<$<BOOL:${HDF5_ENABLE_PARALLEL}>:${MPI_C_INCLUDE_DIRS}>")
if (NOT BUILD_SHARED_LIBS)
  TARGET_C_PROPERTIES (mirror_vfd STATIC)
  target_link_libraries (mirror_vfd PRIVATE ${HDF5_TEST_LIB_TARGET})
else ()
  TARGET_C_PROPERTIES (mirror_vfd SHARED)
  target_link_libraries (mirror_vfd PRIVATE ${HDF5_TEST_LIBSH_TARGET})
endif ()
set_target_properties (mirror_vfd PROPERTIES FOLDER test)

#-- Adding test for event_set
add_executable (event_set ${event_set_SOURCES})
target_compile_options(event_set PRIVATE "${HDF5_CMAKE_C_FLAGS}")
target_include_directories (event_set PRIVATE "${HDF5_SRC_DIR};${HDF5_BINARY_DIR};$<$<BOOL:${HDF5_ENABLE_PARALLEL}>:${MPI_C_INCLUDE_DIRS}>")
if (NOT BUILD_SHARED_LIBS)
  TARGET_C_PROPERTIES (event_set STATIC)
  target_link_libraries (event_set PRIVATE ${HDF5_TEST_LIB_TARGET})
else ()
  TARGET_C_PROPERTIES (event_set SHARED)
  target_link_libraries (event_set PRIVATE ${HDF5_TEST_LIBSH_TARGET})
endif ()
set_target_properties (event_set PROPERTIES FOLDER test)

##############################################################################
###           A D D I T I O N A L   T E S T S                              ###
##############################################################################

set (H5_CHECK_TESTS
    error_test
    err_compat
    tcheck_version
    testmeta
    atomic_writer
    atomic_reader
    links_env
    filenotclosed
    del_many_dense_attrs
    flushrefresh
)

foreach (h5_test ${H5_CHECK_TESTS})
  ADD_H5_EXE(${h5_test})
endforeach ()

#-- Adding test for libinfo
set (GREP_RUNNER ${PROJECT_BINARY_DIR}/GrepRunner.cmake)
file (WRITE ${GREP_RUNNER}
  "file (STRINGS \${TEST_PROGRAM} TEST_RESULT REGEX \"SUMMARY OF THE HDF5 CONFIGURATION\")
if (NOT TEST_RESULT)
  message (FATAL_ERROR \"Failed: The output: \${TEST_RESULT} of \${TEST_PROGRAM} did not contain SUMMARY OF THE HDF5 CONFIGURATION\")
else ()
  message (STATUS \"COMMAND Result: \${TEST_RESULT}\")
endif ()
"
)

##############################################################################
###                S W I M M E R   T E S T S                              ###
##############################################################################

set (H5_SWMR_TESTS
    swmr_addrem_writer
    swmr_check_compat_vfd
    swmr_generator
    swmr_reader
    swmr_remove_reader
    swmr_remove_writer
    swmr_sparse_reader
    swmr_sparse_writer
    swmr_start_write
    swmr_writer
)

foreach (h5_test ${H5_SWMR_TESTS})
  ADD_H5_EXE(${h5_test})
endforeach ()

set (H5_VDS_SWMR_TESTS
    vds_swmr_gen
    vds_swmr_reader
    vds_swmr_writer
)

foreach (h5_test ${H5_VDS_SWMR_TESTS})
  ADD_H5_EXE(${h5_test})
endforeach ()

#-- Adding test for accum_swmr_reader
#   This has to be copied to the test directory for execve() to find it
#   and it can't be renamed (i.e., no <foo>-shared).
add_executable (accum_swmr_reader ${HDF5_TEST_SOURCE_DIR}/accum_swmr_reader.c)
target_compile_options(accum_swmr_reader PRIVATE "${HDF5_CMAKE_C_FLAGS}")
target_include_directories (accum_swmr_reader PRIVATE "${HDF5_SRC_DIR};${HDF5_BINARY_DIR};$<$<BOOL:${HDF5_ENABLE_PARALLEL}>:${MPI_C_INCLUDE_DIRS}>")
if (NOT BUILD_SHARED_LIBS)
  TARGET_C_PROPERTIES (accum_swmr_reader STATIC)
  target_link_libraries (accum_swmr_reader PRIVATE ${HDF5_TEST_LIB_TARGET} ${HDF5_LIB_TARGET})
else ()
  TARGET_C_PROPERTIES (accum_swmr_reader SHARED)
  target_link_libraries (accum_swmr_reader PRIVATE ${HDF5_TEST_LIBSH_TARGET} ${HDF5_LIBSH_TARGET})
endif ()
set_target_properties (accum_swmr_reader PROPERTIES FOLDER test)

#-- Set accum dependencies
set_target_properties (accum PROPERTIES DEPENDS accum_swmr_reader)

##############################################################################
###    P L U G I N  T E S T S
##############################################################################
if (BUILD_SHARED_LIBS)
  add_executable (filter_plugin ${HDF5_TEST_SOURCE_DIR}/filter_plugin.c)
  target_include_directories (filter_plugin PRIVATE "${HDF5_SRC_DIR};${HDF5_BINARY_DIR};$<$<BOOL:${HDF5_ENABLE_PARALLEL}>:${MPI_C_INCLUDE_DIRS}>")
  TARGET_C_PROPERTIES (filter_plugin SHARED)
  target_link_libraries (filter_plugin PRIVATE ${HDF5_TEST_LIBSH_TARGET})
  set_target_properties (filter_plugin PROPERTIES FOLDER test)

  add_executable (vol_plugin ${HDF5_TEST_SOURCE_DIR}/vol_plugin.c)
  target_include_directories (vol_plugin PRIVATE "${HDF5_SRC_DIR};${HDF5_BINARY_DIR};$<$<BOOL:${HDF5_ENABLE_PARALLEL}>:${MPI_C_INCLUDE_DIRS}>")
  TARGET_C_PROPERTIES (vol_plugin SHARED)
  target_link_libraries (vol_plugin PRIVATE ${HDF5_TEST_LIBSH_TARGET})
  set_target_properties (vol_plugin PROPERTIES FOLDER test)
endif ()

##############################################################################
###    U S E  C A S E S  T E S T S
##############################################################################
set (use_append_chunk_SOURCES ${HDF5_TEST_SOURCE_DIR}/use_append_chunk.c ${HDF5_TEST_SOURCE_DIR}/use_common.c)
add_executable (use_append_chunk ${use_append_chunk_SOURCES})
target_compile_options(use_append_chunk PRIVATE "${HDF5_CMAKE_C_FLAGS}")
target_include_directories (use_append_chunk PRIVATE "${HDF5_SRC_DIR};${HDF5_BINARY_DIR};$<$<BOOL:${HDF5_ENABLE_PARALLEL}>:${MPI_C_INCLUDE_DIRS}>")
if (NOT BUILD_SHARED_LIBS)
  TARGET_C_PROPERTIES (use_append_chunk STATIC)
  target_link_libraries (use_append_chunk PRIVATE ${HDF5_TEST_LIB_TARGET})
else ()
  TARGET_C_PROPERTIES (use_append_chunk SHARED)
  target_link_libraries (use_append_chunk PRIVATE ${HDF5_TEST_LIBSH_TARGET})
endif ()
set_target_properties (use_append_chunk PROPERTIES FOLDER test)

set (use_append_mchunks_SOURCES ${HDF5_TEST_SOURCE_DIR}/use_append_mchunks.c ${HDF5_TEST_SOURCE_DIR}/use_common.c)
add_executable (use_append_mchunks ${use_append_mchunks_SOURCES})
target_compile_options(use_append_mchunks PRIVATE "${HDF5_CMAKE_C_FLAGS}")
target_include_directories (use_append_mchunks PRIVATE "${HDF5_SRC_DIR};${HDF5_BINARY_DIR};$<$<BOOL:${HDF5_ENABLE_PARALLEL}>:${MPI_C_INCLUDE_DIRS}>")
if (NOT BUILD_SHARED_LIBS)
  TARGET_C_PROPERTIES (use_append_mchunks STATIC)
  target_link_libraries (use_append_mchunks PRIVATE ${HDF5_TEST_LIB_TARGET})
else ()
  TARGET_C_PROPERTIES (use_append_mchunks SHARED)
  target_link_libraries (use_append_mchunks PRIVATE ${HDF5_TEST_LIBSH_TARGET})
endif ()
set_target_properties (use_append_mchunks PROPERTIES FOLDER test)

set (use_disable_mdc_flushes_SOURCES ${HDF5_TEST_SOURCE_DIR}/use_disable_mdc_flushes.c)
add_executable (use_disable_mdc_flushes ${use_disable_mdc_flushes_SOURCES})
target_compile_options(use_disable_mdc_flushes PRIVATE "${HDF5_CMAKE_C_FLAGS}")
target_include_directories (use_disable_mdc_flushes PRIVATE "${HDF5_SRC_DIR};${HDF5_BINARY_DIR};$<$<BOOL:${HDF5_ENABLE_PARALLEL}>:${MPI_C_INCLUDE_DIRS}>")
if (NOT BUILD_SHARED_LIBS)
  TARGET_C_PROPERTIES (use_disable_mdc_flushes STATIC)
  target_link_libraries (use_disable_mdc_flushes PRIVATE ${HDF5_TEST_LIB_TARGET})
else ()
  TARGET_C_PROPERTIES (use_disable_mdc_flushes SHARED)
  target_link_libraries (use_disable_mdc_flushes PRIVATE ${HDF5_TEST_LIBSH_TARGET})
endif ()
set_target_properties (use_disable_mdc_flushes PROPERTIES FOLDER test)

if (HDF5_TEST_SERIAL)
  include (CMakeTests.cmake)
endif ()<|MERGE_RESOLUTION|>--- conflicted
+++ resolved
@@ -300,11 +300,8 @@
     swmr
     thread_id # special link
     vol
-<<<<<<< HEAD
+    timer
     event_set # multiple source
-=======
-    timer
->>>>>>> b480d0a3
 )
 
 macro (ADD_H5_EXE file)
