/* * * * * * * * * * * * * * * * * * * * * * * * * * * * * * * * * * * * * * *
 * Copyright by The HDF Group.                                               *
 * Copyright by the Board of Trustees of the University of Illinois.         *
 * All rights reserved.                                                      *
 *                                                                           *
 * This file is part of HDF5.  The full HDF5 copyright notice, including     *
 * terms governing use, modification, and redistribution, is contained in    *
 * the COPYING file, which can be found at the root of the source code       *
 * distribution tree, or in https://support.hdfgroup.org/ftp/HDF5/releases.  *
 * If you do not have access to either file, you may request a copy from     *
 * help@hdfgroup.org.                                                        *
 * * * * * * * * * * * * * * * * * * * * * * * * * * * * * * * * * * * * * * */

/***********************************************************
*
* Test program:     tattr
*
* Test the attribute functionality
*
*************************************************************/

#include "testhdf5.h"

/*
 * This file needs to access private information from the H5O package.
 * This file also needs to access the object header testing code.
 */
#define H5O_FRIEND        /*suppress error about including H5Opkg      */
#define H5O_TESTING
#include "H5Opkg.h"        /* Object headers             */

/*
 * This file needs to access private information from the H5A package.
 * This file also needs to access the attribute testing code.
 */
#define H5A_FRIEND        /*suppress error about including H5Apkg      */
#define H5A_TESTING
#include "H5Apkg.h"        /* Attributes                 */

/*
 * This file needs to access private information from the H5F package.
 * This file also needs to access the file testing code.
 */
#define H5F_FRIEND        /*suppress error about including H5Fpkg      */
#define H5F_TESTING
#include "H5Fpkg.h"        /* File access                 */

#define FILENAME   "tattr.h5"
#define NAME_BUF_SIZE   1024
#define ATTR_NAME_LEN   16
#define ATTR_MAX_DIMS   7
#define ATTR_TMP_NAME   "a really long temp_name"
#define CORDER_ITER_STOP            3

/* 3-D dataset with fixed dimensions */
#define SPACE1_RANK    3
#define SPACE1_DIM1    3
#define SPACE1_DIM2    15
#define SPACE1_DIM3    13

/* Dataset Information */
#define DSET1_NAME "Dataset1"
#define DSET2_NAME "Dataset2"
#define DSET3_NAME "Dataset3"
#define NUM_DSETS       3

/* Group Information */
#define GROUP1_NAME "/Group1"
#define GROUP2_NAME "/Group2"
#define GROUP3_NAME "/Group3"

/* Named Datatype Information */
#define TYPE1_NAME "/Type"

/* Attribute Rank & Dimensions */
#define ATTR1_NAME  "Attr1"
#define ATTR1_RANK    1
#define ATTR1_DIM1    3
int attr_data1[ATTR1_DIM1]={512,-234,98123}; /* Test data for 1st attribute */

/* rank & dimensions for another attribute */
#define ATTR1A_NAME  "Attr1_a"
int attr_data1a[ATTR1_DIM1]={256,11945,-22107};

#define ATTR2_NAME  "Attr2"
#define ATTR2_RANK    2
#define ATTR2_DIM1    2
#define ATTR2_DIM2    2
int attr_data2[ATTR2_DIM1][ATTR2_DIM2]={{7614,-416},{197814,-3}}; /* Test data for 2nd attribute */

#define ATTR3_NAME  "Attr3"
#define ATTR3_RANK    3
#define ATTR3_DIM1    2
#define ATTR3_DIM2    2
#define ATTR3_DIM3    2
double attr_data3[ATTR3_DIM1][ATTR3_DIM2][ATTR3_DIM3]={{{2.3F,-26.1F}, {0.123F,-10.0F}},{{973.23F,-0.91827F},{2.0F,23.0F}}}; /* Test data for 3rd attribute */

#define ATTR4_NAME  "Attr4"
#define ATTR4_RANK    2
#define ATTR4_DIM1    2
#define ATTR4_DIM2    2
#define ATTR4_FIELDNAME1    "i"
#define ATTR4_FIELDNAME2    "d"
#define ATTR4_FIELDNAME3    "c"
size_t attr4_field1_off=0;
size_t attr4_field2_off=0;
size_t attr4_field3_off=0;
struct attr4_struct {
    int i;
    double d;
    char c;
 } attr_data4[ATTR4_DIM1][ATTR4_DIM2]={{{3,-26.1F,'d'},{-100000, 0.123F,'3'}},
    {{-23,981724.2F,'Q'},{0,2.0F,'\n'}}}; /* Test data for 4th attribute */

#define ATTR5_NAME  "Attr5"
#define ATTR5_RANK    0
float attr_data5=-5.123F;        /* Test data for 5th attribute */

#define ATTR6_RANK    3
#define ATTR6_DIM1    100
#define ATTR6_DIM2    100
#define ATTR6_DIM3    100

#define ATTR7_NAME      "attr 1 - 000000"
#define ATTR8_NAME      "attr 2"

#define LINK1_NAME      "Link1"

#define NATTR_MANY_OLD  350
#define NATTR_MANY_NEW  35000

#define BUG2_NATTR  100
#define BUG2_NATTR2 16

#define BUG3_DSET_NAME  "dset"
#define BUG3_DT_NAME    "dt"
#define BUG3_ATTR_NAME  "attr"

/* Used by test_attr_delete_last_dense() */
#define GRPNAME "grp"
#define ATTRNAME "attr"
#define DIM0 100
#define DIM1 100
#define RANK 2

/* Used by test_attr_info_null_info_pointer() */
#define GET_INFO_NULL_POINTER_ATTR_NAME "NullInfoPointerAttr"


/* Attribute iteration struct */
typedef struct {
    H5_iter_order_t order;      /* Direction of iteration */
    unsigned ncalled;           /* # of times callback is entered */
    unsigned nskipped;          /* # of attributes skipped */
    int stop;                   /* # of iterations to stop after */
    hsize_t curr;               /* Current creation order value */
    size_t max_visit;           /* Size of "visited attribute" flag array */
    hbool_t *visited;           /* Pointer to array of "visited attribute" flags */
} attr_iter_info_t;

static herr_t attr_op1(hid_t loc_id, const char *name, const H5A_info_t *ainfo,
    void *op_data);

static hid_t dcpl_g = H5P_DEFAULT;



/****************************************************************
**
**  test_attr_basic_write(): Test basic H5A (attribute) code.
**      Tests integer attributes on both datasets and groups
**
****************************************************************/
static void
test_attr_basic_write(hid_t fapl)
{
    hid_t        fid1;        /* HDF5 File IDs */
    hid_t        dataset;     /* Dataset ID */
    hid_t        group;       /* Group ID */
    hid_t        sid1,sid2;   /* Dataspace ID */
    hid_t        attr, attr2; /* Attribute ID */
    hsize_t      attr_size;   /* storage size for attribute */
    ssize_t      attr_name_size;     /* size of attribute name */
    char         *attr_name=NULL;    /* name of attribute */
    hsize_t      dims1[] = {SPACE1_DIM1, SPACE1_DIM2, SPACE1_DIM3};
    hsize_t      dims2[] = {ATTR1_DIM1};
    hsize_t      dims3[] = {ATTR2_DIM1,ATTR2_DIM2};
    int          read_data1[ATTR1_DIM1]={0}; /* Buffer for reading 1st attribute */
    int          i;
    hid_t        ret_id;        /* Generic hid_t return value */
    herr_t       ret;           /* Generic return value */

    /* Output message about test being performed */
    MESSAGE(5, ("Testing Basic Scalar Attribute Writing Functions\n"));

    /* Create file */
    fid1 = H5Fcreate(FILENAME, H5F_ACC_TRUNC, H5P_DEFAULT, fapl);
    CHECK(fid1, FAIL, "H5Fcreate");

    /* Create dataspace for dataset */
    sid1 = H5Screate_simple(SPACE1_RANK, dims1, NULL);
    CHECK(sid1, FAIL, "H5Screate_simple");

    /* Create a dataset */
    dataset = H5Dcreate2(fid1, DSET1_NAME, H5T_NATIVE_UCHAR, sid1, H5P_DEFAULT, dcpl_g, H5P_DEFAULT);
    CHECK(dataset, FAIL, "H5Dcreate2");

    /* Create dataspace for attribute */
    sid2 = H5Screate_simple(ATTR1_RANK, dims2, NULL);
    CHECK(sid2, FAIL, "H5Screate_simple");

    /* Try to create an attribute on the file (should create an attribute on root group) */
    attr = H5Acreate2(fid1, ATTR1_NAME, H5T_NATIVE_INT, sid2, H5P_DEFAULT, H5P_DEFAULT);
    CHECK(attr, FAIL, "H5Acreate2");

    /* Close attribute */
    ret = H5Aclose(attr);
    CHECK(ret, FAIL, "H5Aclose");

    /* Open the root group */
    group = H5Gopen2(fid1, "/", H5P_DEFAULT);
    CHECK(group, FAIL, "H5Gopen2");

    /* Open attribute again */
    attr = H5Aopen(group, ATTR1_NAME, H5P_DEFAULT);
    CHECK(attr, FAIL, "H5Aopen");

    /* Close attribute */
    ret = H5Aclose(attr);
    CHECK(ret, FAIL, "H5Aclose");

    /* Close root group */
    ret = H5Gclose(group);
    CHECK(ret, FAIL, "H5Gclose");

    /* Create an attribute for the dataset */
    attr = H5Acreate2(dataset, ATTR1_NAME, H5T_NATIVE_INT, sid2, H5P_DEFAULT, H5P_DEFAULT);
    CHECK(attr, FAIL, "H5Acreate2");

    /* Try to create the same attribute again (should fail) */
    ret_id = H5Acreate2(dataset, ATTR1_NAME, H5T_NATIVE_INT, sid2, H5P_DEFAULT, H5P_DEFAULT);
    VERIFY(ret_id, FAIL, "H5Acreate2");

    /* Write attribute information */
    ret = H5Awrite(attr, H5T_NATIVE_INT, attr_data1);
    CHECK(ret, FAIL, "H5Awrite");

    /* Create an another attribute for the dataset */
    attr2 = H5Acreate2(dataset, ATTR1A_NAME, H5T_NATIVE_INT, sid2, H5P_DEFAULT, H5P_DEFAULT);
    CHECK(attr, FAIL, "H5Acreate2");

    /* Write attribute information */
    ret = H5Awrite(attr2, H5T_NATIVE_INT, attr_data1a);
    CHECK(ret, FAIL, "H5Awrite");

    /* Check storage size for attribute */
    attr_size = H5Aget_storage_size(attr);
    VERIFY(attr_size, (ATTR1_DIM1 * sizeof(int)), "H5A_get_storage_size");

    /* Read attribute information immediately, without closing attribute */
    ret = H5Aread(attr, H5T_NATIVE_INT, read_data1);
    CHECK(ret, FAIL, "H5Aread");

    /* Verify values read in */
    for(i = 0; i < ATTR1_DIM1; i++)
        if(attr_data1[i] != read_data1[i])
            TestErrPrintf("%d: attribute data different: attr_data1[%d]=%d, read_data1[%d]=%d\n", __LINE__, i, attr_data1[i], i, read_data1[i]);

    /* Close attribute */
    ret = H5Aclose(attr);
    CHECK(ret, FAIL, "H5Aclose");

    /* Close attribute */
    ret = H5Aclose(attr2);
    CHECK(ret, FAIL, "H5Aclose");

    /* change attribute name */
    ret = H5Arename(dataset, ATTR1_NAME, ATTR_TMP_NAME);
    CHECK(ret, FAIL, "H5Arename");

    /* Open attribute again */
    attr = H5Aopen(dataset, ATTR_TMP_NAME, H5P_DEFAULT);
    CHECK(attr, FAIL, "H5Aopen");

    /* Verify new attribute name */
    attr_name_size = H5Aget_name(attr, (size_t)0, NULL);
    CHECK(attr_name_size, FAIL, "H5Aget_name");

    if(attr_name_size > 0) {
        attr_name = (char*)HDcalloc((size_t)(attr_name_size + 1), sizeof(char));
        CHECK_PTR(attr_name, "HDcalloc");

        if(attr_name) {
            ret = (herr_t)H5Aget_name(attr, (size_t)(attr_name_size + 1), attr_name);
            CHECK(ret, FAIL, "H5Aget_name");
            ret = HDstrcmp(attr_name, ATTR_TMP_NAME);
            VERIFY(ret, 0, "HDstrcmp");

            HDfree(attr_name);
            attr_name = NULL;
        } /* end if */
    } /* end if */

    /* Read attribute information immediately, without closing attribute */
    ret = H5Aread(attr, H5T_NATIVE_INT, read_data1);
    CHECK(ret, FAIL, "H5Aread");

    /* Verify values read in */
    for(i = 0; i < ATTR1_DIM1; i++)
        if(attr_data1[i] != read_data1[i])
            TestErrPrintf("%d: attribute data different: attr_data1[%d]=%d, read_data1[%d]=%d\n", __LINE__, i, attr_data1[i], i, read_data1[i]);

    /* Close attribute */
    ret = H5Aclose(attr);
    CHECK(ret, FAIL, "H5Aclose");

    /* Open the second attribute again */
    attr2 = H5Aopen(dataset, ATTR1A_NAME, H5P_DEFAULT);
    CHECK(attr, FAIL, "H5Aopen");

    /* Verify new attribute name */
    attr_name_size = H5Aget_name(attr2, (size_t)0, NULL);
    CHECK(attr_name_size, FAIL, "H5Aget_name");

    if(attr_name_size > 0) {
        attr_name = (char*)HDcalloc((size_t)(attr_name_size+1), sizeof(char));
        CHECK_PTR(attr_name, "HDcalloc");

        if(attr_name) {
            ret = (herr_t)H5Aget_name(attr2, (size_t)(attr_name_size + 1), attr_name);
            CHECK(ret, FAIL, "H5Aget_name");
            ret = HDstrcmp(attr_name, ATTR1A_NAME);
            VERIFY(ret, 0, "HDstrcmp");

            HDfree(attr_name);
            attr_name = NULL;
        } /* end if */
    } /* end if */

    /* Read attribute information immediately, without closing attribute */
    ret = H5Aread(attr2, H5T_NATIVE_INT, read_data1);
    CHECK(ret, FAIL, "H5Aread");

    /* Verify values read in */
    for(i = 0; i < ATTR1_DIM1; i++)
        if(attr_data1a[i] != read_data1[i])
            TestErrPrintf("%d: attribute data different: attr_data1a[%d]=%d, read_data1[%d]=%d\n", __LINE__, i, attr_data1a[i], i, read_data1[i]);

    /* Close attribute */
    ret = H5Aclose(attr2);
    CHECK(ret, FAIL, "H5Aclose");

    ret = H5Sclose(sid1);
    CHECK(ret, FAIL, "H5Sclose");
    ret = H5Sclose(sid2);
    CHECK(ret, FAIL, "H5Sclose");

    /* Close Dataset */
    ret = H5Dclose(dataset);
    CHECK(ret, FAIL, "H5Dclose");

    /* Create group */
    group = H5Gcreate2(fid1, GROUP1_NAME, H5P_DEFAULT, H5P_DEFAULT, H5P_DEFAULT);
    CHECK(group, FAIL, "H5Gcreate2");

    /* Create dataspace for attribute */
    sid2 = H5Screate_simple(ATTR2_RANK, dims3, NULL);
    CHECK(sid2, FAIL, "H5Screate_simple");

    /* Create an attribute for the group */
    attr = H5Acreate2(group, ATTR2_NAME, H5T_NATIVE_INT, sid2, H5P_DEFAULT, H5P_DEFAULT);
    CHECK(attr, FAIL, "H5Acreate2");

    /* Check storage size for attribute */
    attr_size = H5Aget_storage_size(attr);
    VERIFY(attr_size, (ATTR2_DIM1 * ATTR2_DIM2 * sizeof(int)), "H5Aget_storage_size");

    /* Try to create the same attribute again (should fail) */
    ret_id = H5Acreate2(group, ATTR2_NAME, H5T_NATIVE_INT, sid2, H5P_DEFAULT, H5P_DEFAULT);
    VERIFY(ret_id, FAIL, "H5Acreate2");

    /* Write attribute information */
    ret = H5Awrite(attr, H5T_NATIVE_INT, attr_data2);
    CHECK(ret, FAIL, "H5Awrite");

    /* Check storage size for attribute */
    attr_size = H5Aget_storage_size(attr);
    VERIFY(attr_size, (ATTR2_DIM1 * ATTR2_DIM2 * sizeof(int)), "H5A_get_storage_size");

    /* Close attribute */
    ret = H5Aclose(attr);
    CHECK(ret, FAIL, "H5Aclose");

    /* Close Attribute dataspace */
    ret = H5Sclose(sid2);
    CHECK(ret, FAIL, "H5Sclose");

    /* Close Group */
    ret = H5Gclose(group);
    CHECK(ret, FAIL, "H5Gclose");

    /* Close file */
    ret = H5Fclose(fid1);
    CHECK(ret, FAIL, "H5Fclose");
}   /* test_attr_basic_write() */


/****************************************************************
**
**  test_attr_basic_read(): Test basic H5A (attribute) code.
**
****************************************************************/
static void
test_attr_basic_read(hid_t fapl)
{
    hid_t       fid1;        /* HDF5 File IDs        */
    hid_t       dataset;     /* Dataset ID            */
    hid_t       group;       /* Group ID            */
    hid_t       attr;        /* Attribute ID            */
    H5O_info_t  oinfo;       /* Object info                  */
    int         read_data1[ATTR1_DIM1] = {0}; /* Buffer for reading 1st attribute */
    int         read_data2[ATTR2_DIM1][ATTR2_DIM2] = {{0}}; /* Buffer for reading 2nd attribute */
    int         i, j;       /* Local index variables        */
    herr_t      ret;        /* Generic return value        */

    /* Output message about test being performed */
    MESSAGE(5, ("Testing Basic Attribute Functions\n"));

    /* Create file */
    fid1 = H5Fopen(FILENAME, H5F_ACC_RDWR, fapl);
    CHECK(fid1, FAIL, "H5Fopen");

    /* Open the dataset */
    dataset = H5Dopen2(fid1, DSET1_NAME, H5P_DEFAULT);
    CHECK(dataset, FAIL, "H5Dopen2");

    /* Verify the correct number of attributes */
    ret = H5Oget_info2(dataset, &oinfo, H5O_INFO_NUM_ATTRS);
    CHECK(ret, FAIL, "H5Oget_info");
    VERIFY(oinfo.num_attrs, 2, "H5Oget_info");

    /* Open first attribute for the dataset */
    attr = H5Aopen(dataset, ATTR_TMP_NAME, H5P_DEFAULT);
    CHECK(attr, FAIL, "H5Aopen");

    /* Read attribute information */
    ret = H5Aread(attr, H5T_NATIVE_INT, read_data1);
    CHECK(ret, FAIL, "H5Aread");

    /* Verify values read in */
    for(i = 0; i < ATTR1_DIM1; i++)
        if(attr_data1[i] != read_data1[i])
            TestErrPrintf("%d: attribute data different: attr_data1[%d]=%d, read_data1[%d]=%d\n", __LINE__, i, attr_data1[i], i, read_data1[i]);

    /* Close attribute */
    ret = H5Aclose(attr);
    CHECK(ret, FAIL, "H5Aclose");

    ret = H5Dclose(dataset);
    CHECK(ret, FAIL, "H5Dclose");

    /* Open the group */
    group = H5Gopen2(fid1, GROUP1_NAME, H5P_DEFAULT);
    CHECK(group, FAIL, "H5Gopen2");

    /* Verify the correct number of attributes */
    ret = H5Oget_info2(group, &oinfo, H5O_INFO_NUM_ATTRS);
    CHECK(ret, FAIL, "H5Oget_info");
    VERIFY(oinfo.num_attrs, 1, "H5Oget_info");

    /* Open the attribute for the group */
    attr = H5Aopen(group, ATTR2_NAME, H5P_DEFAULT);
    CHECK(attr, FAIL, "H5Aopen");

    /* Read attribute information */
    ret = H5Aread(attr, H5T_NATIVE_INT, read_data2);
    CHECK(ret, FAIL, "H5Aread");

    /* Verify values read in */
    for(i = 0; i < ATTR2_DIM1; i++)
        for(j = 0; j < ATTR2_DIM2; j++)
            if(attr_data2[i][j] != read_data2[i][j])
                TestErrPrintf("%d: attribute data different: attr_data2[%d][%d]=%d, read_data2[%d][%d]=%d\n", __LINE__,  i, j, attr_data2[i][j], i, j, read_data1[i]);

    /* Close attribute */
    ret = H5Aclose(attr);
    CHECK(ret, FAIL, "H5Aclose");

    /* Close group */
    ret = H5Gclose(group);
    CHECK(ret, FAIL, "H5Gclose");

    /* Close file */
    ret = H5Fclose(fid1);
    CHECK(ret, FAIL, "H5Fclose");
}   /* test_attr_basic_read() */


/****************************************************************
**
**  test_attr_flush(): Test H5A (attribute) code for performing
**                      I/O when H5Fflush is used.
**
****************************************************************/
static void
test_attr_flush(hid_t fapl)
{
    hid_t fil,          /* File ID */
        att,            /* Attribute ID */
        spc,            /* Dataspace ID */
        set;            /* Dataset ID */
    double wdata=3.14159F;       /* Data to write */
    double rdata;       /* Data read in */
    herr_t ret;         /* Generic return value        */

    /* Output message about test being performed */
    MESSAGE(5, ("Testing Attribute Flushing\n"));

    fil = H5Fcreate(FILENAME, H5F_ACC_TRUNC, H5P_DEFAULT, fapl);
    CHECK(fil, FAIL, "H5Fcreate");

    spc = H5Screate(H5S_SCALAR);
    CHECK(spc, FAIL, "H5Screate");

    set = H5Dcreate2(fil, DSET1_NAME, H5T_NATIVE_DOUBLE, spc, H5P_DEFAULT, dcpl_g, H5P_DEFAULT);
    CHECK(set, FAIL, "H5Dcreate2");

    att = H5Acreate2(set, ATTR1_NAME, H5T_NATIVE_DOUBLE, spc, H5P_DEFAULT, H5P_DEFAULT);
    CHECK(att, FAIL, "H5Acreate2");

    ret=H5Aread(att, H5T_NATIVE_DOUBLE, &rdata);
    CHECK(ret, FAIL, "H5Awrite");

    if(!H5_DBL_ABS_EQUAL(rdata, H5_DOUBLE(0.0)))
        TestErrPrintf("attribute value wrong: rdata=%f, should be %f\n",rdata,(double)0.0F);

    ret=H5Fflush(fil, H5F_SCOPE_GLOBAL);
    CHECK(ret, FAIL, "H5Fflush");

    ret=H5Aread(att, H5T_NATIVE_DOUBLE, &rdata);
    CHECK(ret, FAIL, "H5Awrite");

    if(!H5_DBL_ABS_EQUAL(rdata, H5_DOUBLE(0.0)))
        TestErrPrintf("attribute value wrong: rdata=%f, should be %f\n",rdata,(double)0.0F);

    ret=H5Awrite(att, H5T_NATIVE_DOUBLE, &wdata);
    CHECK(ret, FAIL, "H5Awrite");

    ret=H5Aread(att, H5T_NATIVE_DOUBLE, &rdata);
    CHECK(ret, FAIL, "H5Awrite");

    if(!H5_DBL_ABS_EQUAL(rdata,wdata))
        TestErrPrintf("attribute value wrong: rdata=%f, should be %f\n",rdata,wdata);

    ret=H5Sclose(spc);
    CHECK(ret, FAIL, "H5Sclose");
    ret=H5Aclose(att);
    CHECK(ret, FAIL, "H5Aclose");
    ret=H5Dclose(set);
    CHECK(ret, FAIL, "H5Dclose");
    ret=H5Fclose(fil);
    CHECK(ret, FAIL, "H5Fclose");
}   /* test_attr_flush() */


/****************************************************************
**
**  test_attr_plist(): Test Attribute Creation Property Lists
**
****************************************************************/
static void
test_attr_plist(hid_t fapl)
{
    hid_t        fid1;           /* HDF5 File IDs        */
    hid_t        dataset;        /* Dataset ID            */
    hid_t        sid1,sid2;      /* Dataspace ID            */
    hid_t        attr;           /* Attribute ID        */
    hid_t        plist;          /* Property list ID             */
    hsize_t      dims1[] = {SPACE1_DIM1, SPACE1_DIM2, SPACE1_DIM3};
    hsize_t      dims2[] = {ATTR1_DIM1};
    H5T_cset_t   cset;           /* Character set for attributes */
    herr_t       ret;            /* Generic return value        */

    /* Output message about test being performed */
    MESSAGE(5, ("Testing Attribute Property Lists\n"));

    /* Create file */
    fid1 = H5Fcreate(FILENAME, H5F_ACC_TRUNC, H5P_DEFAULT, fapl);
    CHECK(fid1, FAIL, "H5Fcreate");

    /* Create dataspace for dataset */
    sid1 = H5Screate_simple(SPACE1_RANK, dims1, NULL);
    CHECK(sid1, FAIL, "H5Screate_simple");

    /* Create a dataset */
    dataset = H5Dcreate2(fid1, DSET1_NAME, H5T_NATIVE_UCHAR, sid1, H5P_DEFAULT, dcpl_g, H5P_DEFAULT);
    CHECK(dataset, FAIL, "H5Dcreate2");

    /* Create dataspace for attribute */
    sid2 = H5Screate_simple(ATTR1_RANK, dims2, NULL);
    CHECK(sid2, FAIL, "H5Screate_simple");

    /* Create default property list for attribute */
    plist = H5Pcreate(H5P_ATTRIBUTE_CREATE);
    CHECK(plist, FAIL, "H5Pcreate");

    /* Get the character encoding and ensure that it is the default (ASCII) */
    ret = H5Pget_char_encoding(plist, &cset);
    CHECK(ret, FAIL, "H5Pget_char_encoding");
    VERIFY(cset, H5T_CSET_ASCII, "H5Pget_char_encoding");

    /* Create an attribute for the dataset using the property list */
    attr = H5Acreate2(dataset, ATTR1_NAME, H5T_NATIVE_INT, sid2, plist, H5P_DEFAULT);
    CHECK(attr, FAIL, "H5Acreate2");

    /* Close the property list, and get the attribute's property list */
    ret = H5Pclose(plist);
    CHECK(ret, FAIL, "H5Pclose");
    plist = H5Aget_create_plist(attr);
    CHECK(plist, FAIL, "H5Aget_create_plist");

    /* Get the character encoding and ensure that it is the default (ASCII) */
    ret = H5Pget_char_encoding(plist, &cset);
    CHECK(ret, FAIL, "H5Pget_char_encoding");
    VERIFY(cset, H5T_CSET_ASCII, "H5Pget_char_encoding");

    /* Close the property list and attribute */
    ret = H5Pclose(plist);
    CHECK(ret, FAIL, "H5Pclose");
    ret = H5Aclose(attr);
    CHECK(ret, FAIL, "H5Aclose");

    /* Create a new property list and modify it to use a different encoding */
    plist = H5Pcreate(H5P_ATTRIBUTE_CREATE);
    CHECK(plist, FAIL, "H5Pcreate");
    ret = H5Pset_char_encoding(plist, H5T_CSET_UTF8);
    CHECK(ret, FAIL, "H5Pset_char_encoding");

    /* Get the character encoding and ensure that it has been changed */
    ret = H5Pget_char_encoding(plist, &cset);
    CHECK(ret, FAIL, "H5Pget_char_encoding");
    VERIFY(cset, H5T_CSET_UTF8, "H5Pget_char_encoding");

    /* Create an attribute for the dataset using the modified property list */
    attr = H5Acreate2(dataset, ATTR2_NAME, H5T_NATIVE_INT, sid2, plist, H5P_DEFAULT);
    CHECK(attr, FAIL, "H5Acreate2");

    /* Close the property list and attribute */
    ret = H5Pclose(plist);
    CHECK(ret, FAIL, "H5Pclose");
    ret = H5Aclose(attr);
    CHECK(ret, FAIL, "H5Aclose");

    /* Re-open the second attribute and ensure that its character encoding is correct */
    attr = H5Aopen(dataset, ATTR2_NAME, H5P_DEFAULT);
    CHECK(attr, FAIL, "H5Aopen");
    plist = H5Aget_create_plist(attr);
    CHECK(plist, FAIL, "H5Aget_create_plist");
    ret = H5Pget_char_encoding(plist, &cset);
    CHECK(ret, FAIL, "H5Pget_char_encoding");
    VERIFY(cset, H5T_CSET_UTF8, "H5Pget_char_encoding");

    /* Close everything */
    ret=H5Sclose(sid1);
    CHECK(ret, FAIL, "H5Sclose");
    ret=H5Sclose(sid2);
    CHECK(ret, FAIL, "H5Sclose");
    ret = H5Pclose(plist);
    CHECK(ret, FAIL, "H5Pclose");
    ret=H5Aclose(attr);
    CHECK(ret, FAIL, "H5Aclose");
    ret=H5Dclose(dataset);
    CHECK(ret, FAIL, "H5Dclose");
    ret=H5Fclose(fid1);
    CHECK(ret, FAIL, "H5Fclose");
}  /* test_attr_plist() */


/****************************************************************
**
**  test_attr_compound_write(): Test H5A (attribute) code.
**      Tests compound datatype attributes
**
****************************************************************/
static void
test_attr_compound_write(hid_t fapl)
{
    hid_t        fid1;        /* HDF5 File IDs        */
    hid_t        dataset;     /* Dataset ID            */
    hid_t        tid1;        /* Attribute datatype ID */
    hid_t        sid1,sid2;   /* Dataspace ID            */
    hid_t        attr;        /* Attribute ID            */
    hsize_t      dims1[] = {SPACE1_DIM1, SPACE1_DIM2, SPACE1_DIM3};
    hsize_t      dims2[] = {ATTR4_DIM1,ATTR4_DIM2};
    hid_t        ret_id;        /* Generic hid_t return value    */
    herr_t       ret;           /* Generic return value        */

    /* Output message about test being performed */
    MESSAGE(5, ("Testing Multiple Attribute Functions\n"));

    /* Create file */
    fid1 = H5Fcreate(FILENAME, H5F_ACC_TRUNC, H5P_DEFAULT, fapl);
    CHECK(fid1, FAIL, "H5Fcreate");

    /* Create dataspace for dataset */
    sid1 = H5Screate_simple(SPACE1_RANK, dims1, NULL);
    CHECK(sid1, FAIL, "H5Screate_simple");

    /* Create a dataset */
    dataset = H5Dcreate2(fid1, DSET1_NAME, H5T_NATIVE_UCHAR, sid1, H5P_DEFAULT, dcpl_g, H5P_DEFAULT);
    CHECK(dataset, FAIL, "H5Dcreate2");

    /* Close dataset's dataspace */
    ret = H5Sclose(sid1);
    CHECK(ret, FAIL, "H5Sclose");

    /* Create the attribute datatype.  */
    tid1 = H5Tcreate(H5T_COMPOUND, sizeof(struct attr4_struct));
    CHECK(tid1, FAIL, "H5Tcreate");
    attr4_field1_off = HOFFSET(struct attr4_struct, i);
    ret = H5Tinsert(tid1, ATTR4_FIELDNAME1, attr4_field1_off, H5T_NATIVE_INT);
    CHECK(ret, FAIL, "H5Tinsert");
    attr4_field2_off = HOFFSET(struct attr4_struct, d);
    ret = H5Tinsert(tid1, ATTR4_FIELDNAME2, attr4_field2_off, H5T_NATIVE_DOUBLE);
    CHECK(ret, FAIL, "H5Tinsert");
    attr4_field3_off = HOFFSET(struct attr4_struct, c);
    ret = H5Tinsert(tid1, ATTR4_FIELDNAME3, attr4_field3_off, H5T_NATIVE_SCHAR);
    CHECK(ret, FAIL, "H5Tinsert");

    /* Create dataspace for 1st attribute */
    sid2 = H5Screate_simple(ATTR4_RANK, dims2, NULL);
    CHECK(sid2, FAIL, "H5Screate_simple");

    /* Create complex attribute for the dataset */
    attr = H5Acreate2(dataset, ATTR4_NAME, tid1, sid2, H5P_DEFAULT, H5P_DEFAULT);
    CHECK(attr, FAIL, "H5Acreate2");

    /* Try to create the same attribute again (should fail) */
    ret_id = H5Acreate2(dataset, ATTR4_NAME, tid1, sid2, H5P_DEFAULT, H5P_DEFAULT);
    VERIFY(ret_id, FAIL, "H5Acreate2");

    /* Write complex attribute data */
    ret = H5Awrite(attr, tid1, attr_data4);
    CHECK(ret, FAIL, "H5Awrite");

    /* Close attribute */
    ret = H5Aclose(attr);
    CHECK(ret, FAIL, "H5Aclose");

    /* Close attribute's dataspace */
    ret = H5Sclose(sid2);
    CHECK(ret, FAIL, "H5Sclose");

    /* Close attribute's datatype */
    ret = H5Tclose(tid1);
    CHECK(ret, FAIL, "H5Tclose");

    /* Close Dataset */
    ret = H5Dclose(dataset);
    CHECK(ret, FAIL, "H5Dclose");

    /* Close file */
    ret = H5Fclose(fid1);
    CHECK(ret, FAIL, "H5Fclose");
}   /* test_attr_compound_write() */


/****************************************************************
**
**  test_attr_compound_read(): Test basic H5A (attribute) code.
**
****************************************************************/
static void
test_attr_compound_read(hid_t fapl)
{
    hid_t   fid1;       /* HDF5 File ID        */
    hid_t   dataset;    /* Dataset ID        */
    hid_t   space;      /* Attribute dataspace  */
    hid_t   type;       /* Attribute datatype   */
    hid_t   attr;       /* Attribute ID         */
    char    attr_name[ATTR_NAME_LEN]; /* Buffer for attribute names */
    int     rank;       /* Attribute rank */
    hsize_t dims[ATTR_MAX_DIMS];    /* Attribute dimensions */
    H5T_class_t t_class;  /* Attribute datatype class */
    H5T_order_t order;  /* Attribute datatype order */
    size_t      size;   /* Attribute datatype size as stored in file */
    int     fields;     /* # of Attribute datatype fields */
    char *fieldname;    /* Name of a field */
    size_t  offset;     /* Attribute datatype field offset */
    hid_t   field;      /* Attribute field datatype */
    struct attr4_struct read_data4[ATTR4_DIM1][ATTR4_DIM2]; /* Buffer for reading 4th attribute */
    ssize_t  name_len;  /* Length of attribute name */
    H5O_info_t oinfo;   /* Object info */
    int     i, j;       /* Local index variables */
    herr_t  ret;        /* Generic return value    */

    /* Output message about test being performed */
    MESSAGE(5, ("Testing Basic Attribute Functions\n"));

    /* Open file */
    fid1 = H5Fopen(FILENAME, H5F_ACC_RDWR, fapl);
    CHECK(fid1, FAIL, "H5Fopen");

    /* Open the dataset */
    dataset = H5Dopen2(fid1, DSET1_NAME, H5P_DEFAULT);
    CHECK(dataset, FAIL, "H5Dopen2");

    /* Verify the correct number of attributes */
    ret = H5Oget_info2(dataset, &oinfo, H5O_INFO_NUM_ATTRS);
    CHECK(ret, FAIL, "H5Oget_info");
    VERIFY(oinfo.num_attrs, 1, "H5Oget_info");

    /* Open 1st attribute for the dataset */
    attr = H5Aopen_by_idx(dataset, ".", H5_INDEX_CRT_ORDER, H5_ITER_INC, (hsize_t)0, H5P_DEFAULT, H5P_DEFAULT);
    CHECK(attr, FAIL, "H5Aopen_by_idx");

    /* Verify Dataspace */
    space = H5Aget_space(attr);
    CHECK(space, FAIL, "H5Aget_space");
    rank = H5Sget_simple_extent_ndims(space);
    VERIFY(rank, ATTR4_RANK, "H5Sget_simple_extent_ndims");
    ret = H5Sget_simple_extent_dims(space, dims, NULL);
    CHECK(ret, FAIL, "H5Sget_simple_extent_dims");
    if(dims[0] != ATTR4_DIM1)
        TestErrPrintf("attribute dimensions different: dims[0]=%d, should be %d\n", (int)dims[0], ATTR4_DIM1);
    if(dims[1] != ATTR4_DIM2)
        TestErrPrintf("attribute dimensions different: dims[1]=%d, should be %d\n", (int)dims[1], ATTR4_DIM2);
    H5Sclose(space);

    /* Verify Datatype */
    type = H5Aget_type(attr);
    CHECK(type, FAIL, "H5Aget_type");
    t_class = H5Tget_class(type);
    VERIFY(t_class, H5T_COMPOUND, "H5Tget_class");
    fields = H5Tget_nmembers(type);
    VERIFY(fields, 3, "H5Tget_nmembers");
    for(i = 0; i < fields; i++) {
        fieldname = H5Tget_member_name(type, (unsigned)i);
        if(!(HDstrcmp(fieldname, ATTR4_FIELDNAME1) ||
                HDstrcmp(fieldname, ATTR4_FIELDNAME2) ||
                HDstrcmp(fieldname, ATTR4_FIELDNAME3)))
            TestErrPrintf("invalid field name for field #%d: %s\n", i, fieldname);
        H5free_memory(fieldname);
    } /* end for */
    offset = H5Tget_member_offset(type, 0);
    VERIFY(offset, attr4_field1_off, "H5Tget_member_offset");
    offset = H5Tget_member_offset(type, 1);
    VERIFY(offset, attr4_field2_off, "H5Tget_member_offset");
    offset = H5Tget_member_offset(type, 2);
    VERIFY(offset, attr4_field3_off, "H5Tget_member_offset");

    /* Verify each field's type, class & size */
    field = H5Tget_member_type(type, 0);
    CHECK(field, FAIL, "H5Tget_member_type");
    t_class = H5Tget_class(field);
    VERIFY(t_class, H5T_INTEGER, "H5Tget_class");
    order = H5Tget_order(field);
    VERIFY_TYPE(order, H5Tget_order(H5T_NATIVE_INT), H5T_order_t, "%d", "H5Tget_order");
    size = H5Tget_size(field);
    VERIFY(size, H5Tget_size(H5T_NATIVE_INT), "H5Tget_size");
    H5Tclose(field);
    field = H5Tget_member_type(type, 1);
    CHECK(field, FAIL, "H5Tget_member_type");
    t_class = H5Tget_class(field);
    VERIFY(t_class, H5T_FLOAT, "H5Tget_class");
    order = H5Tget_order(field);
    VERIFY_TYPE(order, H5Tget_order(H5T_NATIVE_DOUBLE), H5T_order_t, "%d", "H5Tget_order");
    size = H5Tget_size(field);
    VERIFY(size, H5Tget_size(H5T_NATIVE_DOUBLE), "H5Tget_size");
    H5Tclose(field);
    field = H5Tget_member_type(type, 2);
    CHECK(field, FAIL, "H5Tget_member_type");
    t_class = H5Tget_class(field);
    VERIFY(t_class, H5T_INTEGER, "H5Tget_class");
    order = H5Tget_order(field);
    VERIFY_TYPE(order, H5Tget_order(H5T_NATIVE_SCHAR), H5T_order_t, "%d", "H5Tget_order");
    size = H5Tget_size(field);
    VERIFY(size, H5Tget_size(H5T_NATIVE_SCHAR), "H5Tget_size");
    H5Tclose(field);

    /* Read attribute information */
    ret = H5Aread(attr, type, read_data4);
    CHECK(ret, FAIL, "H5Aread");

    /* Verify values read in */
    for(i = 0; i < ATTR4_DIM1; i++)
        for(j = 0; j < ATTR4_DIM2; j++)
            if(HDmemcmp(&attr_data4[i][j], &read_data4[i][j], sizeof(struct attr4_struct))) {
                printf("%d: attribute data different: attr_data4[%d][%d].i=%d, read_data4[%d][%d].i=%d\n", __LINE__, i, j, attr_data4[i][j].i, i, j, read_data4[i][j].i);
                printf("%d: attribute data different: attr_data4[%d][%d].d=%f, read_data4[%d][%d].d=%f\n", __LINE__, i, j, attr_data4[i][j].d, i, j, read_data4[i][j].d);
                TestErrPrintf("%d: attribute data different: attr_data4[%d][%d].c=%c, read_data4[%d][%d].c=%c\n", __LINE__, i, j, attr_data4[i][j].c, i, j, read_data4[i][j].c);
            } /* end if */

    /* Verify Name */
    name_len = H5Aget_name(attr, (size_t)ATTR_NAME_LEN, attr_name);
    VERIFY(name_len, HDstrlen(ATTR4_NAME), "H5Aget_name");
    if(HDstrcmp(attr_name, ATTR4_NAME))
        TestErrPrintf("attribute name different: attr_name=%s, should be %s\n", attr_name, ATTR4_NAME);

    /* Close attribute datatype */
    ret = H5Tclose(type);
    CHECK(ret, FAIL, "H5Tclose");

    /* Close attribute */
    ret = H5Aclose(attr);
    CHECK(ret, FAIL, "H5Aclose");

    /* Close dataset */
    ret = H5Dclose(dataset);
    CHECK(ret, FAIL, "H5Dclose");

    /* Close file */
    ret = H5Fclose(fid1);
    CHECK(ret, FAIL, "H5Fclose");
}   /* test_attr_compound_read() */


/****************************************************************
**
**  test_attr_scalar_write(): Test scalar H5A (attribute) writing code.
**
****************************************************************/
static void
test_attr_scalar_write(hid_t fapl)
{
    hid_t        fid1;        /* HDF5 File IDs        */
    hid_t        dataset;     /* Dataset ID            */
    hid_t        sid1,sid2;   /* Dataspace ID            */
    hid_t        attr;        /* Attribute ID            */
    hsize_t      dims1[] = {SPACE1_DIM1, SPACE1_DIM2, SPACE1_DIM3};
    hid_t        ret_id;        /* Generic hid_t return value    */
    herr_t       ret;           /* Generic return value        */

    /* Output message about test being performed */
    MESSAGE(5, ("Testing Basic Attribute Functions\n"));

    /* Create file */
    fid1 = H5Fcreate(FILENAME, H5F_ACC_TRUNC, H5P_DEFAULT, fapl);
    CHECK(fid1, FAIL, "H5Fcreate");

    /* Create dataspace for dataset */
    sid1 = H5Screate_simple(SPACE1_RANK, dims1, NULL);
    CHECK(sid1, FAIL, "H5Screate_simple");

    /* Create a dataset */
    dataset = H5Dcreate2(fid1, DSET1_NAME, H5T_NATIVE_UCHAR, sid1, H5P_DEFAULT, dcpl_g, H5P_DEFAULT);
    CHECK(dataset, FAIL, "H5Dcreate2");

    /* Create dataspace for attribute */
    sid2 = H5Screate_simple(ATTR5_RANK, NULL, NULL);
    CHECK(sid2, FAIL, "H5Screate_simple");

    /* Create an attribute for the dataset */
    attr = H5Acreate2(dataset, ATTR5_NAME, H5T_NATIVE_FLOAT, sid2, H5P_DEFAULT, H5P_DEFAULT);
    CHECK(attr, FAIL, "H5Acreate2");

    /* Try to create the same attribute again (should fail) */
    ret_id = H5Acreate2(dataset, ATTR5_NAME, H5T_NATIVE_FLOAT, sid2, H5P_DEFAULT, H5P_DEFAULT);
    VERIFY(ret_id, FAIL, "H5Acreate2");

    /* Write attribute information */
    ret = H5Awrite(attr, H5T_NATIVE_FLOAT, &attr_data5);
    CHECK(ret, FAIL, "H5Awrite");

    /* Close attribute */
    ret = H5Aclose(attr);
    CHECK(ret, FAIL, "H5Aclose");

    ret = H5Sclose(sid1);
    CHECK(ret, FAIL, "H5Sclose");
    ret = H5Sclose(sid2);
    CHECK(ret, FAIL, "H5Sclose");

    /* Close Dataset */
    ret = H5Dclose(dataset);
    CHECK(ret, FAIL, "H5Dclose");

    /* Close file */
    ret = H5Fclose(fid1);
    CHECK(ret, FAIL, "H5Fclose");
}   /* test_attr_scalar_write() */


/****************************************************************
**
**  test_attr_scalar_read(): Test scalar H5A (attribute) reading code.
**
****************************************************************/
static void
test_attr_scalar_read(hid_t fapl)
{
    hid_t    fid1;        /* HDF5 File IDs        */
    hid_t    dataset;     /* Dataset ID            */
    hid_t    sid;         /* Dataspace ID            */
    hid_t    attr;        /* Attribute ID            */
    H5S_class_t stype;          /* Dataspace class              */
    float       rdata = 0.0F;   /* Buffer for reading 1st attribute */
    H5O_info_t  oinfo;          /* Object info                  */
    herr_t      ret;            /* Generic return value        */

    /* Output message about test being performed */
    MESSAGE(5, ("Testing Basic Scalar Attribute Reading Functions\n"));

    /* Create file */
    fid1 = H5Fopen(FILENAME, H5F_ACC_RDWR, fapl);
    CHECK(fid1, FAIL, "H5Fopen");

    /* Open the dataset */
    dataset = H5Dopen2(fid1, DSET1_NAME, H5P_DEFAULT);
    CHECK(dataset, FAIL, "H5Dopen2");

    /* Verify the correct number of attributes */
    ret = H5Oget_info2(dataset, &oinfo, H5O_INFO_NUM_ATTRS);
    CHECK(ret, FAIL, "H5Oget_info");
    VERIFY(oinfo.num_attrs, 1, "H5Oget_info");

    /* Open an attribute for the dataset */
    attr = H5Aopen(dataset, ATTR5_NAME, H5P_DEFAULT);
    CHECK(attr, FAIL, "H5Aopen");

    /* Read attribute information */
    ret = H5Aread(attr, H5T_NATIVE_FLOAT, &rdata);
    CHECK(ret, FAIL, "H5Aread");

    /* Verify the floating-poing value in this way to avoid compiler warning. */
    if(!H5_FLT_ABS_EQUAL(rdata, attr_data5))
        printf("*** UNEXPECTED VALUE from %s should be %f, but is %f at line %4d in %s\n",
                "H5Aread", (double)attr_data5, (double)rdata, (int)__LINE__, __FILE__);

    /* Get the attribute's dataspace */
    sid = H5Aget_space(attr);
    CHECK(sid, FAIL, "H5Aget_space");

    /* Make certain the dataspace is scalar */
    stype = H5Sget_simple_extent_type(sid);
    VERIFY(stype, H5S_SCALAR, "H5Sget_simple_extent_type");

    /* Close dataspace */
    ret = H5Sclose(sid);
    CHECK(ret, FAIL, "H5Sclose");

    /* Close attribute */
    ret = H5Aclose(attr);
    CHECK(ret, FAIL, "H5Aclose");

    ret = H5Dclose(dataset);
    CHECK(ret, FAIL, "H5Dclose");

    /* Close file */
    ret = H5Fclose(fid1);
    CHECK(ret, FAIL, "H5Fclose");
}   /* test_attr_scalar_read() */


/****************************************************************
**
**  test_attr_mult_write(): Test basic H5A (attribute) code.
**      Tests integer attributes on both datasets and groups
**
****************************************************************/
static void
test_attr_mult_write(hid_t fapl)
{
    hid_t        fid1;        /* HDF5 File IDs        */
    hid_t        dataset;     /* Dataset ID            */
    hid_t        sid1,sid2;   /* Dataspace ID            */
    hid_t        attr;        /* Attribute ID            */
    hsize_t      dims1[] = {SPACE1_DIM1, SPACE1_DIM2, SPACE1_DIM3};
    hsize_t      dims2[] = {ATTR1_DIM1};
    hsize_t      dims3[] = {ATTR2_DIM1,ATTR2_DIM2};
    hsize_t      dims4[] = {ATTR3_DIM1,ATTR3_DIM2,ATTR3_DIM3};
    hid_t        ret_id;        /* Generic hid_t return value    */
    herr_t       ret;           /* Generic return value        */

    /* Output message about test being performed */
    MESSAGE(5, ("Testing Multiple Attribute Functions\n"));

    /* Create file */
    fid1 = H5Fcreate(FILENAME, H5F_ACC_TRUNC, H5P_DEFAULT, fapl);
    CHECK(fid1, FAIL, "H5Fcreate");

    /* Create dataspace for dataset */
    sid1 = H5Screate_simple(SPACE1_RANK, dims1, NULL);
    CHECK(sid1, FAIL, "H5Screate_simple");

    /* Create a dataset */
    dataset = H5Dcreate2(fid1, DSET1_NAME, H5T_NATIVE_UCHAR, sid1, H5P_DEFAULT, dcpl_g, H5P_DEFAULT);
    CHECK(dataset, FAIL, "H5Dcreate2");

    /* Close dataset's dataspace */
    ret = H5Sclose(sid1);
    CHECK(ret, FAIL, "H5Sclose");

    /* Create dataspace for 1st attribute */
    sid2 = H5Screate_simple(ATTR1_RANK, dims2, NULL);
    CHECK(sid2, FAIL, "H5Screate_simple");

    /* Create 1st attribute for the dataset */
    attr = H5Acreate2(dataset, ATTR1_NAME, H5T_NATIVE_INT, sid2, H5P_DEFAULT, H5P_DEFAULT);
    CHECK(attr, FAIL, "H5Acreate2");

    /* Try to create the same attribute again (should fail) */
    ret_id = H5Acreate2(dataset, ATTR1_NAME, H5T_NATIVE_INT, sid2, H5P_DEFAULT, H5P_DEFAULT);
    VERIFY(ret_id, FAIL, "H5Acreate2");

    /* Write 1st attribute data */
    ret = H5Awrite(attr, H5T_NATIVE_INT, attr_data1);
    CHECK(ret, FAIL, "H5Awrite");

    /* Close 1st attribute */
    ret = H5Aclose(attr);
    CHECK(ret, FAIL, "H5Aclose");

    /* Close attribute's dataspace */
    ret = H5Sclose(sid2);
    CHECK(ret, FAIL, "H5Sclose");

    /* Create dataspace for 2nd attribute */
    sid2 = H5Screate_simple(ATTR2_RANK, dims3, NULL);
    CHECK(sid2, FAIL, "H5Screate_simple");

    /* Create 2nd attribute for the dataset */
    attr = H5Acreate2(dataset, ATTR2_NAME, H5T_NATIVE_INT, sid2, H5P_DEFAULT, H5P_DEFAULT);
    CHECK(attr, FAIL, "H5Acreate2");

    /* Try to create the same attribute again (should fail) */
    ret_id = H5Acreate2(dataset, ATTR2_NAME, H5T_NATIVE_INT, sid2, H5P_DEFAULT, H5P_DEFAULT);
    VERIFY(ret_id, FAIL, "H5Acreate2");

    /* Write 2nd attribute information */
    ret = H5Awrite(attr, H5T_NATIVE_INT, attr_data2);
    CHECK(ret, FAIL, "H5Awrite");

    /* Close 2nd attribute */
    ret = H5Aclose(attr);
    CHECK(ret, FAIL, "H5Aclose");

    /* Close 2nd attribute's dataspace */
    ret = H5Sclose(sid2);
    CHECK(ret, FAIL, "H5Sclose");

    /* Create dataspace for 3rd attribute */
    sid2 = H5Screate_simple(ATTR3_RANK, dims4, NULL);
    CHECK(sid2, FAIL, "H5Screate_simple");

    /* Create 3rd attribute for the dataset */
    attr = H5Acreate2(dataset, ATTR3_NAME, H5T_NATIVE_DOUBLE, sid2, H5P_DEFAULT, H5P_DEFAULT);
    CHECK(attr, FAIL, "H5Acreate2");

    /* Try to create the same attribute again (should fail) */
    ret_id = H5Acreate2(dataset, ATTR3_NAME, H5T_NATIVE_DOUBLE, sid2, H5P_DEFAULT, H5P_DEFAULT);
    VERIFY(ret_id, FAIL, "H5Acreate2");

    /* Write 3rd attribute information */
    ret = H5Awrite(attr, H5T_NATIVE_DOUBLE, attr_data3);
    CHECK(ret, FAIL, "H5Awrite");

    /* Close 3rd attribute */
    ret = H5Aclose(attr);
    CHECK(ret, FAIL, "H5Aclose");

    /* Close 3rd attribute's dataspace */
    ret = H5Sclose(sid2);
    CHECK(ret, FAIL, "H5Sclose");

    /* Close Dataset */
    ret = H5Dclose(dataset);
    CHECK(ret, FAIL, "H5Dclose");

    /* Close file */
    ret = H5Fclose(fid1);
    CHECK(ret, FAIL, "H5Fclose");
}   /* test_attr_mult_write() */


/****************************************************************
**
**  test_attr_mult_read(): Test basic H5A (attribute) code.
**
****************************************************************/
static void
test_attr_mult_read(hid_t fapl)
{
    hid_t   fid1;       /* HDF5 File ID        */
    hid_t   dataset;    /* Dataset ID        */
    hid_t   space;      /* Attribute dataspace  */
    hid_t   type;       /* Attribute datatype   */
    hid_t   attr;       /* Attribute ID        */
    char    attr_name[ATTR_NAME_LEN]; /* Buffer for attribute names */
    char    temp_name[ATTR_NAME_LEN]; /* Buffer for mangling attribute names */
    int     rank;       /* Attribute rank */
    hsize_t dims[ATTR_MAX_DIMS];        /* Attribute dimensions */
    H5T_class_t t_class;        /* Attribute datatype class */
    H5T_order_t order;          /* Attribute datatype order */
    size_t      size;           /* Attribute datatype size as stored in file */
    int     read_data1[ATTR1_DIM1] = {0}; /* Buffer for reading 1st attribute */
    int     read_data2[ATTR2_DIM1][ATTR2_DIM2] = {{0}}; /* Buffer for reading 2nd attribute */
    double  read_data3[ATTR3_DIM1][ATTR3_DIM2][ATTR3_DIM3] = {{{0}}}; /* Buffer for reading 3rd attribute */
    ssize_t name_len;   /* Length of attribute name */
    H5O_info_t oinfo;   /* Object info */
    int     i, j, k;    /* Local index values */
    herr_t  ret;        /* Generic return value */

    /* Output message about test being performed */
    MESSAGE(5, ("Testing Basic Attribute Functions\n"));

    /* Open file */
    fid1 = H5Fopen(FILENAME, H5F_ACC_RDWR, fapl);
    CHECK(fid1, FAIL, "H5Fopen");

    /* Open the dataset */
    dataset = H5Dopen2(fid1, DSET1_NAME, H5P_DEFAULT);
    CHECK(dataset, FAIL, "H5Dopen2");

    /* Verify the correct number of attributes */
    ret = H5Oget_info2(dataset, &oinfo, H5O_INFO_NUM_ATTRS);
    CHECK(ret, FAIL, "H5Oget_info");
    VERIFY(oinfo.num_attrs, 3, "H5Oget_info");

    /* Open 1st attribute for the dataset */
    attr = H5Aopen_by_idx(dataset, ".", H5_INDEX_CRT_ORDER, H5_ITER_INC, (hsize_t)0, H5P_DEFAULT, H5P_DEFAULT);
    CHECK(attr, FAIL, "H5Aopen_by_idx");

    /* Verify Dataspace */
    space = H5Aget_space(attr);
    CHECK(space, FAIL, "H5Aget_space");
    rank = H5Sget_simple_extent_ndims(space);
    VERIFY(rank, ATTR1_RANK, "H5Sget_simple_extent_ndims");
    ret = H5Sget_simple_extent_dims(space, dims, NULL);
    CHECK(ret, FAIL, "H5Sget_simple_extent_dims");
    if(dims[0] != ATTR1_DIM1)
        TestErrPrintf("attribute dimensions different: dims[0]=%d, should be %d\n", (int)dims[0], ATTR1_DIM1);
    H5Sclose(space);

    /* Verify Datatype */
    type = H5Aget_type(attr);
    CHECK(type, FAIL, "H5Aget_type");
    t_class = H5Tget_class(type);
    VERIFY(t_class, H5T_INTEGER, "H5Tget_class");
    order = H5Tget_order(type);
    VERIFY_TYPE(order, H5Tget_order(H5T_NATIVE_INT), H5T_order_t, "%d", "H5Tget_order");
    size = H5Tget_size(type);
    VERIFY(size, H5Tget_size(H5T_NATIVE_INT), "H5Tget_size");
    H5Tclose(type);

    /* Read attribute information */
    ret = H5Aread(attr, H5T_NATIVE_INT, read_data1);
    CHECK(ret, FAIL, "H5Aread");

    /* Verify values read in */
    for(i = 0; i < ATTR1_DIM1; i++)
        if(attr_data1[i] != read_data1[i])
            TestErrPrintf("%d: attribute data different: attr_data1[%d]=%d, read_data1[%d]=%d\n", __LINE__, i, attr_data1[i], i, read_data1[i]);

    /* Verify Name */
    name_len = H5Aget_name(attr, (size_t)ATTR_NAME_LEN, attr_name);
    VERIFY(name_len, HDstrlen(ATTR1_NAME), "H5Aget_name");
    if(HDstrcmp(attr_name, ATTR1_NAME))
        TestErrPrintf("attribute name different: attr_name=%s, should be %s\n", attr_name, ATTR1_NAME);

    /* Verify Name with too small of a buffer */
    name_len = H5Aget_name(attr,HDstrlen(ATTR1_NAME), attr_name);
    VERIFY(name_len, HDstrlen(ATTR1_NAME), "H5Aget_name");
    HDstrcpy(temp_name, ATTR1_NAME);     /* make a copy of the name */
    temp_name[HDstrlen(ATTR1_NAME) - 1] = '\0';   /* truncate it to match the one retrieved */
    if(HDstrcmp(attr_name, temp_name))
        TestErrPrintf("attribute name different: attr_name=%s, should be %s\n", attr_name, temp_name);

    /* Close attribute */
    ret = H5Aclose(attr);
    CHECK(ret, FAIL, "H5Aclose");

    /* Open 2nd attribute for the dataset */
    attr = H5Aopen_by_idx(dataset, ".", H5_INDEX_CRT_ORDER, H5_ITER_INC, (hsize_t)1, H5P_DEFAULT, H5P_DEFAULT);
    CHECK(attr, FAIL, "H5Aopen_by_idx");

    /* Verify Dataspace */
    space = H5Aget_space(attr);
    CHECK(space, FAIL, "H5Aget_space");
    rank = H5Sget_simple_extent_ndims(space);
    VERIFY(rank, ATTR2_RANK, "H5Sget_simple_extent_ndims");
    ret = H5Sget_simple_extent_dims(space, dims, NULL);
    CHECK(ret, FAIL, "H5Sget_simple_extent_dims");
    if(dims[0] != ATTR2_DIM1)
        TestErrPrintf("attribute dimensions different: dims[0]=%d, should be %d\n", (int)dims[0], ATTR2_DIM1);
    if(dims[1] != ATTR2_DIM2)
        TestErrPrintf("attribute dimensions different: dims[1]=%d, should be %d\n", (int)dims[1], ATTR2_DIM2);
    H5Sclose(space);

    /* Verify Datatype */
    type = H5Aget_type(attr);
    CHECK(type, FAIL, "H5Aget_type");
    t_class = H5Tget_class(type);
    VERIFY(t_class, H5T_INTEGER, "H5Tget_class");
    order = H5Tget_order(type);
    VERIFY_TYPE(order, H5Tget_order(H5T_NATIVE_INT), H5T_order_t, "%d", "H5Tget_order");
    size = H5Tget_size(type);
    VERIFY(size, H5Tget_size(H5T_NATIVE_INT), "H5Tget_size");
    H5Tclose(type);

    /* Read attribute information */
    ret = H5Aread(attr, H5T_NATIVE_INT, read_data2);
    CHECK(ret, FAIL, "H5Aread");

    /* Verify values read in */
    for(i = 0; i < ATTR2_DIM1; i++)
        for(j = 0; j < ATTR2_DIM2; j++)
            if(attr_data2[i][j] != read_data2[i][j])
                TestErrPrintf("%d: attribute data different: attr_data2[%d][%d]=%d, read_data2[%d][%d]=%d\n", __LINE__, i, j, attr_data2[i][j], i, j, read_data2[i][j]);

    /* Verify Name */
    name_len = H5Aget_name(attr, (size_t)ATTR_NAME_LEN, attr_name);
    VERIFY(name_len, HDstrlen(ATTR2_NAME), "H5Aget_name");
    if(HDstrcmp(attr_name, ATTR2_NAME))
        TestErrPrintf("attribute name different: attr_name=%s, should be %s\n", attr_name, ATTR2_NAME);

    /* Verify Name with too small of a buffer */
    name_len = H5Aget_name(attr, HDstrlen(ATTR2_NAME), attr_name);
    VERIFY(name_len, HDstrlen(ATTR2_NAME), "H5Aget_name");
    HDstrcpy(temp_name, ATTR2_NAME);     /* make a copy of the name */
    temp_name[HDstrlen(ATTR2_NAME) - 1] = '\0';   /* truncate it to match the one retrieved */
    if(HDstrcmp(attr_name, temp_name))
        TestErrPrintf("attribute name different: attr_name=%s, should be %s\n", attr_name, temp_name);

    /* Close attribute */
    ret = H5Aclose(attr);
    CHECK(ret, FAIL, "H5Aclose");

    /* Open 2nd attribute for the dataset */
    attr = H5Aopen_by_idx(dataset, ".", H5_INDEX_CRT_ORDER, H5_ITER_INC, (hsize_t)2, H5P_DEFAULT, H5P_DEFAULT);
    CHECK(attr, FAIL, "H5Aopen_by_idx");

    /* Verify Dataspace */
    space = H5Aget_space(attr);
    CHECK(space, FAIL, "H5Aget_space");
    rank = H5Sget_simple_extent_ndims(space);
    VERIFY(rank, ATTR3_RANK, "H5Sget_simple_extent_ndims");
    ret = H5Sget_simple_extent_dims(space, dims, NULL);
    CHECK(ret, FAIL, "H5Sget_simple_extent_dims");
    if(dims[0] != ATTR3_DIM1)
        TestErrPrintf("attribute dimensions different: dims[0]=%d, should be %d\n", (int)dims[0], ATTR3_DIM1);
    if(dims[1] != ATTR3_DIM2)
        TestErrPrintf("attribute dimensions different: dims[1]=%d, should be %d\n", (int)dims[1], ATTR3_DIM2);
    if(dims[2] != ATTR3_DIM3)
        TestErrPrintf("attribute dimensions different: dims[2]=%d, should be %d\n", (int)dims[2], ATTR3_DIM3);
    H5Sclose(space);

    /* Verify Datatype */
    type = H5Aget_type(attr);
    CHECK(type, FAIL, "H5Aget_type");
    t_class = H5Tget_class(type);
    VERIFY(t_class, H5T_FLOAT, "H5Tget_class");
    order = H5Tget_order(type);
    VERIFY_TYPE(order, H5Tget_order(H5T_NATIVE_DOUBLE), H5T_order_t, "%d", "H5Tget_order");
    size = H5Tget_size(type);
    VERIFY(size, H5Tget_size(H5T_NATIVE_DOUBLE), "H5Tget_size");
    H5Tclose(type);

    /* Read attribute information */
    ret = H5Aread(attr, H5T_NATIVE_DOUBLE, read_data3);
    CHECK(ret, FAIL, "H5Aread");

    /* Verify values read in */
    for(i = 0; i < ATTR3_DIM1; i++)
        for(j = 0; j < ATTR3_DIM2; j++)
            for(k = 0; k < ATTR3_DIM3; k++)
                if(!H5_DBL_ABS_EQUAL(attr_data3[i][j][k], read_data3[i][j][k]))
                    TestErrPrintf("%d: attribute data different: attr_data3[%d][%d][%d]=%f, read_data3[%d][%d][%d]=%f\n", __LINE__, i, j, k, attr_data3[i][j][k], i, j, k, read_data3[i][j][k]);

    /* Verify Name */
    name_len = H5Aget_name(attr, (size_t)ATTR_NAME_LEN, attr_name);
    VERIFY(name_len, HDstrlen(ATTR3_NAME), "H5Aget_name");
    if(HDstrcmp(attr_name, ATTR3_NAME))
        TestErrPrintf("attribute name different: attr_name=%s, should be %s\n", attr_name, ATTR3_NAME);

    /* Verify Name with too small of a buffer */
    name_len = H5Aget_name(attr, HDstrlen(ATTR3_NAME), attr_name);
    VERIFY(name_len, HDstrlen(ATTR3_NAME), "H5Aget_name");
    HDstrcpy(temp_name, ATTR3_NAME);     /* make a copy of the name */
    temp_name[HDstrlen(ATTR3_NAME) - 1] = '\0';   /* truncate it to match the one retrieved */
    if(HDstrcmp(attr_name, temp_name))
        TestErrPrintf("attribute name different: attr_name=%s, should be %s\n", attr_name, temp_name);

    /* Close attribute */
    ret = H5Aclose(attr);
    CHECK(ret, FAIL, "H5Aclose");

    /* Close dataset */
    ret = H5Dclose(dataset);
    CHECK(ret, FAIL, "H5Dclose");

    /* Close file */
    ret = H5Fclose(fid1);
    CHECK(ret, FAIL, "H5Fclose");
}   /* test_attr_mult_read() */


/****************************************************************
**
**  attr_op1(): Attribute operator
**
****************************************************************/
static herr_t
attr_op1(hid_t H5_ATTR_UNUSED loc_id, const char *name, const H5A_info_t H5_ATTR_UNUSED *ainfo,
    void *op_data)
{
    int *count = (int *)op_data;
    herr_t ret = 0;

    switch(*count) {
        case 0:
            if(HDstrcmp(name, ATTR1_NAME))
                TestErrPrintf("attribute name different: name=%s, should be %s\n", name, ATTR1_NAME);
             (*count)++;
             break;

        case 1:
            if(HDstrcmp(name, ATTR2_NAME))
                TestErrPrintf("attribute name different: name=%s, should be %s\n", name, ATTR2_NAME);
             (*count)++;
             break;

        case 2:
            if(HDstrcmp(name, ATTR3_NAME))
                TestErrPrintf("attribute name different: name=%s, should be %s\n", name, ATTR3_NAME);
             (*count)++;
             break;

        default:
            ret = -1;
            break;
    }  /* end switch() */

    return(ret);
} /* end attr_op1() */


/****************************************************************
**
**  test_attr_iterate(): Test H5A (attribute) iterator code.
**
****************************************************************/
static void
test_attr_iterate(hid_t fapl)
{
    hid_t   file;       /* HDF5 File ID         */
    hid_t   dataset;    /* Dataset ID            */
    hid_t   sid;        /* Dataspace ID            */
    int     count;      /* operator data for the iterator */
    H5O_info_t oinfo;   /* Object info                  */
    herr_t  ret;        /* Generic return value        */

    /* Output message about test being performed */
    MESSAGE(5, ("Testing Basic Attribute Functions\n"));

    /* Open file */
    file = H5Fopen(FILENAME, H5F_ACC_RDWR, fapl);
    CHECK(file, FAIL, "H5Fopen");

    /* Create a dataspace */
    sid = H5Screate(H5S_SCALAR);
    CHECK(sid, FAIL, "H5Screate");

    /* Create a new dataset */
    dataset = H5Dcreate2(file, DSET2_NAME, H5T_NATIVE_INT, sid, H5P_DEFAULT, dcpl_g, H5P_DEFAULT);
    CHECK(dataset, FAIL, "H5Dcreate2");

    /* Close dataspace */
    ret = H5Sclose(sid);
    CHECK(ret, FAIL, "H5Sclose");

    /* Verify the correct number of attributes */
    ret = H5Oget_info2(dataset, &oinfo, H5O_INFO_NUM_ATTRS);
    CHECK(ret, FAIL, "H5Oget_info");
    VERIFY(oinfo.num_attrs, 0, "H5Oget_info");

    /* Iterate over attributes on dataset */
    count = 0;
    ret = H5Aiterate2(dataset, H5_INDEX_NAME, H5_ITER_INC, NULL, attr_op1, &count);
    VERIFY(ret, 0, "H5Aiterate2");

    /* Close dataset */
    ret = H5Dclose(dataset);
    CHECK(ret, FAIL, "H5Dclose");

    /* Open existing dataset w/attributes */
    dataset = H5Dopen2(file, DSET1_NAME, H5P_DEFAULT);
    CHECK(dataset, FAIL, "H5Dopen2");

    /* Verify the correct number of attributes */
    ret = H5Oget_info2(dataset, &oinfo, H5O_INFO_NUM_ATTRS);
    CHECK(ret, FAIL, "H5Oget_info");
    VERIFY(oinfo.num_attrs, 3, "H5Oget_info");

    /* Iterate over attributes on dataset */
    count = 0;
    ret = H5Aiterate2(dataset, H5_INDEX_NAME, H5_ITER_INC, NULL, attr_op1, &count);
    VERIFY(ret, 0, "H5Aiterate2");

    /* Close dataset */
    ret = H5Dclose(dataset);
    CHECK(ret, FAIL, "H5Dclose");

    /* Close file */
    ret = H5Fclose(file);
    CHECK(ret, FAIL, "H5Fclose");
}   /* test_attr_iterate() */


/****************************************************************
**
**  test_attr_delete(): Test H5A (attribute) code for deleting objects.
**
****************************************************************/
static void
test_attr_delete(hid_t fapl)
{
    hid_t   fid1;       /* HDF5 File ID         */
    hid_t   dataset;    /* Dataset ID            */
    hid_t   attr;       /* Attribute ID            */
    char    attr_name[ATTR_NAME_LEN]; /* Buffer for attribute names */
    ssize_t name_len;   /* Length of attribute name     */
    H5O_info_t oinfo;   /* Object info                  */
    herr_t  ret;        /* Generic return value        */

    /* Output message about test being performed */
    MESSAGE(5, ("Testing Basic Attribute Functions\n"));

    /* Open file */
    fid1 = H5Fopen(FILENAME, H5F_ACC_RDWR, fapl);
    CHECK(fid1, FAIL, "H5Fopen");

    /* Open the dataset */
    dataset = H5Dopen2(fid1, DSET1_NAME, H5P_DEFAULT);
    CHECK(dataset, FAIL, "H5Dopen2");

    /* Verify the correct number of attributes */
    ret = H5Oget_info2(dataset, &oinfo, H5O_INFO_NUM_ATTRS);
    CHECK(ret, FAIL, "H5Oget_info");
    VERIFY(oinfo.num_attrs, 3, "H5Oget_info");

    /* Try to delete bogus attribute */
    ret = H5Adelete(dataset, "Bogus");
    VERIFY(ret, FAIL, "H5Adelete");

    /* Verify the correct number of attributes */
    ret = H5Oget_info2(dataset, &oinfo, H5O_INFO_NUM_ATTRS);
    CHECK(ret, FAIL, "H5Oget_info");
    VERIFY(oinfo.num_attrs, 3, "H5Oget_info");

    /* Delete middle (2nd) attribute */
    ret = H5Adelete(dataset, ATTR2_NAME);
    CHECK(ret, FAIL, "H5Adelete");

    /* Verify the correct number of attributes */
    ret = H5Oget_info2(dataset, &oinfo, H5O_INFO_NUM_ATTRS);
    CHECK(ret, FAIL, "H5Oget_info");
    VERIFY(oinfo.num_attrs, 2, "H5Oget_info");

    /* Open 1st attribute for the dataset */
    attr = H5Aopen_by_idx(dataset, ".", H5_INDEX_CRT_ORDER, H5_ITER_INC, (hsize_t)0, H5P_DEFAULT, H5P_DEFAULT);
    CHECK(attr, FAIL, "H5Aopen_by_idx");

    /* Verify Name */
    name_len = H5Aget_name(attr, (size_t)ATTR_NAME_LEN, attr_name);
    VERIFY(name_len, HDstrlen(ATTR1_NAME), "H5Aget_name");
    if(HDstrcmp(attr_name, ATTR1_NAME))
        TestErrPrintf("attribute name different: attr_name=%s, should be %s\n",attr_name,ATTR1_NAME);

    /* Close attribute */
    ret = H5Aclose(attr);
    CHECK(ret, FAIL, "H5Aclose");

    /* Open last (formally 3rd) attribute for the dataset */
    attr = H5Aopen_by_idx(dataset, ".", H5_INDEX_CRT_ORDER, H5_ITER_INC, (hsize_t)1, H5P_DEFAULT, H5P_DEFAULT);
    CHECK(attr, FAIL, "H5Aopen_by_idx");

    /* Verify Name */
    name_len = H5Aget_name(attr, (size_t)ATTR_NAME_LEN, attr_name);
    VERIFY(name_len, HDstrlen(ATTR3_NAME), "H5Aget_name");
    if(HDstrcmp(attr_name, ATTR3_NAME))
        TestErrPrintf("attribute name different: attr_name=%s, should be %s\n",attr_name,ATTR3_NAME);

    /* Close attribute */
    ret = H5Aclose(attr);
    CHECK(ret, FAIL, "H5Aclose");

    /* Delete first attribute */
    ret = H5Adelete(dataset, ATTR1_NAME);
    CHECK(ret, FAIL, "H5Adelete");

    /* Verify the correct number of attributes */
    ret = H5Oget_info2(dataset, &oinfo, H5O_INFO_NUM_ATTRS);
    CHECK(ret, FAIL, "H5Oget_info");
    VERIFY(oinfo.num_attrs, 1, "H5Oget_info");

    /* Open last (formally 3rd) attribute for the dataset */
    attr = H5Aopen_by_idx(dataset, ".", H5_INDEX_CRT_ORDER, H5_ITER_INC, (hsize_t)0, H5P_DEFAULT, H5P_DEFAULT);
    CHECK(attr, FAIL, "H5Aopen_by_idx");

    /* Verify Name */
    name_len = H5Aget_name(attr, (size_t)ATTR_NAME_LEN, attr_name);
    VERIFY(name_len, HDstrlen(ATTR3_NAME), "H5Aget_name");
    if(HDstrcmp(attr_name, ATTR3_NAME))
        TestErrPrintf("attribute name different: attr_name=%s, should be %s\n",attr_name,ATTR3_NAME);

    /* Close attribute */
    ret = H5Aclose(attr);
    CHECK(ret, FAIL, "H5Aclose");

    /* Delete first attribute */
    ret = H5Adelete(dataset, ATTR3_NAME);
    CHECK(ret, FAIL, "H5Adelete");

    /* Verify the correct number of attributes */
    ret = H5Oget_info2(dataset, &oinfo, H5O_INFO_NUM_ATTRS);
    CHECK(ret, FAIL, "H5Oget_info");
    VERIFY(oinfo.num_attrs, 0, "H5Oget_info");

    /* Close dataset */
    ret = H5Dclose(dataset);
    CHECK(ret, FAIL, "H5Dclose");

    /* Close file */
    ret = H5Fclose(fid1);
    CHECK(ret, FAIL, "H5Fclose");
}   /* test_attr_delete() */


/****************************************************************
**
**  test_attr_dtype_shared(): Test H5A (attribute) code for using
**                              shared datatypes in attributes.
**
****************************************************************/
static void
test_attr_dtype_shared(hid_t fapl)
{
    hid_t file_id;              /* File ID */
    hid_t dset_id;              /* Dataset ID */
    hid_t space_id;             /* Dataspace ID for dataset & attribute */
    hid_t type_id;              /* Datatype ID for named datatype */
    hid_t attr_id;              /* Attribute ID */
    int data = 8;               /* Data to write */
    int rdata = 0;              /* Read read in */
    H5O_info_t oinfo;           /* Object's information */
    h5_stat_size_t empty_filesize;       /* Size of empty file */
    h5_stat_size_t filesize;             /* Size of file after modifications */
    herr_t  ret;                /* Generic return value        */

    /* Output message about test being performed */
    MESSAGE(5, ("Testing Shared Datatypes with Attributes\n"));

    /* Create a file */
    file_id = H5Fcreate(FILENAME, H5F_ACC_TRUNC, H5P_DEFAULT, fapl);
    CHECK(file_id, FAIL, "H5Fopen");

    /* Close file */
    ret = H5Fclose(file_id);
    CHECK(ret, FAIL, "H5Fclose");

    /* Get size of file */
    empty_filesize = h5_get_file_size(FILENAME, fapl);
    if(empty_filesize < 0)
        TestErrPrintf("Line %d: file size wrong!\n", __LINE__);

    /* Re-open file */
    file_id = H5Fopen(FILENAME, H5F_ACC_RDWR, fapl);
    CHECK(file_id, FAIL, "H5Fopen");

    /* Create a datatype to commit and use */
    type_id = H5Tcopy(H5T_NATIVE_INT);
    CHECK(type_id, FAIL, "H5Tcopy");

    /* Commit datatype to file */
    ret = H5Tcommit2(file_id, TYPE1_NAME, type_id, H5P_DEFAULT, H5P_DEFAULT, H5P_DEFAULT);
    CHECK(ret, FAIL, "H5Tcommit2");

    /* Check reference count on named datatype */
    ret = H5Oget_info_by_name2(file_id, TYPE1_NAME, &oinfo, H5O_INFO_BASIC, H5P_DEFAULT);
    CHECK(ret, FAIL, "H5Oget_info_by_name");
    VERIFY(oinfo.rc, 1, "H5Oget_info_by_name");

    /* Create dataspace for dataset */
    space_id = H5Screate(H5S_SCALAR);
    CHECK(space_id, FAIL, "H5Screate");

    /* Create dataset */
    dset_id = H5Dcreate2(file_id, DSET1_NAME, type_id, space_id, H5P_DEFAULT, dcpl_g, H5P_DEFAULT);
    CHECK(dset_id, FAIL, "H5Dcreate2");

    /* Check reference count on named datatype */
    ret = H5Oget_info_by_name2(file_id, TYPE1_NAME, &oinfo, H5O_INFO_BASIC, H5P_DEFAULT);
    CHECK(ret, FAIL, "H5Oget_info_by_name");
    VERIFY(oinfo.rc, 2, "H5Oget_info_by_name");

    /* Create attribute on dataset */
    attr_id = H5Acreate2(dset_id, ATTR1_NAME, type_id, space_id, H5P_DEFAULT, H5P_DEFAULT);
    CHECK(attr_id, FAIL, "H5Acreate2");

    /* Check reference count on named datatype */
    ret = H5Oget_info_by_name2(file_id, TYPE1_NAME, &oinfo, H5O_INFO_BASIC, H5P_DEFAULT);
    CHECK(ret, FAIL, "H5Oget_info_by_name");
    VERIFY(oinfo.rc, 3, "H5Oget_info_by_name");

    /* Close attribute */
    ret = H5Aclose(attr_id);
    CHECK(ret, FAIL, "H5Aclose");

    /* Delete attribute */
    ret = H5Adelete(dset_id, ATTR1_NAME);
    CHECK(ret, FAIL, "H5Adelete");

    /* Check reference count on named datatype */
    ret = H5Oget_info_by_name2(file_id, TYPE1_NAME, &oinfo, H5O_INFO_BASIC, H5P_DEFAULT);
    CHECK(ret, FAIL, "H5Oget_info_by_name");
    VERIFY(oinfo.rc, 2, "H5Oget_info_by_name");

    /* Create attribute on dataset */
    attr_id = H5Acreate2(dset_id, ATTR1_NAME, type_id, space_id, H5P_DEFAULT, H5P_DEFAULT);
    CHECK(attr_id, FAIL, "H5Acreate2");

    /* Check reference count on named datatype */
    ret = H5Oget_info_by_name2(file_id, TYPE1_NAME, &oinfo, H5O_INFO_BASIC, H5P_DEFAULT);
    CHECK(ret, FAIL, "H5Oget_info_by_name");
    VERIFY(oinfo.rc, 3, "H5Oget_info_by_name");

    /* Write data into the attribute */
    ret = H5Awrite(attr_id, H5T_NATIVE_INT, &data);
    CHECK(ret, FAIL, "H5Awrite");

    /* Close attribute */
    ret = H5Aclose(attr_id);
    CHECK(ret, FAIL, "H5Aclose");

    /* Close dataset */
    ret = H5Dclose(dset_id);
    CHECK(ret, FAIL, "H5Dclose");

    /* Close dataspace */
    ret = H5Sclose(space_id);
    CHECK(ret, FAIL, "H5Sclose");

    /* Close datatype */
    ret = H5Tclose(type_id);
    CHECK(ret, FAIL, "H5Tclose");

    /* Close file */
    ret = H5Fclose(file_id);
    CHECK(ret, FAIL, "H5Fclose");


    /* Re-open file */
    file_id = H5Fopen(FILENAME, H5F_ACC_RDWR, fapl);
    CHECK(file_id, FAIL, "H5Fopen");

    /* Open dataset */
    dset_id = H5Dopen2(file_id, DSET1_NAME, H5P_DEFAULT);
    CHECK(dset_id, FAIL, "H5Dopen2");

    /* Open attribute */
    attr_id = H5Aopen(dset_id, ATTR1_NAME, H5P_DEFAULT);
    CHECK(attr_id, FAIL, "H5Aopen");

    /* Read data from the attribute */
    ret = H5Aread(attr_id, H5T_NATIVE_INT, &rdata);
    CHECK(ret, FAIL, "H5Aread");
    VERIFY(data, rdata, "H5Aread");

    /* Close attribute */
    ret = H5Aclose(attr_id);
    CHECK(ret, FAIL, "H5Aclose");

    /* Close dataset */
    ret = H5Dclose(dset_id);
    CHECK(ret, FAIL, "H5Dclose");

    /* Check reference count on named datatype */
    ret = H5Oget_info_by_name2(file_id, TYPE1_NAME, &oinfo, H5O_INFO_BASIC, H5P_DEFAULT);
    CHECK(ret, FAIL, "H5Oget_info_by_name");
    VERIFY(oinfo.rc, 3, "H5Oget_info_by_name");

    /* Unlink the dataset */
    ret = H5Ldelete(file_id, DSET1_NAME, H5P_DEFAULT);
    CHECK(ret, FAIL, "H5Ldelete");

    /* Check reference count on named datatype */
    ret = H5Oget_info_by_name2(file_id, TYPE1_NAME, &oinfo, H5O_INFO_BASIC, H5P_DEFAULT);
    CHECK(ret, FAIL, "H5Oget_info_by_name");
    VERIFY(oinfo.rc, 1, "H5Oget_info_by_name");

    /* Unlink the named datatype */
    ret = H5Ldelete(file_id, TYPE1_NAME, H5P_DEFAULT);
    CHECK(ret, FAIL, "H5Ldelete");

    /* Close file */
    ret = H5Fclose(file_id);
    CHECK(ret, FAIL, "H5Fclose");

    /* Check size of file */
    filesize = h5_get_file_size(FILENAME, fapl);
    VERIFY(filesize, empty_filesize, "h5_get_file_size");
}   /* test_attr_dtype_shared() */


/****************************************************************
**
**  test_attr_duplicate_ids(): Test operations with more than
**      one ID handles.
**
****************************************************************/
static void
test_attr_duplicate_ids(hid_t fapl)
{
    hid_t        fid1;         /* HDF5 File IDs        */
    hid_t        dataset;      /* Dataset ID            */
    hid_t        gid1, gid2;   /* Group ID            */
    hid_t        sid1,sid2;    /* Dataspace ID            */
    hid_t        attr, attr2;  /* Attribute ID        */
    hsize_t      dims1[] = {SPACE1_DIM1, SPACE1_DIM2, SPACE1_DIM3};
    hsize_t      dims2[] = {ATTR1_DIM1};
    int          read_data1[ATTR1_DIM1]={0}; /* Buffer for reading 1st attribute */
    int          rewrite_data[ATTR1_DIM1]={1234, -423, 9907256}; /* Test data for rewrite */
    int          i;
    herr_t       ret;        /* Generic return value        */

    /* Output message about test being performed */
    MESSAGE(5, ("Testing operations with two ID handles\n"));

    /*-----------------------------------------------------------------------------------
     *        Create an attribute in a new file and fill it with fill value.
     */
    /* Create file */
    fid1 = H5Fcreate(FILENAME, H5F_ACC_TRUNC, H5P_DEFAULT, fapl);
    CHECK(fid1, FAIL, "H5Fcreate");

    /* Create dataspace for dataset */
    sid1 = H5Screate_simple(SPACE1_RANK, dims1, NULL);
    CHECK(sid1, FAIL, "H5Screate_simple");

    /* Create a dataset */
    dataset = H5Dcreate2(fid1, DSET1_NAME, H5T_NATIVE_UCHAR, sid1, H5P_DEFAULT,
            dcpl_g, H5P_DEFAULT);
    CHECK(dataset, FAIL, "H5Dcreate2");

    /* Create dataspace for attribute */
    sid2 = H5Screate_simple(ATTR1_RANK, dims2, NULL);
    CHECK(sid2, FAIL, "H5Screate_simple");

    /* Try to create an attribute on the dataset */
    attr = H5Acreate2(dataset, ATTR1_NAME, H5T_NATIVE_INT, sid2, H5P_DEFAULT, H5P_DEFAULT);
    CHECK(attr, FAIL, "H5Acreate2");

    /* Open the attribute just created and get a second ID */
    attr2 = H5Aopen(dataset, ATTR1_NAME, H5P_DEFAULT);
    CHECK(attr2, FAIL, "H5Aopen");

    /* Close attribute */
    ret = H5Aclose(attr2);
    CHECK(ret, FAIL, "H5Aclose");

    /* Close attribute */
    ret = H5Aclose(attr);
    CHECK(ret, FAIL, "H5Aclose");

    /* Close Dataset */
    ret = H5Dclose(dataset);
    CHECK(ret, FAIL, "H5Dclose");

    /* Close file */
    ret = H5Fclose(fid1);
    CHECK(ret, FAIL, "H5Fclose");

    /*-----------------------------------------------------------------------------------
     *        Reopen the file and verify the fill value for attribute.  Also write
     *        some real data.
     */

    /* Open file */
    fid1 = H5Fopen(FILENAME, H5F_ACC_RDWR, fapl);
    CHECK(fid1, FAIL, "H5Fopen");

    /* Open the dataset */
    dataset = H5Dopen2(fid1, DSET1_NAME, H5P_DEFAULT);
    CHECK(dataset, FAIL, "H5Dopen2");

    /* Open first attribute for the dataset */
    attr = H5Aopen(dataset, ATTR1_NAME, H5P_DEFAULT);
    CHECK(attr, FAIL, "H5Aopen");

    /* Read attribute with fill value */
    ret = H5Aread(attr, H5T_NATIVE_INT, read_data1);
    CHECK(ret, FAIL, "H5Aread");

    /* Verify values read in */
    for(i = 0; i < ATTR1_DIM1; i++)
        if(0 != read_data1[i])
            TestErrPrintf("%d: attribute data different: read_data1[%d]=%d\n", __LINE__, i, read_data1[i]);

    /* Open attribute for the second time */
    attr2 = H5Aopen(dataset, ATTR1_NAME, H5P_DEFAULT);
    CHECK(attr, FAIL, "H5Aopen");

    /* Write attribute information */
    ret = H5Awrite(attr2, H5T_NATIVE_INT, attr_data1);
    CHECK(ret, FAIL, "H5Awrite");

    /* Close attribute */
    ret = H5Aclose(attr2);
    CHECK(ret, FAIL, "H5Aclose");

    /* Close attribute */
    ret = H5Aclose(attr);
    CHECK(ret, FAIL, "H5Aclose");

    /* Close Dataset */
    ret = H5Dclose(dataset);
    CHECK(ret, FAIL, "H5Dclose");

    /* Close file */
    ret = H5Fclose(fid1);
    CHECK(ret, FAIL, "H5Fclose");

    /*-----------------------------------------------------------------------------------
     *        Reopen the file and verify the data.  Also rewrite the data and verify it.
     */

    /* Open file */
    fid1 = H5Fopen(FILENAME, H5F_ACC_RDWR, fapl);
    CHECK(fid1, FAIL, "H5Fopen");

    /* Open the dataset */
    dataset = H5Dopen2(fid1, DSET1_NAME, H5P_DEFAULT);
    CHECK(dataset, FAIL, "H5Dopen2");

    /* Open first attribute for the dataset */
    attr = H5Aopen(dataset, ATTR1_NAME, H5P_DEFAULT);
    CHECK(attr, FAIL, "H5Aopen");

    /* Read attribute information */
    ret = H5Aread(attr, H5T_NATIVE_INT, read_data1);
    CHECK(ret, FAIL, "H5Aread");

    /* Verify values read in */
    for(i = 0; i < ATTR1_DIM1; i++)
        if(attr_data1[i] != read_data1[i])
            TestErrPrintf("%d: attribute data different: attr_data1[%d]=%d, read_data1[%d]=%d\n", __LINE__, i, attr_data1[i], i, read_data1[i]);

    /* Open attribute for the second time */
    attr2 = H5Aopen(dataset, ATTR1_NAME, H5P_DEFAULT);
    CHECK(attr, FAIL, "H5Aopen");

    /* Write attribute information */
    ret = H5Awrite(attr2, H5T_NATIVE_INT, rewrite_data);
    CHECK(ret, FAIL, "H5Awrite");

    /* Read attribute information */
    ret = H5Aread(attr, H5T_NATIVE_INT, read_data1);
    CHECK(ret, FAIL, "H5Aread");

    /* Verify values read in */
    for(i = 0; i < ATTR1_DIM1; i++)
        if(read_data1[i] != rewrite_data[i])
            TestErrPrintf("%d: attribute data different: read_data1[%d]=%d, rewrite_data[%d]=%d\n", __LINE__, i, read_data1[i], i, rewrite_data[i]);

    /* Close attribute */
    ret = H5Aclose(attr);
    CHECK(ret, FAIL, "H5Aclose");

    ret = H5Aclose(attr2);
    CHECK(ret, FAIL, "H5Aclose");

    /* Close Dataset */
    ret = H5Dclose(dataset);
    CHECK(ret, FAIL, "H5Dclose");

    /* Close file */
    ret = H5Fclose(fid1);
    CHECK(ret, FAIL, "H5Fclose");

    /*-----------------------------------------------------------------------------------
     *        Verify that the attribute being pointed to by different paths shares
     *        the same data.
     */
    /* Open file */
    fid1 = H5Fopen(FILENAME, H5F_ACC_RDWR, fapl);
    CHECK(fid1, FAIL, "H5Fopen");

    /* Create a group */
    gid1 = H5Gcreate2(fid1, GROUP1_NAME, H5P_DEFAULT, H5P_DEFAULT, H5P_DEFAULT);
    CHECK(gid1, FAIL, "H5Gcreate2");

    /* Create hard link to the first group */
    ret = H5Lcreate_hard(gid1, GROUP1_NAME, H5L_SAME_LOC, GROUP2_NAME, H5P_DEFAULT,
        H5P_DEFAULT);
    CHECK(ret, FAIL, "H5Lcreate_hard");

    /* Try to create an attribute on the group */
    attr = H5Acreate2(gid1, ATTR2_NAME, H5T_NATIVE_INT, sid2, H5P_DEFAULT, H5P_DEFAULT);
    CHECK(attr, FAIL, "H5Acreate2");

    /* Open the hard link just created */
    gid2 = H5Gopen2(fid1, GROUP2_NAME, H5P_DEFAULT);
    CHECK(gid2, FAIL, "H5Gopen2");

    /* Open the attribute of the group for the second time */
    attr2 = H5Aopen(gid2, ATTR2_NAME, H5P_DEFAULT);
    CHECK(attr2, FAIL, "H5Aopen");

    /* Write attribute information with the first attribute handle */
    ret = H5Awrite(attr, H5T_NATIVE_INT, attr_data1);
    CHECK(ret, FAIL, "H5Awrite");

    /* Read attribute information with the second attribute handle */
    ret = H5Aread(attr2, H5T_NATIVE_INT, read_data1);
    CHECK(ret, FAIL, "H5Aread");

    /* Verify values read in */
    for(i = 0; i < ATTR1_DIM1; i++)
        if(attr_data1[i] != read_data1[i])
            TestErrPrintf("%d: attribute data different: attr_data1[%d]=%d, read_data1[%d]=%d\n", __LINE__, i, attr_data1[i], i, read_data1[i]);

    /* Close attribute */
    ret = H5Aclose(attr);
    CHECK(ret, FAIL, "H5Aclose");

    ret = H5Aclose(attr2);
    CHECK(ret, FAIL, "H5Aclose");

    /* Close group */
    ret = H5Gclose(gid1);
    CHECK(ret, FAIL, "H5Gclose");

    ret = H5Gclose(gid2);
    CHECK(ret, FAIL, "H5Gclose");

    /* Close Attribute dataspace */
    ret = H5Sclose(sid2);
    CHECK(ret, FAIL, "H5Sclose");

    /* Close Dataset dataspace */
    ret = H5Sclose(sid1);
    CHECK(ret, FAIL, "H5Sclose");

    /* Close file */
    ret = H5Fclose(fid1);
    CHECK(ret, FAIL, "H5Fclose");
}   /* test_attr_duplicate_ids() */


/****************************************************************
**
**  test_attr_dense_verify(): Test basic H5A (attribute) code.
**      Verify attributes on object
**
****************************************************************/
static int
test_attr_dense_verify(hid_t loc_id, unsigned max_attr)
{
    char        attrname[NAME_BUF_SIZE];        /* Name of attribute */
    hid_t       attr;           /* Attribute ID    */
    unsigned    value;          /* Attribute value */
    unsigned    u;              /* Local index variable */
    int         old_nerrs;      /* Number of errors when entering this check */
    herr_t      ret;            /* Generic return value    */

    /* Retrieve the current # of reported errors */
    old_nerrs = GetTestNumErrs();

    /* Re-open all the attributes by name and verify the data */
    for(u = 0; u < max_attr; u++) {
        /* Open attribute */
        sprintf(attrname, "attr %02u", u);
        attr = H5Aopen(loc_id, attrname, H5P_DEFAULT);
        CHECK(attr, FAIL, "H5Aopen");

        /* Read data from the attribute */
        ret = H5Aread(attr, H5T_NATIVE_UINT, &value);
        CHECK(ret, FAIL, "H5Aread");
        VERIFY(value, u, "H5Aread");

        /* Close attribute */
        ret = H5Aclose(attr);
        CHECK(ret, FAIL, "H5Aclose");
    } /* end for */

    /* Re-open all the attributes by index and verify the data */
    for(u = 0; u < max_attr; u++) {
        ssize_t name_len;               /* Length of attribute name */
        char check_name[ATTR_NAME_LEN]; /* Buffer for checking attribute names */

        /* Open attribute */
        attr = H5Aopen_by_idx(loc_id, ".", H5_INDEX_CRT_ORDER, H5_ITER_INC, (hsize_t)u, H5P_DEFAULT, H5P_DEFAULT);
        CHECK(attr, FAIL, "H5Aopen_by_idx");

        /* Verify Name */
        sprintf(attrname, "attr %02u", u);
        name_len = H5Aget_name(attr, (size_t)ATTR_NAME_LEN, check_name);
        VERIFY(name_len, HDstrlen(attrname), "H5Aget_name");
        if(HDstrcmp(check_name, attrname))
            TestErrPrintf("attribute name different: attrname = '%s', should be '%s'\n", check_name, attrname);

        /* Read data from the attribute */
        ret = H5Aread(attr, H5T_NATIVE_UINT, &value);
        CHECK(ret, FAIL, "H5Aread");
        VERIFY(value, u, "H5Aread");

        /* Close attribute */
        ret = H5Aclose(attr);
        CHECK(ret, FAIL, "H5Aclose");
    } /* end for */

    /* Retrieve current # of errors */
    if(old_nerrs == GetTestNumErrs())
        return(0);
    else
        return(-1);
}   /* test_attr_dense_verify() */


/****************************************************************
**
**  test_attr_dense_create(): Test basic H5A (attribute) code.
**      Tests "dense" attribute storage creation
**
****************************************************************/
static void
test_attr_dense_create(hid_t fcpl, hid_t fapl)
{
    hid_t    fid;             /* HDF5 File ID            */
    hid_t    dataset;         /* Dataset ID            */
    hid_t    sid;             /* Dataspace ID            */
    hid_t    attr;            /* Attribute ID            */
    hid_t    dcpl;            /* Dataset creation property list ID */
    char     attrname[NAME_BUF_SIZE];        /* Name of attribute */
    unsigned    max_compact;    /* Maximum # of attributes to store compactly */
    unsigned    min_dense;      /* Minimum # of attributes to store "densely" */
    htri_t      is_dense;       /* Are attributes stored densely? */
    unsigned    u;              /* Local index variable */
    h5_stat_size_t empty_filesize;       /* Size of empty file */
    h5_stat_size_t filesize;             /* Size of file after modifications */
    herr_t      ret;        /* Generic return value        */

    /* Output message about test being performed */
    MESSAGE(5, ("Testing Dense Attribute Storage Creation\n"));

    /* Create file */
    fid = H5Fcreate(FILENAME, H5F_ACC_TRUNC, fcpl, fapl);
    CHECK(fid, FAIL, "H5Fcreate");

    /* Close file */
    ret = H5Fclose(fid);
    CHECK(ret, FAIL, "H5Fclose");

    /* Get size of file */
    empty_filesize = h5_get_file_size(FILENAME, fapl);
    if(empty_filesize < 0)
        TestErrPrintf("Line %d: file size wrong!\n", __LINE__);

    /* Re-open file */
    fid = H5Fopen(FILENAME, H5F_ACC_RDWR, fapl);
    CHECK(fid, FAIL, "H5Fopen");

    /* Create dataspace for dataset */
    sid = H5Screate(H5S_SCALAR);
    CHECK(sid, FAIL, "H5Screate");

    /* need DCPL to query the group creation properties */
    if (dcpl_g == H5P_DEFAULT) {
        dcpl = H5Pcreate(H5P_DATASET_CREATE);
        CHECK(dcpl, FAIL, "H5Pcreate");
    } else {
        dcpl = H5Pcopy(dcpl_g);
        CHECK(dcpl, FAIL, "H5Pcopy");
    }

    /* Create a dataset */
    dataset = H5Dcreate2(fid, DSET1_NAME, H5T_NATIVE_UCHAR, sid, H5P_DEFAULT, dcpl, H5P_DEFAULT);
    CHECK(dataset, FAIL, "H5Dcreate2");

    /* Retrieve limits for compact/dense attribute storage */
    ret = H5Pget_attr_phase_change(dcpl, &max_compact, &min_dense);
    CHECK(ret, FAIL, "H5Pget_attr_phase_change");

    /* Close property list */
    ret = H5Pclose(dcpl);
    CHECK(ret, FAIL, "H5Pclose");

    /* Check on dataset's attribute storage status */
    is_dense = H5O__is_attr_dense_test(dataset);
    VERIFY(is_dense, FALSE, "H5O__is_attr_dense_test");

    /* Add attributes, until just before converting to dense storage */
    for(u = 0; u < max_compact; u++) {
        /* Create attribute */
        sprintf(attrname, "attr %02u", u);
        attr = H5Acreate2(dataset, attrname, H5T_NATIVE_UINT, sid, H5P_DEFAULT, H5P_DEFAULT);
        CHECK(attr, FAIL, "H5Acreate2");

        /* Write data into the attribute */
        ret = H5Awrite(attr, H5T_NATIVE_UINT, &u);
        CHECK(ret, FAIL, "H5Awrite");

        /* Close attribute */
        ret = H5Aclose(attr);
        CHECK(ret, FAIL, "H5Aclose");
    } /* end for */

    /* Check on dataset's attribute storage status */
    is_dense = H5O__is_attr_dense_test(dataset);
    VERIFY(is_dense, FALSE, "H5O__is_attr_dense_test");

    /* Add one more attribute, to push into "dense" storage */
    /* Create attribute */
    sprintf(attrname, "attr %02u", u);
    attr = H5Acreate2(dataset, attrname, H5T_NATIVE_UINT, sid, H5P_DEFAULT, H5P_DEFAULT);
    CHECK(attr, FAIL, "H5Acreate2");

    /* Check on dataset's attribute storage status */
    is_dense = H5O__is_attr_dense_test(dataset);
    VERIFY(is_dense, TRUE, "H5O__is_attr_dense_test");

    /* Write data into the attribute */
    ret = H5Awrite(attr, H5T_NATIVE_UINT, &u);
    CHECK(ret, FAIL, "H5Awrite");

    /* Close attribute */
    ret = H5Aclose(attr);
    CHECK(ret, FAIL, "H5Aclose");

    /* Attempt to add attribute again, which should fail */
    attr = H5Acreate2(dataset, attrname, H5T_NATIVE_UINT, sid, H5P_DEFAULT, H5P_DEFAULT);
    VERIFY(attr, FAIL, "H5Acreate2");

    /* Close dataspace */
    ret = H5Sclose(sid);
    CHECK(ret, FAIL, "H5Sclose");

    /* Close Dataset */
    ret = H5Dclose(dataset);
    CHECK(ret, FAIL, "H5Dclose");

    /* Unlink dataset with attributes */
    ret = H5Ldelete(fid, DSET1_NAME, H5P_DEFAULT);
    CHECK(ret, FAIL, "H5Ldelete");

    /* Close file */
    ret = H5Fclose(fid);
    CHECK(ret, FAIL, "H5Fclose");

    /* Check size of file */
    filesize = h5_get_file_size(FILENAME, fapl);
    VERIFY(filesize, empty_filesize, "h5_get_file_size");
}   /* test_attr_dense_create() */


/****************************************************************
**
**  test_attr_dense_open(): Test basic H5A (attribute) code.
**      Tests opening attributes in "dense" storage
**
****************************************************************/
static void
test_attr_dense_open(hid_t fcpl, hid_t fapl)
{
    hid_t    fid;             /* HDF5 File ID            */
    hid_t    dataset;         /* Dataset ID            */
    hid_t    sid;             /* Dataspace ID            */
    hid_t    attr;            /* Attribute ID            */
    hid_t    dcpl;            /* Dataset creation property list ID */
    char     attrname[NAME_BUF_SIZE];        /* Name of attribute */
    unsigned    max_compact;    /* Maximum # of attributes to store compactly */
    unsigned    min_dense;      /* Minimum # of attributes to store "densely" */
    htri_t      is_dense;       /* Are attributes stored densely? */
    unsigned    u;              /* Local index variable */
    h5_stat_size_t empty_filesize;       /* Size of empty file */
    h5_stat_size_t filesize;             /* Size of file after modifications */
    herr_t      ret;            /* Generic return value        */

    /* Output message about test being performed */
    MESSAGE(5, ("Testing Opening Attributes in Dense Storage\n"));

    /* Create file */
    fid = H5Fcreate(FILENAME, H5F_ACC_TRUNC, fcpl, fapl);
    CHECK(fid, FAIL, "H5Fcreate");

    /* Close file */
    ret = H5Fclose(fid);
    CHECK(ret, FAIL, "H5Fclose");

    /* Get size of file */
    empty_filesize = h5_get_file_size(FILENAME, fapl);
    if(empty_filesize < 0)
        TestErrPrintf("Line %d: file size wrong!\n", __LINE__);

    /* Re-open file */
    fid = H5Fopen(FILENAME, H5F_ACC_RDWR, fapl);
    CHECK(fid, FAIL, "H5Fopen");

    /* Create dataspace for dataset */
    sid = H5Screate(H5S_SCALAR);
    CHECK(sid, FAIL, "H5Screate");

    /* need DCPL to query the group creation properties */
    if (dcpl_g == H5P_DEFAULT) {
        dcpl = H5Pcreate(H5P_DATASET_CREATE);
        CHECK(dcpl, FAIL, "H5Pcreate");
    } else {
        dcpl = H5Pcopy(dcpl_g);
        CHECK(dcpl, FAIL, "H5Pcopy");
    }

    /* Enable creation order tracking on attributes, so creation order tests work */
    ret = H5Pset_attr_creation_order(dcpl, H5P_CRT_ORDER_TRACKED);
    CHECK(ret, FAIL, "H5Pset_attr_creation_order");

    /* Create a dataset */
    dataset = H5Dcreate2(fid, DSET1_NAME, H5T_NATIVE_UCHAR, sid, H5P_DEFAULT, dcpl, H5P_DEFAULT);
    CHECK(dataset, FAIL, "H5Dcreate2");

    /* Retrieve limits for compact/dense attribute storage */
    ret = H5Pget_attr_phase_change(dcpl, &max_compact, &min_dense);
    CHECK(ret, FAIL, "H5Pget_attr_phase_change");

    /* Close property list */
    ret = H5Pclose(dcpl);
    CHECK(ret, FAIL, "H5Pclose");

    /* Check on dataset's attribute storage status */
    is_dense = H5O__is_attr_dense_test(dataset);
    VERIFY(is_dense, FALSE, "H5O__is_attr_dense_test");

    /* Add attributes, until just before converting to dense storage */
    for(u = 0; u < max_compact; u++) {
        /* Create attribute */
        sprintf(attrname, "attr %02u", u);
        attr = H5Acreate2(dataset, attrname, H5T_NATIVE_UINT, sid, H5P_DEFAULT, H5P_DEFAULT);
        CHECK(attr, FAIL, "H5Acreate2");

        /* Write data into the attribute */
        ret = H5Awrite(attr, H5T_NATIVE_UINT, &u);
        CHECK(ret, FAIL, "H5Awrite");

        /* Close attribute */
        ret = H5Aclose(attr);
        CHECK(ret, FAIL, "H5Aclose");

        /* Verify attributes written so far */
        ret = test_attr_dense_verify(dataset, u);
        CHECK(ret, FAIL, "test_attr_dense_verify");
    } /* end for */

    /* Check on dataset's attribute storage status */
    is_dense = H5O__is_attr_dense_test(dataset);
    VERIFY(is_dense, FALSE, "H5O__is_attr_dense_test");

    /* Add one more attribute, to push into "dense" storage */
    /* Create attribute */
    sprintf(attrname, "attr %02u", u);
    attr = H5Acreate2(dataset, attrname, H5T_NATIVE_UINT, sid, H5P_DEFAULT, H5P_DEFAULT);
    CHECK(attr, FAIL, "H5Acreate2");

    /* Check on dataset's attribute storage status */
    is_dense = H5O__is_attr_dense_test(dataset);
    VERIFY(is_dense, TRUE, "H5O__is_attr_dense_test");

    /* Write data into the attribute */
    ret = H5Awrite(attr, H5T_NATIVE_UINT, &u);
    CHECK(ret, FAIL, "H5Awrite");

    /* Close attribute */
    ret = H5Aclose(attr);
    CHECK(ret, FAIL, "H5Aclose");

    /* Close dataspace */
    ret = H5Sclose(sid);
    CHECK(ret, FAIL, "H5Sclose");

    /* Verify all the attributes written */
    ret = test_attr_dense_verify(dataset, (u + 1));
    CHECK(ret, FAIL, "test_attr_dense_verify");

    /* Close Dataset */
    ret = H5Dclose(dataset);
    CHECK(ret, FAIL, "H5Dclose");

    /* Unlink dataset with attributes */
    ret = H5Ldelete(fid, DSET1_NAME, H5P_DEFAULT);
    CHECK(ret, FAIL, "H5Ldelete");

    /* Close file */
    ret = H5Fclose(fid);
    CHECK(ret, FAIL, "H5Fclose");

    /* Check size of file */
    filesize = h5_get_file_size(FILENAME, fapl);
    VERIFY(filesize, empty_filesize, "h5_get_file_size");
}   /* test_attr_dense_open() */


/****************************************************************
**
**  test_attr_dense_delete(): Test basic H5A (attribute) code.
**      Tests deleting attributes in "dense" storage
**
****************************************************************/
static void
test_attr_dense_delete(hid_t fcpl, hid_t fapl)
{
    hid_t    fid;               /* HDF5 File ID            */
    hid_t    dataset;           /* Dataset ID            */
    hid_t    sid;               /* Dataspace ID            */
    hid_t    attr;              /* Attribute ID            */
    hid_t    dcpl;              /* Dataset creation property list ID */
    char     attrname[NAME_BUF_SIZE];        /* Name of attribute */
    unsigned    max_compact;    /* Maximum # of attributes to store compactly */
    unsigned    min_dense;      /* Minimum # of attributes to store "densely" */
    htri_t      is_dense;       /* Are attributes stored densely? */
    unsigned    u;              /* Local index variable */
    h5_stat_size_t empty_filesize;       /* Size of empty file */
    h5_stat_size_t filesize;             /* Size of file after modifications */
    H5O_info_t  oinfo;          /* Object info                  */
    int         use_min_dset_oh = (dcpl_g != H5P_DEFAULT);
    herr_t      ret;            /* Generic return value        */

    /* Output message about test being performed */
    MESSAGE(5, ("Testing Deleting Attributes in Dense Storage\n"));

    if (use_min_dset_oh) { /* using minimized dataset headers */
        /* modify fcpl...
         * sidestep "bug" where file space is lost with minimized dset ohdrs
         */
        fcpl = H5Pcopy(fcpl);
        CHECK(fcpl, FAIL, "H5Pcopy");
        ret = H5Pset_file_space_strategy(
                fcpl,
                H5F_FSPACE_STRATEGY_FSM_AGGR,
                TRUE, 1);
        CHECK(ret, FAIL, "H5Pset_file_space_strategy");
    }
    fid = H5Fcreate(FILENAME, H5F_ACC_TRUNC, fcpl, fapl);
    CHECK(fid, FAIL, "H5Fcreate");
    if (use_min_dset_oh)
        CHECK(H5Pclose(fcpl), FAIL, "H5Pclose");

    /* Close file */
    ret = H5Fclose(fid);
    CHECK(ret, FAIL, "H5Fclose");

    /* Get size of file */
    empty_filesize = h5_get_file_size(FILENAME, fapl);
    if(empty_filesize < 0)
        TestErrPrintf("Line %d: file size wrong!\n", __LINE__);

    /* Re-open file */
    fid = H5Fopen(FILENAME, H5F_ACC_RDWR, fapl);
    CHECK(fid, FAIL, "H5Fopen");

    /* Create dataspace for dataset */
    sid = H5Screate(H5S_SCALAR);
    CHECK(sid, FAIL, "H5Screate");

    /* need DCPL to query the group creation properties */
    if (use_min_dset_oh) {
        dcpl = H5Pcopy(dcpl_g);
        CHECK(dcpl, FAIL, "H5Pcopy");
    } else {
        dcpl = H5Pcreate(H5P_DATASET_CREATE);
        CHECK(dcpl, FAIL, "H5Pcreate");
    }

    /* Enable creation order tracking on attributes, so creation order tests work */
    ret = H5Pset_attr_creation_order(dcpl, H5P_CRT_ORDER_TRACKED);
    CHECK(ret, FAIL, "H5Pset_attr_creation_order");

    /* Create a dataset */
    dataset = H5Dcreate2(fid, DSET1_NAME, H5T_NATIVE_UCHAR, sid, H5P_DEFAULT, dcpl, H5P_DEFAULT);
    CHECK(dataset, FAIL, "H5Dcreate2");

    /* Retrieve limits for compact/dense attribute storage */
    ret = H5Pget_attr_phase_change(dcpl, &max_compact, &min_dense);
    CHECK(ret, FAIL, "H5Pget_attr_phase_change");

    /* Close property list */
    ret = H5Pclose(dcpl);
    CHECK(ret, FAIL, "H5Pclose");

    /* Check on dataset's attribute storage status */
    is_dense = H5O__is_attr_dense_test(dataset);
    VERIFY(is_dense, FALSE, "H5O__is_attr_dense_test");

    /* Add attributes, until well into dense storage */
    for(u = 0; u < (max_compact * 2); u++) {
        /* Create attribute */
        sprintf(attrname, "attr %02u", u);
        attr = H5Acreate2(dataset, attrname, H5T_NATIVE_UINT, sid, H5P_DEFAULT, H5P_DEFAULT);
        CHECK(attr, FAIL, "H5Acreate2");

        /* Write data into the attribute */
        ret = H5Awrite(attr, H5T_NATIVE_UINT, &u);
        CHECK(ret, FAIL, "H5Awrite");

        /* Close attribute */
        ret = H5Aclose(attr);
        CHECK(ret, FAIL, "H5Aclose");

        /* Check # of attributes */
        ret = H5Oget_info2(dataset, &oinfo, H5O_INFO_NUM_ATTRS);
        CHECK(ret, FAIL, "H5Oget_info");
        VERIFY(oinfo.num_attrs, (u + 1), "H5Oget_info");
    } /* end for */

    /* Check on dataset's attribute storage status */
    is_dense = H5O__is_attr_dense_test(dataset);
    VERIFY(is_dense, TRUE, "H5O__is_attr_dense_test");

    /* Close dataspace */
    ret = H5Sclose(sid);
    CHECK(ret, FAIL, "H5Sclose");

    /* Close Dataset */
    ret = H5Dclose(dataset);
    CHECK(ret, FAIL, "H5Dclose");

    /* Close file */
    ret = H5Fclose(fid);
    CHECK(ret, FAIL, "H5Fclose");


    /* Re-open file */
    fid = H5Fopen(FILENAME, H5F_ACC_RDWR, fapl);
    CHECK(fid, FAIL, "H5Fopen");

    /* Open dataset */
    dataset = H5Dopen2(fid, DSET1_NAME, H5P_DEFAULT);
    CHECK(dataset, FAIL, "H5Dopen2");

    /* Delete attributes until the attributes revert to compact storage again */
    for(u--; u >= min_dense; u--) {
        /* Delete attribute */
        sprintf(attrname, "attr %02u", u);
        ret = H5Adelete(dataset, attrname);
        CHECK(ret, FAIL, "H5Adelete");

        /* Verify attributes still left */
        ret = test_attr_dense_verify(dataset, u);
        CHECK(ret, FAIL, "test_attr_dense_verify");
    } /* end for */

    /* Check on dataset's attribute storage status */
    is_dense = H5O__is_attr_dense_test(dataset);
    VERIFY(is_dense, TRUE, "H5O__is_attr_dense_test");

    /* Delete one more attribute, which should cause reversion to compact storage */
    sprintf(attrname, "attr %02u", u);
    ret = H5Adelete(dataset, attrname);
    CHECK(ret, FAIL, "H5Adelete");

    /* Check on dataset's attribute storage status */
    is_dense = H5O__is_attr_dense_test(dataset);
    VERIFY(is_dense, FALSE, "H5O__is_attr_dense_test");

    /* Verify attributes still left */
    ret = test_attr_dense_verify(dataset, (u - 1));
    CHECK(ret, FAIL, "test_attr_dense_verify");

    /* Delete another attribute, to verify deletion in compact storage */
    sprintf(attrname, "attr %02u", (u - 1));
    ret = H5Adelete(dataset, attrname);
    CHECK(ret, FAIL, "H5Adelete");

    /* Check on dataset's attribute storage status */
    is_dense = H5O__is_attr_dense_test(dataset);
    VERIFY(is_dense, FALSE, "H5O__is_attr_dense_test");

    /* Verify attributes still left */
    ret = test_attr_dense_verify(dataset, (u - 2));
    CHECK(ret, FAIL, "test_attr_dense_verify");

    /* Close Dataset */
    ret = H5Dclose(dataset);
    CHECK(ret, FAIL, "H5Dclose");

    /* Unlink dataset with attributes */
    ret = H5Ldelete(fid, DSET1_NAME, H5P_DEFAULT);
    CHECK(ret, FAIL, "H5Ldelete");

    /* Close file */
    ret = H5Fclose(fid);
    CHECK(ret, FAIL, "H5Fclose");

    /* Check size of file */
    filesize = h5_get_file_size(FILENAME, fapl);
    VERIFY(filesize, empty_filesize, "h5_get_file_size");
}   /* test_attr_dense_delete() */


/****************************************************************
**
**  test_attr_dense_rename(): Test basic H5A (attribute) code.
**      Tests renaming attributes in "dense" storage
**
****************************************************************/
static void
test_attr_dense_rename(hid_t fcpl, hid_t fapl)
{
    hid_t    fid;               /* HDF5 File ID            */
    hid_t    dataset;           /* Dataset ID            */
    hid_t    sid;               /* Dataspace ID            */
    hid_t    attr;              /* Attribute ID            */
    hid_t    dcpl;              /* Dataset creation property list ID */
    char     attrname[NAME_BUF_SIZE];        /* Name of attribute */
    char     new_attrname[NAME_BUF_SIZE];    /* New name of attribute */
    unsigned    max_compact;    /* Maximum # of attributes to store compactly */
    unsigned    min_dense;      /* Minimum # of attributes to store "densely" */
    htri_t    is_dense;         /* Are attributes stored densely? */
    h5_stat_size_t empty_filesize;       /* Size of empty file */
    h5_stat_size_t filesize;             /* Size of file after modifications */
    H5O_info_t  oinfo;          /* Object info */
    unsigned    u;              /* Local index variable */
    int         use_min_dset_oh = (dcpl_g != H5P_DEFAULT);
    herr_t      ret;            /* Generic return value        */

    /* Output message about test being performed */
    MESSAGE(5, ("Testing Renaming Attributes in Dense Storage\n"));

    if (use_min_dset_oh) { /* using minimized dataset headers */
        /* modify fcpl...
         * sidestep "bug" where file space is lost with minimized dset ohdrs
         */
        fcpl = H5Pcopy(fcpl);
        CHECK(fcpl, FAIL, "H5Pcopy");
        ret = H5Pset_file_space_strategy(
                fcpl,
                H5F_FSPACE_STRATEGY_FSM_AGGR,
                TRUE, 1);
        CHECK(ret, FAIL, "H5Pset_file_space_strategy");
    }
    fid = H5Fcreate(FILENAME, H5F_ACC_TRUNC, fcpl, fapl);
    CHECK(fid, FAIL, "H5Fcreate");
    if (use_min_dset_oh)
        CHECK(H5Pclose(fcpl), FAIL, "H5Pclose");

    /* Close file */
    ret = H5Fclose(fid);
    CHECK(ret, FAIL, "H5Fclose");

    /* Get size of file */
    empty_filesize = h5_get_file_size(FILENAME, fapl);
    if(empty_filesize < 0)
        TestErrPrintf("Line %d: file size wrong!\n", __LINE__);

    /* Re-open file */
    fid = H5Fopen(FILENAME, H5F_ACC_RDWR, fapl);
    CHECK(fid, FAIL, "H5Fopen");

    /* Create dataspace for dataset */
    sid = H5Screate(H5S_SCALAR);
    CHECK(sid, FAIL, "H5Screate");

    /* need DCPL to query the group creation properties */
    if (use_min_dset_oh) {
        dcpl = H5Pcopy(dcpl_g);
        CHECK(dcpl, FAIL, "H5Pcopy");
    } else {
        dcpl = H5Pcreate(H5P_DATASET_CREATE);
        CHECK(dcpl, FAIL, "H5Pcreate");
    }

    /* Create a dataset */
    dataset = H5Dcreate2(fid, DSET1_NAME, H5T_NATIVE_UCHAR, sid, H5P_DEFAULT, dcpl, H5P_DEFAULT);
    CHECK(dataset, FAIL, "H5Dcreate2");

    /* Retrieve limits for compact/dense attribute storage */
    ret = H5Pget_attr_phase_change(dcpl, &max_compact, &min_dense);
    CHECK(ret, FAIL, "H5Pget_attr_phase_change");

    /* Close property list */
    ret = H5Pclose(dcpl);
    CHECK(ret, FAIL, "H5Pclose");

    /* Check on dataset's attribute storage status */
    is_dense = H5O__is_attr_dense_test(dataset);
    VERIFY(is_dense, FALSE, "H5O__is_attr_dense_test");

    /* Add attributes, until well into dense storage */
    for(u = 0; u < (max_compact * 2); u++) {
        /* Create attribute */
        sprintf(attrname, "attr %02u", u);
        attr = H5Acreate2(dataset, attrname, H5T_NATIVE_UINT, sid, H5P_DEFAULT, H5P_DEFAULT);
        CHECK(attr, FAIL, "H5Acreate2");

        /* Write data into the attribute */
        ret = H5Awrite(attr, H5T_NATIVE_UINT, &u);
        CHECK(ret, FAIL, "H5Awrite");

        /* Close attribute */
        ret = H5Aclose(attr);
        CHECK(ret, FAIL, "H5Aclose");

        /* Rename attribute */
        sprintf(new_attrname, "new attr %02u", u);

        /* Rename attribute */
        ret = H5Arename_by_name(fid, DSET1_NAME, attrname, new_attrname, H5P_DEFAULT);
        CHECK(ret, FAIL, "H5Arename_by_name");

        /* Check # of attributes */
        ret = H5Oget_info2(dataset, &oinfo, H5O_INFO_NUM_ATTRS);
        CHECK(ret, FAIL, "H5Oget_info");
        VERIFY(oinfo.num_attrs, (u + 1), "H5Oget_info");
    } /* end for */

    /* Check on dataset's attribute storage status */
    is_dense = H5O__is_attr_dense_test(dataset);
    VERIFY(is_dense, TRUE, "H5O__is_attr_dense_test");

    /* Close dataspace */
    ret = H5Sclose(sid);
    CHECK(ret, FAIL, "H5Sclose");

    /* Close Dataset */
    ret = H5Dclose(dataset);
    CHECK(ret, FAIL, "H5Dclose");

    /* Close file */
    ret = H5Fclose(fid);
    CHECK(ret, FAIL, "H5Fclose");


    /* Re-open file */
    fid = H5Fopen(FILENAME, H5F_ACC_RDWR, fapl);
    CHECK(fid, FAIL, "H5Fopen");

    /* Open dataset */
    dataset = H5Dopen2(fid, DSET1_NAME, H5P_DEFAULT);
    CHECK(dataset, FAIL, "H5Dopen2");

    /* Verify renamed attributes */
    for(u = 0; u < (max_compact * 2); u++) {
        unsigned    value;          /* Attribute value */

        /* Open attribute */
        sprintf(attrname, "new attr %02u", u);
        attr = H5Aopen(dataset, attrname, H5P_DEFAULT);
        CHECK(attr, FAIL, "H5Aopen");

        /* Read data from the attribute */
        ret = H5Aread(attr, H5T_NATIVE_UINT, &value);
        CHECK(ret, FAIL, "H5Aread");
        VERIFY(value, u, "H5Aread");

        /* Close attribute */
        ret = H5Aclose(attr);
        CHECK(ret, FAIL, "H5Aclose");
    } /* end for */

    /* Close Dataset */
    ret = H5Dclose(dataset);
    CHECK(ret, FAIL, "H5Dclose");

    /* Unlink dataset with attributes */
    ret = H5Ldelete(fid, DSET1_NAME, H5P_DEFAULT);
    CHECK(ret, FAIL, "H5Ldelete");

    /* Close file */
    ret = H5Fclose(fid);
    CHECK(ret, FAIL, "H5Fclose");

    /* Check size of file */
    filesize = h5_get_file_size(FILENAME, fapl);
    VERIFY(filesize, empty_filesize, "h5_get_file_size");
}   /* test_attr_dense_rename() */


/****************************************************************
**
**  test_attr_dense_unlink(): Test basic H5A (attribute) code.
**      Tests unlinking object with attributes in "dense" storage
**
****************************************************************/
static void
test_attr_dense_unlink(hid_t fcpl, hid_t fapl)
{
    hid_t    fid;             /* HDF5 File ID            */
    hid_t    dataset;         /* Dataset ID            */
    hid_t    sid;             /* Dataspace ID            */
    hid_t    attr;            /* Attribute ID            */
    hid_t    dcpl;            /* Dataset creation property list ID */
    char     attrname[NAME_BUF_SIZE];        /* Name of attribute */
    unsigned    max_compact;    /* Maximum # of attributes to store compactly */
    unsigned    min_dense;      /* Minimum # of attributes to store "densely" */
    htri_t    is_dense;         /* Are attributes stored densely? */
    size_t      mesg_count;     /* # of shared messages */
    h5_stat_size_t empty_filesize;       /* Size of empty file */
    h5_stat_size_t filesize;             /* Size of file after modifications */
    H5O_info_t  oinfo;          /* Object info */
    unsigned    u;              /* Local index variable */
    int         use_min_dset_oh = (dcpl_g != H5P_DEFAULT);
    herr_t      ret;            /* Generic return value        */

    /* Output message about test being performed */
    MESSAGE(5, ("Testing Unlinking Object with Attributes in Dense Storage\n"));

    if (use_min_dset_oh) { /* using minimized dataset headers */
        /* modify fcpl...
         * sidestep "bug" where file space is lost with minimized dset ohdrs
         */
        fcpl = H5Pcopy(fcpl);
        CHECK(fcpl, FAIL, "H5Pcopy");
        ret = H5Pset_file_space_strategy(
                fcpl,
                H5F_FSPACE_STRATEGY_FSM_AGGR,
                TRUE, 1);
        CHECK(ret, FAIL, "H5Pset_file_space_strategy");
    }
    fid = H5Fcreate(FILENAME, H5F_ACC_TRUNC, fcpl, fapl);
    CHECK(fid, FAIL, "H5Fcreate");
    if (use_min_dset_oh)
        CHECK(H5Pclose(fcpl), FAIL, "H5Pclose");

    ret = H5Fclose(fid);
    CHECK(ret, FAIL, "H5Fclose");

    empty_filesize = h5_get_file_size(FILENAME, fapl);
    if(empty_filesize < 0)
        TestErrPrintf("Line %d: file size wrong!\n", __LINE__);

    /* Re-open file */
    fid = H5Fopen(FILENAME, H5F_ACC_RDWR, fapl);
    CHECK(fid, FAIL, "H5Fopen");

    /* Create dataspace for dataset */
    sid = H5Screate(H5S_SCALAR);
    CHECK(sid, FAIL, "H5Screate");

    /* need DCPL to query the group creation properties */
    if (use_min_dset_oh) {
        dcpl = H5Pcopy(dcpl_g);
        CHECK(dcpl, FAIL, "H5Pcopy");
    } else {
        dcpl = H5Pcreate(H5P_DATASET_CREATE);
        CHECK(dcpl, FAIL, "H5Pcreate");
    }

    /* Create a dataset */
    dataset = H5Dcreate2(fid, DSET1_NAME, H5T_NATIVE_UCHAR, sid, H5P_DEFAULT, dcpl, H5P_DEFAULT);
    CHECK(dataset, FAIL, "H5Dcreate2");

    /* Retrieve limits for compact/dense attribute storage */
    ret = H5Pget_attr_phase_change(dcpl, &max_compact, &min_dense);
    CHECK(ret, FAIL, "H5Pget_attr_phase_change");

    /* Close property list */
    ret = H5Pclose(dcpl);
    CHECK(ret, FAIL, "H5Pclose");

    /* Check on dataset's attribute storage status */
    is_dense = H5O__is_attr_dense_test(dataset);
    VERIFY(is_dense, FALSE, "H5O__is_attr_dense_test");

    /* Add attributes, until well into dense storage */
    for(u = 0; u < (max_compact * 2); u++) {
        /* Create attribute */
        sprintf(attrname, "attr %02u", u);
        attr = H5Acreate2(dataset, attrname, H5T_NATIVE_UINT, sid, H5P_DEFAULT, H5P_DEFAULT);
        CHECK(attr, FAIL, "H5Acreate2");

        /* Write data into the attribute */
        ret = H5Awrite(attr, H5T_NATIVE_UINT, &u);
        CHECK(ret, FAIL, "H5Awrite");

        /* Close attribute */
        ret = H5Aclose(attr);
        CHECK(ret, FAIL, "H5Aclose");

        /* Check # of attributes */
        ret = H5Oget_info2(dataset, &oinfo, H5O_INFO_NUM_ATTRS);
        CHECK(ret, FAIL, "H5Oget_info");
        VERIFY(oinfo.num_attrs, (u + 1), "H5Oget_info");
    } /* end for */

    /* Check on dataset's attribute storage status */
    is_dense = H5O__is_attr_dense_test(dataset);
    VERIFY(is_dense, TRUE, "H5O__is_attr_dense_test");

    /* Close dataspace */
    ret = H5Sclose(sid);
    CHECK(ret, FAIL, "H5Sclose");

    /* Close Dataset */
    ret = H5Dclose(dataset);
    CHECK(ret, FAIL, "H5Dclose");

    /* Close file */
    ret = H5Fclose(fid);
    CHECK(ret, FAIL, "H5Fclose");


    /* Re-open file */
    fid = H5Fopen(FILENAME, H5F_ACC_RDWR, fapl);
    CHECK(fid, FAIL, "H5Fopen");

    /* Unlink dataset */
    ret = H5Ldelete(fid, DSET1_NAME, H5P_DEFAULT);
    CHECK(ret, FAIL, "H5Ldelete");

    /* Check on dataset's attribute storage status */
    ret = H5F__get_sohm_mesg_count_test(fid, H5O_ATTR_ID, &mesg_count);
    CHECK(ret, FAIL, "H5F__get_sohm_mesg_count_test");
    VERIFY(mesg_count, 0, "H5F__get_sohm_mesg_count_test");

    /* Close file */
    ret = H5Fclose(fid);
    CHECK(ret, FAIL, "H5Fclose");

    /* Check size of file */
    filesize = h5_get_file_size(FILENAME, fapl);
    VERIFY(filesize, empty_filesize, "h5_get_file_size");
}   /* test_attr_dense_unlink() */


/****************************************************************
**
**  test_attr_dense_limits(): Test basic H5A (attribute) code.
**      Tests attribute in "dense" storage limits
**
****************************************************************/
static void
test_attr_dense_limits(hid_t fcpl, hid_t fapl)
{
    hid_t    fid;        /* HDF5 File ID            */
    hid_t    dataset;    /* Dataset ID            */
    hid_t    sid;             /* Dataspace ID            */
    hid_t    attr;            /* Attribute ID            */
    hid_t    dcpl;            /* Dataset creation property list ID */
    char     attrname[NAME_BUF_SIZE];        /* Name of attribute */
    unsigned    max_compact, rmax_compact;      /* Maximum # of attributes to store compactly */
    unsigned    min_dense, rmin_dense;          /* Minimum # of attributes to store "densely" */
    htri_t      is_dense;       /* Are attributes stored densely? */
    unsigned    u;              /* Local index variable */
    h5_stat_size_t empty_filesize;       /* Size of empty file */
    h5_stat_size_t filesize;             /* Size of file after modifications */
    herr_t      ret;            /* Generic return value        */

    /* Output message about test being performed */
    MESSAGE(5, ("Testing Phase Change Limits For Attributes in Dense Storage\n"));

    /* Create file */
    fid = H5Fcreate(FILENAME, H5F_ACC_TRUNC, fcpl, fapl);
    CHECK(fid, FAIL, "H5Fcreate");

    /* Close file */
    ret = H5Fclose(fid);
    CHECK(ret, FAIL, "H5Fclose");

    /* Get size of file */
    empty_filesize = h5_get_file_size(FILENAME, fapl);
    if(empty_filesize < 0)
        TestErrPrintf("Line %d: file size wrong!\n", __LINE__);

    /* Re-open file */
    fid = H5Fopen(FILENAME, H5F_ACC_RDWR, fapl);
    CHECK(fid, FAIL, "H5Fopen");

    /* Create dataspace for dataset */
    sid = H5Screate(H5S_SCALAR);
    CHECK(sid, FAIL, "H5Screate");

    /* need DCPL to query the group creation properties */
    if (dcpl_g == H5P_DEFAULT) {
        dcpl = H5Pcreate(H5P_DATASET_CREATE);
        CHECK(dcpl, FAIL, "H5Pcreate");
    } else {
        dcpl = H5Pcopy(dcpl_g);
        CHECK(dcpl, FAIL, "H5Pcopy");
    }

    /* Change limits on compact/dense attribute storage */
    max_compact = 0;
    min_dense = 0;
    ret = H5Pset_attr_phase_change(dcpl, max_compact, min_dense);
    CHECK(ret, FAIL, "H5Pget_attr_phase_change");

    /* Create a dataset */
    dataset = H5Dcreate2(fid, DSET1_NAME, H5T_NATIVE_UCHAR, sid, H5P_DEFAULT, dcpl, H5P_DEFAULT);
    CHECK(dataset, FAIL, "H5Dcreate2");

    /* Retrieve limits for compact/dense attribute storage */
    ret = H5Pget_attr_phase_change(dcpl, &rmax_compact, &rmin_dense);
    CHECK(ret, FAIL, "H5Pget_attr_phase_change");
    VERIFY(rmax_compact, max_compact, "H5Pget_attr_phase_change");
    VERIFY(rmin_dense, min_dense, "H5Pget_attr_phase_change");

    /* Close property list */
    ret = H5Pclose(dcpl);
    CHECK(ret, FAIL, "H5Pclose");


    /* Check on dataset's attribute storage status */
    is_dense = H5O__is_attr_dense_test(dataset);
    VERIFY(is_dense, FALSE, "H5O__is_attr_dense_test");


    /* Add first attribute, which should be immediately in dense storage */

    /* Create attribute */
    u = 0;
    sprintf(attrname, "attr %02u", u);
    attr = H5Acreate2(dataset, attrname, H5T_NATIVE_UINT, sid, H5P_DEFAULT, H5P_DEFAULT);
    CHECK(attr, FAIL, "H5Acreate2");

    /* Write data into the attribute */
    ret = H5Awrite(attr, H5T_NATIVE_UINT, &u);
    CHECK(ret, FAIL, "H5Awrite");

    /* Close attribute */
    ret = H5Aclose(attr);
    CHECK(ret, FAIL, "H5Aclose");

    /* Check on dataset's attribute storage status */
    is_dense = H5O__is_attr_dense_test(dataset);
    VERIFY(is_dense, TRUE, "H5O__is_attr_dense_test");


    /* Add second attribute, to allow deletions to be checked easily */

    /* Create attribute */
    u = 1;
    sprintf(attrname, "attr %02u", u);
    attr = H5Acreate2(dataset, attrname, H5T_NATIVE_UINT, sid, H5P_DEFAULT, H5P_DEFAULT);
    CHECK(attr, FAIL, "H5Acreate2");

    /* Write data into the attribute */
    ret = H5Awrite(attr, H5T_NATIVE_UINT, &u);
    CHECK(ret, FAIL, "H5Awrite");

    /* Close attribute */
    ret = H5Aclose(attr);
    CHECK(ret, FAIL, "H5Aclose");

    /* Check on dataset's attribute storage status */
    is_dense = H5O__is_attr_dense_test(dataset);
    VERIFY(is_dense, TRUE, "H5O__is_attr_dense_test");


    /* Delete second attribute, attributes should still be stored densely */

    /* Delete attribute */
    ret = H5Adelete(dataset, attrname);
    CHECK(ret, FAIL, "H5Adelete");

    /* Check on dataset's attribute storage status */
    is_dense = H5O__is_attr_dense_test(dataset);
    VERIFY(is_dense, TRUE, "H5O__is_attr_dense_test");


    /* Delete first attribute, attributes should not be stored densely */

    /* Delete attribute */
    u = 0;
    sprintf(attrname, "attr %02u", u);
    ret = H5Adelete(dataset, attrname);
    CHECK(ret, FAIL, "H5Adelete");

    /* Check on dataset's attribute storage status */
    is_dense = H5O__is_attr_dense_test(dataset);
    VERIFY(is_dense, FALSE, "H5O__is_attr_dense_test");


    /* Close dataspace */
    ret = H5Sclose(sid);
    CHECK(ret, FAIL, "H5Sclose");

    /* Close Dataset */
    ret = H5Dclose(dataset);
    CHECK(ret, FAIL, "H5Dclose");

    /* Unlink dataset */
    ret = H5Ldelete(fid, DSET1_NAME, H5P_DEFAULT);
    CHECK(ret, FAIL, "H5Ldelete");

    /* Close file */
    ret = H5Fclose(fid);
    CHECK(ret, FAIL, "H5Fclose");

    /* Check size of file */
    filesize = h5_get_file_size(FILENAME, fapl);
    VERIFY(filesize, empty_filesize, "h5_get_file_size");
}   /* test_attr_dense_limits() */


/****************************************************************
**
**  test_attr_dense_dup_ids(): Test operations with multiple ID
**      handles with "dense" attribute storage creation
**
****************************************************************/
static void
test_attr_dense_dup_ids(hid_t fcpl, hid_t fapl)
{
    hid_t    fid;           /* HDF5 File ID            */
    hid_t    dataset;       /* Dataset ID            */
    hid_t    gid1, gid2;    /* Group ID            */
    hid_t    sid, sid2;     /* Dataspace ID            */
    hid_t    attr, attr2, add_attr;    /* Attribute ID            */
    hid_t    dcpl;            /* Dataset creation property list ID */
    char     attrname[NAME_BUF_SIZE];        /* Name of attribute */
    hsize_t    dims[] = {ATTR1_DIM1};
    int         read_data1[ATTR1_DIM1]={0}; /* Buffer for reading attribute */
    int         rewrite_data[ATTR1_DIM1]={1234, -423, 9907256}; /* Test data for rewrite */
    unsigned    scalar_data = 1317; /* scalar data for attribute */
    unsigned    read_scalar;    /* variable for reading attribute*/
    unsigned    max_compact;    /* Maximum # of attributes to store compactly */
    unsigned    min_dense;      /* Minimum # of attributes to store "densely" */
    htri_t      is_dense;       /* Are attributes stored densely? */
    unsigned    u, i;           /* Local index variable */
    herr_t      ret;            /* Generic return value        */

    /* Output message about test being performed */
    MESSAGE(5, ("Testing operations with two IDs for Dense Storage\n"));

    /*-----------------------------------------------------------------------------------
     *        Create an attribute in dense storage and fill it with fill value.
     */
    /* Create file */
    fid = H5Fcreate(FILENAME, H5F_ACC_TRUNC, fcpl, fapl);
    CHECK(fid, FAIL, "H5Fcreate");

    /* Close file */
    ret = H5Fclose(fid);
    CHECK(ret, FAIL, "H5Fclose");

    /* Re-open file */
    fid = H5Fopen(FILENAME, H5F_ACC_RDWR, fapl);
    CHECK(fid, FAIL, "H5Fopen");

    /* Create dataspace for dataset */
    sid = H5Screate(H5S_SCALAR);
    CHECK(sid, FAIL, "H5Screate");

    /* need DCPL to query the group creation properties */
    if (dcpl_g == H5P_DEFAULT) {
        dcpl = H5Pcreate(H5P_DATASET_CREATE);
        CHECK(dcpl, FAIL, "H5Pcreate");
    } else {
        dcpl = H5Pcopy(dcpl_g);
        CHECK(dcpl, FAIL, "H5Pcopy");
    }

    /* Create a dataset */
    dataset = H5Dcreate2(fid, DSET1_NAME, H5T_NATIVE_UCHAR, sid, H5P_DEFAULT, dcpl, H5P_DEFAULT);
    CHECK(dataset, FAIL, "H5Dcreate2");

    /* Retrieve limits for compact/dense attribute storage */
    ret = H5Pget_attr_phase_change(dcpl, &max_compact, &min_dense);
    CHECK(ret, FAIL, "H5Pget_attr_phase_change");

    /* Close property list */
    ret = H5Pclose(dcpl);
    CHECK(ret, FAIL, "H5Pclose");

    /* Check on dataset's attribute storage status */
    is_dense = H5O__is_attr_dense_test(dataset);
    VERIFY(is_dense, FALSE, "H5O__is_attr_dense_test");

    /* Add attributes, until just before converting to dense storage */
    for(u = 0; u < max_compact; u++) {
        /* Create attribute */
        sprintf(attrname, "attr %02u", u);
        attr = H5Acreate2(dataset, attrname, H5T_NATIVE_UINT, sid, H5P_DEFAULT, H5P_DEFAULT);
        CHECK(attr, FAIL, "H5Acreate2");

        /* Write data into the attribute */
        ret = H5Awrite(attr, H5T_NATIVE_UINT, &u);
        CHECK(ret, FAIL, "H5Awrite");

        /* Close attribute */
        ret = H5Aclose(attr);
        CHECK(ret, FAIL, "H5Aclose");
    } /* end for */

    /* Check on dataset's attribute storage status */
    is_dense = H5O__is_attr_dense_test(dataset);
    VERIFY(is_dense, FALSE, "H5O__is_attr_dense_test");

    /* Add one more attribute, to push into "dense" storage */
    /* Create dataspace for attribute */
    sid2 = H5Screate_simple(ATTR1_RANK, dims, NULL);
    CHECK(sid2, FAIL, "H5Screate_simple");

    /* Create attribute */
    sprintf(attrname, "attr %02u", u);
    attr = H5Acreate2(dataset, attrname, H5T_NATIVE_INT, sid2, H5P_DEFAULT, H5P_DEFAULT);
    CHECK(attr, FAIL, "H5Acreate2");

    /* Check on dataset's attribute storage status */
    is_dense = H5O__is_attr_dense_test(dataset);
    VERIFY(is_dense, TRUE, "H5O__is_attr_dense_test");

    /* Open the attribute just created and get a second ID */
    attr2 = H5Aopen(dataset, attrname, H5P_DEFAULT);
    CHECK(attr2, FAIL, "H5Aopen");

    /* Close attribute */
    ret = H5Aclose(attr);
    CHECK(ret, FAIL, "H5Aclose");

    ret = H5Aclose(attr2);
    CHECK(ret, FAIL, "H5Aclose");

    /* Close Dataset */
    ret = H5Dclose(dataset);
    CHECK(ret, FAIL, "H5Dclose");

    /* Close file */
    ret = H5Fclose(fid);
    CHECK(ret, FAIL, "H5Fclose");

    /*-----------------------------------------------------------------------------------
     *        Reopen the file and verify the fill value for attribute.  Also write
     *        some real data.
     */
    /* Open file */
    fid = H5Fopen(FILENAME, H5F_ACC_RDWR, fapl);
    CHECK(fid, FAIL, "H5Fopen");

    /* Open the dataset */
    dataset = H5Dopen2(fid, DSET1_NAME, H5P_DEFAULT);
    CHECK(dataset, FAIL, "H5Dopen2");

    /* Check on dataset's attribute storage status */
    is_dense = H5O__is_attr_dense_test(dataset);
    VERIFY(is_dense, TRUE, "H5O__is_attr_dense_test");

    /* Open first attribute for the dataset */
    attr = H5Aopen(dataset, attrname, H5P_DEFAULT);
    CHECK(attr, FAIL, "H5Aopen");

    /* Read attribute with fill value */
    ret = H5Aread(attr, H5T_NATIVE_INT, read_data1);
    CHECK(ret, FAIL, "H5Aread");

    /* Verify values read in */
    for(i = 0; i < ATTR1_DIM1; i++)
        if(0 != read_data1[i])
            TestErrPrintf("%d: attribute data different: read_data1[%d]=%d\n", __LINE__,
                i, read_data1[i]);

    /* Open attribute for the second time */
    attr2 = H5Aopen(dataset, attrname, H5P_DEFAULT);
    CHECK(attr, FAIL, "H5Aopen");

    /* Write attribute information */
    ret = H5Awrite(attr2, H5T_NATIVE_INT, attr_data1);
    CHECK(ret, FAIL, "H5Awrite");

    /* Close attribute */
    ret = H5Aclose(attr2);
    CHECK(ret, FAIL, "H5Aclose");

    /* Close attribute */
    ret = H5Aclose(attr);
    CHECK(ret, FAIL, "H5Aclose");

    /* Close Dataset */
    ret = H5Dclose(dataset);
    CHECK(ret, FAIL, "H5Dclose");

    /* Close file */
    ret = H5Fclose(fid);
    CHECK(ret, FAIL, "H5Fclose");

    /*-----------------------------------------------------------------------------------
     *        Reopen the file and verify the data.  Also rewrite the data and verify it.
     */
    /* Open file */
    fid = H5Fopen(FILENAME, H5F_ACC_RDWR, fapl);
    CHECK(fid, FAIL, "H5Fopen");

    /* Open the dataset */
    dataset = H5Dopen2(fid, DSET1_NAME, H5P_DEFAULT);
    CHECK(dataset, FAIL, "H5Dopen2");

    /* Check on dataset's attribute storage status */
    is_dense = H5O__is_attr_dense_test(dataset);
    VERIFY(is_dense, TRUE, "H5O__is_attr_dense_test");

    /* Open first attribute for the dataset */
    attr = H5Aopen(dataset, attrname, H5P_DEFAULT);
    CHECK(attr, FAIL, "H5Aopen");

    /* Read attribute information */
    ret = H5Aread(attr, H5T_NATIVE_INT, read_data1);
    CHECK(ret, FAIL, "H5Aread");

    /* Verify values read in */
    for(i = 0; i < ATTR1_DIM1; i++)
        if(attr_data1[i] != read_data1[i])
            TestErrPrintf("%d: attribute data different: attr_data1[%d]=%d, read_data1[%d]=%d\n", __LINE__, i, attr_data1[i], i, read_data1[i]);

    /* Open attribute for the second time */
    attr2 = H5Aopen(dataset, attrname, H5P_DEFAULT);
    CHECK(attr, FAIL, "H5Aopen");

    /* Write attribute information with the second ID */
    ret = H5Awrite(attr2, H5T_NATIVE_INT, rewrite_data);
    CHECK(ret, FAIL, "H5Awrite");

    /* Read attribute information with the first ID */
    ret = H5Aread(attr, H5T_NATIVE_INT, read_data1);
    CHECK(ret, FAIL, "H5Aread");

    /* Verify values read in */
    for(i = 0; i < ATTR1_DIM1; i++)
        if(read_data1[i] != rewrite_data[i])
            TestErrPrintf("%d: attribute data different: read_data1[%d]=%d, rewrite_data[%d]=%d\n", __LINE__, i, read_data1[i], i, rewrite_data[i]);

    /* Close attribute */
    ret = H5Aclose(attr);
    CHECK(ret, FAIL, "H5Aclose");

    ret = H5Aclose(attr2);
    CHECK(ret, FAIL, "H5Aclose");

    /* Close Dataset */
    ret = H5Dclose(dataset);
    CHECK(ret, FAIL, "H5Dclose");

    /* Close file */
    ret = H5Fclose(fid);
    CHECK(ret, FAIL, "H5Fclose");

    /*-----------------------------------------------------------------------------------
     *        Open the attribute by index.  Verify the data is shared when the attribute
     *        is opened twice.
     */
    /* Open file */
    fid = H5Fopen(FILENAME, H5F_ACC_RDWR, fapl);
    CHECK(fid, FAIL, "H5Fopen");

    /* Open the dataset */
    dataset = H5Dopen2(fid, DSET1_NAME, H5P_DEFAULT);
    CHECK(dataset, FAIL, "H5Dopen2");

    /* Check on dataset's attribute storage status */
    is_dense = H5O__is_attr_dense_test(dataset);
    VERIFY(is_dense, TRUE, "H5O__is_attr_dense_test");

    /* Open first attribute for the dataset */
    attr = H5Aopen_by_idx(dataset, ".", H5_INDEX_NAME, H5_ITER_INC, (hsize_t)4,
        H5P_DEFAULT, H5P_DEFAULT);
    CHECK(attr, FAIL, "H5Aopen");

    /* Open attribute for the second time */
    attr2 = H5Aopen_by_idx(dataset, ".", H5_INDEX_NAME, H5_ITER_INC, (hsize_t)4,
        H5P_DEFAULT, H5P_DEFAULT);
    CHECK(attr, FAIL, "H5Aopen");

    /* Write attribute information with the second ID */
    ret = H5Awrite(attr2, H5T_NATIVE_UINT, &scalar_data);
    CHECK(ret, FAIL, "H5Awrite");

    /* Read attribute information with the first ID */
    ret = H5Aread(attr, H5T_NATIVE_INT, &read_scalar);
    CHECK(ret, FAIL, "H5Aread");

    /* Verify values read in */
    if(read_scalar != scalar_data)
        TestErrPrintf("%d: attribute data different: read_scalar=%d, scalar_data=%d\n",
            __LINE__, read_scalar, scalar_data);

    /* Close attribute */
    ret = H5Aclose(attr);
    CHECK(ret, FAIL, "H5Aclose");

    ret = H5Aclose(attr2);
    CHECK(ret, FAIL, "H5Aclose");

    /* Close Dataset */
    ret = H5Dclose(dataset);
    CHECK(ret, FAIL, "H5Dclose");

    /* Close file */
    ret = H5Fclose(fid);
    CHECK(ret, FAIL, "H5Fclose");

    /*-----------------------------------------------------------------------------------
     *        Open one attribute.  As it remains open, delete some attributes.  The
     *        attribute storage should switch from dense to compact.  Then open the
     *        same attribute for the second time and verify that the attribute data
     *        is shared.
     */
    /* Open file */
    fid = H5Fopen(FILENAME, H5F_ACC_RDWR, fapl);
    CHECK(fid, FAIL, "H5Fopen");

    /* Open the dataset */
    dataset = H5Dopen2(fid, DSET1_NAME, H5P_DEFAULT);
    CHECK(dataset, FAIL, "H5Dopen2");

    /* Check on dataset's attribute storage status */
    is_dense = H5O__is_attr_dense_test(dataset);
    VERIFY(is_dense, TRUE, "H5O__is_attr_dense_test");

    /* Open attribute of the dataset for the first time */
    attr = H5Aopen_by_idx(dataset, ".", H5_INDEX_NAME, H5_ITER_INC, (hsize_t)2,
        H5P_DEFAULT, H5P_DEFAULT);
    CHECK(attr, FAIL, "H5Aopen");

    /* Delete a few attributes until the storage switches to compact */
    for(u = max_compact; u >= min_dense - 1; u--) {
        ret = H5Adelete_by_idx(dataset, ".", H5_INDEX_NAME, H5_ITER_INC, (hsize_t)u,
            H5P_DEFAULT);
        CHECK(ret, FAIL, "H5Adelete_by_idx");
    }

    /* Check on dataset's attribute storage status */
    is_dense = H5O__is_attr_dense_test(dataset);
    VERIFY(is_dense, FALSE, "H5O__is_attr_dense_test");

    /* Open attribute for the second time */
    attr2 = H5Aopen_by_idx(dataset, ".", H5_INDEX_NAME, H5_ITER_INC, (hsize_t)2,
        H5P_DEFAULT, H5P_DEFAULT);
    CHECK(attr, FAIL, "H5Aopen");

    /* Write attribute information with the second ID */
    ret = H5Awrite(attr2, H5T_NATIVE_UINT, &scalar_data);
    CHECK(ret, FAIL, "H5Awrite");

    /* Read attribute information with the first ID */
    ret = H5Aread(attr, H5T_NATIVE_INT, &read_scalar);
    CHECK(ret, FAIL, "H5Aread");

    /* Verify values read in */
    if(read_scalar != scalar_data)
        TestErrPrintf("%d: attribute data different: read_scalar=%d, scalar_data=%d\n",
            __LINE__, read_scalar, scalar_data);

    /* Close attribute */
    ret = H5Aclose(attr);
    CHECK(ret, FAIL, "H5Aclose");

    ret = H5Aclose(attr2);
    CHECK(ret, FAIL, "H5Aclose");

    /* Close Dataset */
    ret = H5Dclose(dataset);
    CHECK(ret, FAIL, "H5Dclose");

    /* Close file */
    ret = H5Fclose(fid);
    CHECK(ret, FAIL, "H5Fclose");

    /*-----------------------------------------------------------------------------------
     *        Open one attribute.  As it remains open, create some attributes.  The
     *        attribute storage should switch from compact to dense.  Then open the
     *        same attribute for the second time and verify that the attribute data
     *        is shared.
     */
    /* Open file */
    fid = H5Fopen(FILENAME, H5F_ACC_RDWR, fapl);
    CHECK(fid, FAIL, "H5Fopen");

    /* Open the dataset */
    dataset = H5Dopen2(fid, DSET1_NAME, H5P_DEFAULT);
    CHECK(dataset, FAIL, "H5Dopen2");

    /* Check on dataset's attribute storage status */
    is_dense = H5O__is_attr_dense_test(dataset);
    VERIFY(is_dense, FALSE, "H5O__is_attr_dense_test");

    /* Open attribute of the dataset for the first time */
    attr = H5Aopen_by_idx(dataset, ".", H5_INDEX_NAME, H5_ITER_INC, (hsize_t)3,
        H5P_DEFAULT, H5P_DEFAULT);
    CHECK(attr, FAIL, "H5Aopen");

    /* Delete a few attributes until the storage switches to compact */
    for(u = min_dense-1; u <= max_compact; u++) {
        /* Create attribute */
        sprintf(attrname, "attr %02u", u);
        add_attr = H5Acreate2(dataset, attrname, H5T_NATIVE_UINT, sid, H5P_DEFAULT, H5P_DEFAULT);
        CHECK(add_attr, FAIL, "H5Acreate2");

        /* Write data into the attribute */
        ret = H5Awrite(add_attr, H5T_NATIVE_UINT, &u);
        CHECK(ret, FAIL, "H5Awrite");

        /* Close attribute */
        ret = H5Aclose(add_attr);
        CHECK(ret, FAIL, "H5Aclose");
    }

    /* Check on dataset's attribute storage status */
    is_dense = H5O__is_attr_dense_test(dataset);
    VERIFY(is_dense, TRUE, "H5O__is_attr_dense_test");

    /* Open attribute for the second time */
    attr2 = H5Aopen_by_idx(dataset, ".", H5_INDEX_NAME, H5_ITER_INC, (hsize_t)3,
        H5P_DEFAULT, H5P_DEFAULT);
    CHECK(attr, FAIL, "H5Aopen");

    /* Write attribute information with the second ID */
    ret = H5Awrite(attr2, H5T_NATIVE_UINT, &scalar_data);
    CHECK(ret, FAIL, "H5Awrite");

    /* Read attribute information with the first ID */
    ret = H5Aread(attr, H5T_NATIVE_INT, &read_scalar);
    CHECK(ret, FAIL, "H5Aread");

    /* Verify values read in */
    if(read_scalar != scalar_data)
        TestErrPrintf("%d: attribute data different: read_scalar=%d, scalar_data=%d\n",
            __LINE__, read_scalar, scalar_data);

    /* Close attribute */
    ret = H5Aclose(attr);
    CHECK(ret, FAIL, "H5Aclose");

    ret = H5Aclose(attr2);
    CHECK(ret, FAIL, "H5Aclose");

    /* Close Dataset */
    ret = H5Dclose(dataset);
    CHECK(ret, FAIL, "H5Dclose");

    /* Close file */
    ret = H5Fclose(fid);
    CHECK(ret, FAIL, "H5Fclose");

    /*-----------------------------------------------------------------------------------
     *        Verify that the attribute being pointed to by different paths shares
     *        the same data.
     */
    /* Open file */
    fid = H5Fopen(FILENAME, H5F_ACC_RDWR, fapl);
    CHECK(fid, FAIL, "H5Fopen");

    /* Create a group */
    gid1 = H5Gcreate2(fid, GROUP1_NAME, H5P_DEFAULT, H5P_DEFAULT, H5P_DEFAULT);
    CHECK(gid1, FAIL, "H5Gcreate2");

    /* Create hard link to the first group */
    ret = H5Lcreate_hard(gid1, GROUP1_NAME, H5L_SAME_LOC, GROUP2_NAME, H5P_DEFAULT,
        H5P_DEFAULT);
    CHECK(ret, FAIL, "H5Lcreate_hard");

    /* Add attributes, until just before converting to dense storage */
    for(u = 0; u < max_compact; u++) {
        /* Create attribute */
        sprintf(attrname, "attr %02u", u);
        attr = H5Acreate2(gid1, attrname, H5T_NATIVE_UINT, sid, H5P_DEFAULT, H5P_DEFAULT);
        CHECK(attr, FAIL, "H5Acreate2");

        /* Write data into the attribute */
        ret = H5Awrite(attr, H5T_NATIVE_UINT, &u);
        CHECK(ret, FAIL, "H5Awrite");

        /* Close attribute */
        ret = H5Aclose(attr);
        CHECK(ret, FAIL, "H5Aclose");
    } /* end for */

    /* Try to create another attribute to make dense storage */
    attr = H5Acreate2(gid1, ATTR2_NAME, H5T_NATIVE_INT, sid2, H5P_DEFAULT, H5P_DEFAULT);
    CHECK(attr, FAIL, "H5Acreate2");

    /* Check on group's attribute storage status */
    is_dense = H5O__is_attr_dense_test(gid1);
    VERIFY(is_dense, TRUE, "H5O__is_attr_dense_test");

    /* Open the hard link just created */
    gid2 = H5Gopen2(fid, GROUP2_NAME, H5P_DEFAULT);
    CHECK(gid2, FAIL, "H5Gopen2");

    /* Open the attribute of the group for the second time */
    attr2 = H5Aopen(gid2, ATTR2_NAME, H5P_DEFAULT);
    CHECK(attr2, FAIL, "H5Aopen");

    /* Write attribute information with the first attribute handle */
    ret = H5Awrite(attr, H5T_NATIVE_INT, attr_data1);
    CHECK(ret, FAIL, "H5Awrite");

    /* Read attribute information with the second attribute handle */
    ret = H5Aread(attr2, H5T_NATIVE_INT, read_data1);
    CHECK(ret, FAIL, "H5Aread");

    /* Verify values read in */
    for(i = 0; i < ATTR1_DIM1; i++)
        if(attr_data1[i] != read_data1[i])
            TestErrPrintf("%d: attribute data different: attr_data1[%d]=%d, read_data1[%d]=%d\n", __LINE__, i, attr_data1[i], i, read_data1[i]);

    /* Close attribute */
    ret = H5Aclose(attr);
    CHECK(ret, FAIL, "H5Aclose");

    ret = H5Aclose(attr2);
    CHECK(ret, FAIL, "H5Aclose");

    /* Close group */
    ret = H5Gclose(gid1);
    CHECK(ret, FAIL, "H5Gclose");

    ret = H5Gclose(gid2);
    CHECK(ret, FAIL, "H5Gclose");

    /* Close Attribute dataspace */
    ret = H5Sclose(sid);
    CHECK(ret, FAIL, "H5Sclose");

    /* Close Dataset dataspace */
    ret = H5Sclose(sid2);
    CHECK(ret, FAIL, "H5Sclose");

    /* Close file */
    ret = H5Fclose(fid);
    CHECK(ret, FAIL, "H5Fclose");
}   /* test_attr_dense_dup_ids() */


/****************************************************************
**
**  test_attr_big(): Test basic H5A (attribute) code.
**      Tests storing "big" attribute in dense storage immediately, if available
**
****************************************************************/
static void
test_attr_big(hid_t fcpl, hid_t fapl)
{
    hid_t    fid;        /* HDF5 File ID            */
    hid_t    dataset;    /* Dataset ID            */
    hid_t    sid;            /* Dataspace ID            */
    hid_t    big_sid;    /* "Big" dataspace ID        */
    hsize_t     dims[ATTR6_RANK] = {ATTR6_DIM1, ATTR6_DIM2, ATTR6_DIM3};           /* Attribute dimensions */
    hid_t    attr;            /* Attribute ID            */
    hid_t    dcpl;            /* Dataset creation property list ID */
    char    attrname[NAME_BUF_SIZE];        /* Name of attribute */
    unsigned    max_compact;    /* Maximum # of attributes to store compactly */
    unsigned    min_dense;      /* Minimum # of attributes to store "densely" */
    unsigned    nshared_indices;        /* # of shared message indices */
    H5F_libver_t low, high;     /* File format bounds */
    htri_t    is_empty;    /* Are there any attributes? */
    htri_t    is_dense;    /* Are attributes stored densely? */
    unsigned    u;              /* Local index variable */
    h5_stat_size_t empty_filesize;       /* Size of empty file */
    h5_stat_size_t filesize;             /* Size of file after modifications */
    herr_t    ret;        /* Generic return value        */

    /* Output message about test being performed */
    MESSAGE(5, ("Testing Storing 'Big' Attributes in Dense Storage\n"));

    /* Create file */
    fid = H5Fcreate(FILENAME, H5F_ACC_TRUNC, fcpl, fapl);
    CHECK(fid, FAIL, "H5Fcreate");

    /* Close file */
    ret = H5Fclose(fid);
    CHECK(ret, FAIL, "H5Fclose");

    /* Get size of file */
    empty_filesize = h5_get_file_size(FILENAME, fapl);
    if(empty_filesize < 0)
        TestErrPrintf("Line %d: file size wrong!\n", __LINE__);

    /* Re-open file */
    fid = H5Fopen(FILENAME, H5F_ACC_RDWR, fapl);
    CHECK(fid, FAIL, "H5Fopen");

    /* Create dataspace for dataset & "small" attributes */
    sid = H5Screate(H5S_SCALAR);
    CHECK(sid, FAIL, "H5Screate");

    /* Create "big" dataspace for "big" attributes */
    big_sid = H5Screate_simple(ATTR6_RANK, dims, NULL);
    CHECK(big_sid, FAIL, "H5Screate_simple");

    /* need DCPL to query the group creation properties */
    if (dcpl_g == H5P_DEFAULT) {
        dcpl = H5Pcreate(H5P_DATASET_CREATE);
        CHECK(dcpl, FAIL, "H5Pcreate");
    } else {
        dcpl = H5Pcopy(dcpl_g);
        CHECK(dcpl, FAIL, "H5Pcopy");
    }

    /* Retrieve limits for compact/dense attribute storage */
    ret = H5Pget_attr_phase_change(dcpl, &max_compact, &min_dense);
    CHECK(ret, FAIL, "H5Pget_attr_phase_change");

    /* Retrieve # of shared message indices (ie. whether attributes are shared or not) */
    ret = H5Pget_shared_mesg_nindexes(fcpl, &nshared_indices);
    CHECK(ret, FAIL, "H5Pget_shared_mesg_nindexes");

    /* Retrieve the format bounds for creating objects in the file */
    ret = H5Pget_libver_bounds(fapl, &low, &high);
    CHECK(ret, FAIL, "H5Pget_libver_bounds");

    /* Create a dataset */
    dataset = H5Dcreate2(fid, DSET1_NAME, H5T_NATIVE_UCHAR, sid, H5P_DEFAULT, dcpl, H5P_DEFAULT);
    CHECK(dataset, FAIL, "H5Dcreate2");

    /* Close property list */
    ret = H5Pclose(dcpl);
    CHECK(ret, FAIL, "H5Pclose");


    /* Check on dataset's attribute storage status */
    is_empty = H5O__is_attr_empty_test(dataset);
    VERIFY(is_empty, TRUE, "H5O__is_attr_empty_test");
    is_dense = H5O__is_attr_dense_test(dataset);
    VERIFY(is_dense, FALSE, "H5O__is_attr_dense_test");


    /* Add first "small" attribute, which should be in compact storage */

    /* Create attribute */
    u = 0;
    sprintf(attrname, "attr %02u", u);
    attr = H5Acreate2(dataset, attrname, H5T_NATIVE_UINT, sid, H5P_DEFAULT, H5P_DEFAULT);
    CHECK(attr, FAIL, "H5Acreate2");

    /* Close attribute */
    ret = H5Aclose(attr);
    CHECK(ret, FAIL, "H5Aclose");

    /* Check on dataset's attribute storage status */
    is_empty = H5O__is_attr_empty_test(dataset);
    VERIFY(is_empty, FALSE, "H5O__is_attr_empty_test");
    is_dense = H5O__is_attr_dense_test(dataset);
    VERIFY(is_dense, FALSE, "H5O__is_attr_dense_test");


    /* Add second "small" attribute, which should stay in compact storage */

    /* Create attribute */
    u = 1;
    sprintf(attrname, "attr %02u", u);
    attr = H5Acreate2(dataset, attrname, H5T_NATIVE_UINT, sid, H5P_DEFAULT, H5P_DEFAULT);
    CHECK(attr, FAIL, "H5Acreate2");

    /* Close attribute */
    ret = H5Aclose(attr);
    CHECK(ret, FAIL, "H5Aclose");

    /* Check on dataset's attribute storage status */
    is_empty = H5O__is_attr_empty_test(dataset);
    VERIFY(is_empty, FALSE, "H5O__is_attr_empty_test");
    is_dense = H5O__is_attr_dense_test(dataset);
    VERIFY(is_dense, FALSE, "H5O__is_attr_dense_test");


    /* Add first "big" attribute, which should push storage into dense form */

    /* Create attribute */
    u = 2;
    sprintf(attrname, "attr %02u", u);
    attr = H5Acreate2(dataset, attrname, H5T_NATIVE_UINT, big_sid, H5P_DEFAULT, H5P_DEFAULT);
    if(low == H5F_LIBVER_LATEST) {
        CHECK(attr, FAIL, "H5Acreate2");

        /* Close attribute */
        ret = H5Aclose(attr);
        CHECK(ret, FAIL, "H5Aclose");

        /* Check on dataset's attribute storage status */
        /* (when attributes are shared, the "big" attribute goes into the shared
         *  message heap instead of forcing the attribute storage into the dense
         *  form - QAK)
         */
        is_empty = H5O__is_attr_empty_test(dataset);
        VERIFY(is_empty, FALSE, "H5O__is_attr_empty_test");
        is_dense = H5O__is_attr_dense_test(dataset);
        VERIFY(is_dense, (nshared_indices ? FALSE : TRUE), "H5O__is_attr_dense_test");


        /* Add second "big" attribute, which should leave storage in dense form */

        /* Create attribute */
        u = 3;
        sprintf(attrname, "attr %02u", u);
        attr = H5Acreate2(dataset, attrname, H5T_NATIVE_UINT, big_sid, H5P_DEFAULT, H5P_DEFAULT);
        CHECK(attr, FAIL, "H5Acreate2");

        /* Close attribute */
        ret = H5Aclose(attr);
        CHECK(ret, FAIL, "H5Aclose");

        /* Check on dataset's attribute storage status */
        /* (when attributes are shared, the "big" attribute goes into the shared
         *  message heap instead of forcing the attribute storage into the dense
         *  form - QAK)
         */
        is_empty = H5O__is_attr_empty_test(dataset);
        VERIFY(is_empty, FALSE, "H5O__is_attr_empty_test");
        is_dense = H5O__is_attr_dense_test(dataset);
        VERIFY(is_dense, (nshared_indices ? FALSE : TRUE), "H5O__is_attr_dense_test");


        /* Delete second "small" attribute, attributes should still be stored densely */

        /* Delete attribute */
        u = 1;
        sprintf(attrname, "attr %02u", u);
        ret = H5Adelete(dataset, attrname);
        CHECK(ret, FAIL, "H5Adelete");

        /* Check on dataset's attribute storage status */
        is_empty = H5O__is_attr_empty_test(dataset);
        VERIFY(is_empty, FALSE, "H5O__is_attr_empty_test");
        is_dense = H5O__is_attr_dense_test(dataset);
        VERIFY(is_dense, (nshared_indices ? FALSE : TRUE), "H5O__is_attr_dense_test");


        /* Delete second "big" attribute, attributes should still be stored densely */

        /* Delete attribute */
        u = 3;
        sprintf(attrname, "attr %02u", u);
        ret = H5Adelete(dataset, attrname);
        CHECK(ret, FAIL, "H5Adelete");

        /* Check on dataset's attribute storage status */
        is_empty = H5O__is_attr_empty_test(dataset);
        VERIFY(is_empty, FALSE, "H5O__is_attr_empty_test");
        is_dense = H5O__is_attr_dense_test(dataset);
        VERIFY(is_dense, (nshared_indices ? FALSE : TRUE), "H5O__is_attr_dense_test");


        /* Delete first "big" attribute, attributes should _not_ be stored densely */

        /* Delete attribute */
        u = 2;
        sprintf(attrname, "attr %02u", u);
        ret = H5Adelete(dataset, attrname);
        CHECK(ret, FAIL, "H5Adelete");

        /* Check on dataset's attribute storage status */
        is_empty = H5O__is_attr_empty_test(dataset);
        VERIFY(is_empty, FALSE, "H5O__is_attr_empty_test");
        is_dense = H5O__is_attr_dense_test(dataset);
        VERIFY(is_dense, FALSE, "H5O__is_attr_dense_test");


        /* Delete first "small" attribute, should be no attributes now */

        /* Delete attribute */
        u = 0;
        sprintf(attrname, "attr %02u", u);
        ret = H5Adelete(dataset, attrname);
        CHECK(ret, FAIL, "H5Adelete");

        /* Check on dataset's attribute storage status */
        is_empty = H5O__is_attr_empty_test(dataset);
        VERIFY(is_empty, TRUE, "H5O__is_attr_empty_test");
    } /* end if */
    else {
        /* Shouldn't be able to create "big" attributes with older version of format */
        VERIFY(attr, FAIL, "H5Acreate2");

        /* Check on dataset's attribute storage status */
        /* (when attributes are shared, the "big" attribute goes into the shared
         *  message heap instead of forcing the attribute storage into the dense
         *  form - QAK)
         */
        is_empty = H5O__is_attr_empty_test(dataset);
        VERIFY(is_empty, FALSE, "H5O__is_attr_empty_test");
        is_dense = H5O__is_attr_dense_test(dataset);
        VERIFY(is_dense, FALSE, "H5O__is_attr_dense_test");
    } /* end else */


    /* Close dataspaces */
    ret = H5Sclose(sid);
    CHECK(ret, FAIL, "H5Sclose");
    ret = H5Sclose(big_sid);
    CHECK(ret, FAIL, "H5Sclose");

    /* Close Dataset */
    ret = H5Dclose(dataset);
    CHECK(ret, FAIL, "H5Dclose");

    /* Unlink dataset */
    ret = H5Ldelete(fid, DSET1_NAME, H5P_DEFAULT);
    CHECK(ret, FAIL, "H5Ldelete");

    /* Close file */
    ret = H5Fclose(fid);
    CHECK(ret, FAIL, "H5Fclose");

    /* Check size of file */
    filesize = h5_get_file_size(FILENAME, fapl);
    VERIFY(filesize, empty_filesize, "h5_get_file_size");
}   /* test_attr_big() */


/****************************************************************
**
**  test_attr_null_space(): Test basic H5A (attribute) code.
**      Tests storing attribute with "null" dataspace
**
****************************************************************/
static void
test_attr_null_space(hid_t fcpl, hid_t fapl)
{
    hid_t    fid;        /* HDF5 File ID            */
    hid_t    dataset;    /* Dataset ID            */
    hid_t    sid;            /* Dataspace ID            */
    hid_t    null_sid;    /* "null" dataspace ID        */
    hid_t    attr_sid;    /* Attribute's dataspace ID    */
    hid_t    attr;            /* Attribute ID            */
    char    attrname[NAME_BUF_SIZE];        /* Name of attribute */
    unsigned    value;          /* Attribute value */
    htri_t      cmp;            /* Results of comparison */
    hsize_t     storage_size;   /* Size of storage for attribute */
    H5A_info_t  ainfo;          /* Attribute info */
    h5_stat_size_t empty_filesize;       /* Size of empty file */
    h5_stat_size_t filesize;             /* Size of file after modifications */
    herr_t    ret;        /* Generic return value        */

    /* Output message about test being performed */
    MESSAGE(5, ("Testing Storing Attributes with 'null' dataspace\n"));

    /* Create file */
    fid = H5Fcreate(FILENAME, H5F_ACC_TRUNC, fcpl, fapl);
    CHECK(fid, FAIL, "H5Fcreate");

    /* Close file */
    ret = H5Fclose(fid);
    CHECK(ret, FAIL, "H5Fclose");

    /* Get size of file */
    empty_filesize = h5_get_file_size(FILENAME, fapl);
    if(empty_filesize < 0)
        TestErrPrintf("Line %d: file size wrong!\n", __LINE__);

    /* Re-open file */
    fid = H5Fopen(FILENAME, H5F_ACC_RDWR, fapl);
    CHECK(fid, FAIL, "H5Fopen");

    /* Create dataspace for dataset attributes */
    sid = H5Screate(H5S_SCALAR);
    CHECK(sid, FAIL, "H5Screate");

    /* Create "null" dataspace for attribute */
    null_sid = H5Screate(H5S_NULL);
    CHECK(null_sid, FAIL, "H5Screate");

    /* Create a dataset */
    dataset = H5Dcreate2(fid, DSET1_NAME, H5T_NATIVE_UCHAR, sid, H5P_DEFAULT, dcpl_g, H5P_DEFAULT);
    CHECK(dataset, FAIL, "H5Dcreate2");


    /* Add attribute with 'null' dataspace */

    /* Create attribute */
    HDstrcpy(attrname, "null attr");
    attr = H5Acreate2(dataset, attrname, H5T_NATIVE_UINT, null_sid, H5P_DEFAULT, H5P_DEFAULT);
    CHECK(attr, FAIL, "H5Acreate2");

    /* Try to read data from the attribute */
    /* (shouldn't fail, but should leave buffer alone) */
    value = 23;
    ret = H5Aread(attr, H5T_NATIVE_UINT, &value);
    CHECK(ret, FAIL, "H5Aread");
    VERIFY(value, 23, "H5Aread");

    /* Get the dataspace for the attribute and make certain it's 'null' */
    attr_sid = H5Aget_space(attr);
    CHECK(attr_sid, FAIL, "H5Aget_space");

    /* Compare the dataspaces */
    cmp = H5Sextent_equal(attr_sid, null_sid);
    CHECK(cmp, FAIL, "H5Sextent_equal");
    VERIFY(cmp, TRUE, "H5Sextent_equal");

    /* Close dataspace */
    ret = H5Sclose(attr_sid);
    CHECK(ret, FAIL, "H5Sclose");

    /* Check the storage size for the attribute */
    storage_size = H5Aget_storage_size(attr);
    VERIFY(storage_size, 0, "H5Aget_storage_size");

    /* Get the attribute info */
    ret = H5Aget_info(attr, &ainfo);
    CHECK(ret, FAIL, "H5Aget_info");
    VERIFY(ainfo.data_size, storage_size, "H5Aget_info");

    /* Close attribute */
    ret = H5Aclose(attr);
    CHECK(ret, FAIL, "H5Aclose");


    /* Add another attribute with 'null' dataspace */

    /* Create attribute */
    HDstrcpy(attrname, "null attr #2");
    attr = H5Acreate2(dataset, attrname, H5T_NATIVE_UINT, null_sid, H5P_DEFAULT, H5P_DEFAULT);
    CHECK(attr, FAIL, "H5Acreate2");

    /* Try to write data to the attribute */
    /* (shouldn't fail, but should leave buffer alone) */
    value = 23;
    ret = H5Awrite(attr, H5T_NATIVE_UINT, &value);
    CHECK(ret, FAIL, "H5Awrite");
    VERIFY(value, 23, "H5Awrite");

    /* Close attribute */
    ret = H5Aclose(attr);
    CHECK(ret, FAIL, "H5Aclose");

    /* Close Dataset */
    ret = H5Dclose(dataset);
    CHECK(ret, FAIL, "H5Dclose");

    /* Close file */
    ret = H5Fclose(fid);
    CHECK(ret, FAIL, "H5Fclose");


    /* Re-open the file and check on the attributes */

    /* Re-open file */
    fid = H5Fopen(FILENAME, H5F_ACC_RDWR, fapl);
    CHECK(fid, FAIL, "H5Fopen");

    /* Open dataset */
    dataset = H5Dopen2(fid, DSET1_NAME, H5P_DEFAULT);
    CHECK(dataset, FAIL, "H5Dopen2");


    /* Open first attribute */
    HDstrcpy(attrname, "null attr #2");
    attr = H5Aopen(dataset, attrname, H5P_DEFAULT);
    CHECK(attr, FAIL, "H5Aopen");

    /* Try to read data from the attribute */
    /* (shouldn't fail, but should leave buffer alone) */
    value = 23;
    ret = H5Aread(attr, H5T_NATIVE_UINT, &value);
    CHECK(ret, FAIL, "H5Aread");
    VERIFY(value, 23, "H5Aread");

    /* Get the dataspace for the attribute and make certain it's 'null' */
    attr_sid = H5Aget_space(attr);
    CHECK(attr_sid, FAIL, "H5Aget_space");

    /* Compare the dataspaces */
    cmp = H5Sextent_equal(attr_sid, null_sid);
    CHECK(cmp, FAIL, "H5Sextent_equal");
    VERIFY(cmp, TRUE, "H5Sextent_equal");

    /* Close dataspace */
    ret = H5Sclose(attr_sid);
    CHECK(ret, FAIL, "H5Sclose");

    /* Check the storage size for the attribute */
    storage_size = H5Aget_storage_size(attr);
    VERIFY(storage_size, 0, "H5Aget_storage_size");

    /* Get the attribute info */
    ret = H5Aget_info(attr, &ainfo);
    CHECK(ret, FAIL, "H5Aget_info");
    VERIFY(ainfo.data_size, storage_size, "H5Aget_info");

    /* Close attribute */
    ret = H5Aclose(attr);
    CHECK(ret, FAIL, "H5Aclose");


    /* Open second attribute */
    HDstrcpy(attrname, "null attr");
    attr = H5Aopen(dataset, attrname, H5P_DEFAULT);
    CHECK(attr, FAIL, "H5Aopen");

    /* Try to write data to the attribute */
    /* (shouldn't fail, but should leave buffer alone) */
    value = 23;
    ret = H5Awrite(attr, H5T_NATIVE_UINT, &value);
    CHECK(ret, FAIL, "H5Awrite");
    VERIFY(value, 23, "H5Awrite");

    /* Close attribute */
    ret = H5Aclose(attr);
    CHECK(ret, FAIL, "H5Aclose");


    /* Close Dataset */
    ret = H5Dclose(dataset);
    CHECK(ret, FAIL, "H5Dclose");

    /* Unlink dataset */
    ret = H5Ldelete(fid, DSET1_NAME, H5P_DEFAULT);
    CHECK(ret, FAIL, "H5Ldelete");

    /* Close file */
    ret = H5Fclose(fid);
    CHECK(ret, FAIL, "H5Fclose");


    /* Close dataspaces */
    ret = H5Sclose(sid);
    CHECK(ret, FAIL, "H5Sclose");
    ret = H5Sclose(null_sid);
    CHECK(ret, FAIL, "H5Sclose");


    /* Check size of file */
    filesize = h5_get_file_size(FILENAME, fapl);
    VERIFY(filesize, empty_filesize, "h5_get_file_size");
}   /* test_attr_null_space() */


/****************************************************************
**
**  test_attr_deprec(): Test basic H5A (attribute) code.
**      Tests deprecated API routines
**
****************************************************************/
static void
test_attr_deprec(hid_t fcpl, hid_t fapl)
{
#ifndef H5_NO_DEPRECATED_SYMBOLS
    hid_t    fid;        /* HDF5 File ID            */
    hid_t    dataset;    /* Dataset ID            */
    hid_t    sid;            /* Dataspace ID            */
    hid_t    attr;            /* Attribute ID            */
    herr_t    ret;        /* Generic return value        */

    /* Output message about test being performed */
    MESSAGE(5, ("Testing Deprecated Attribute Routines\n"));

    /* Create file */
    fid = H5Fcreate(FILENAME, H5F_ACC_TRUNC, fcpl, fapl);
    CHECK(fid, FAIL, "H5Fcreate");

    /* Create dataspace for dataset attributes */
    sid = H5Screate(H5S_SCALAR);
    CHECK(sid, FAIL, "H5Screate");

    /* Create a dataset */
    dataset = H5Dcreate2(fid, DSET1_NAME, H5T_NATIVE_UCHAR, sid, H5P_DEFAULT, dcpl_g, H5P_DEFAULT);
    CHECK(dataset, FAIL, "H5Dcreate2");


    /* Add attribute to dataset */

    /* Create attribute */
    attr = H5Acreate1(dataset, "attr", H5T_NATIVE_UINT, sid, H5P_DEFAULT);
    CHECK(attr, FAIL, "H5Acreate1");

    /* Close attribute */
    ret = H5Aclose(attr);
    CHECK(ret, FAIL, "H5Aclose");

    /* Close dataspaces */
    ret = H5Sclose(sid);

    /* Close Dataset */
    ret = H5Dclose(dataset);
    CHECK(ret, FAIL, "H5Dclose");

    /* Close file */
    ret = H5Fclose(fid);
    CHECK(ret, FAIL, "H5Fclose");


    /* Re-open the file and operate on the attribute */

    /* Re-open file */
    fid = H5Fopen(FILENAME, H5F_ACC_RDWR, fapl);
    CHECK(fid, FAIL, "H5Fopen");

    /* Open dataset */
    dataset = H5Dopen2(fid, DSET1_NAME, H5P_DEFAULT);
    CHECK(dataset, FAIL, "H5Dopen2");


    /* Get number of attributes with bad ID */
    ret = H5Aget_num_attrs((hid_t)-1);
    VERIFY(ret, FAIL, "H5Aget_num_attrs");

    /* Get number of attributes */
    ret = H5Aget_num_attrs(dataset);
    VERIFY(ret, 1, "H5Aget_num_attrs");

    /* Open the attribute by index */
    attr = H5Aopen_idx(dataset, 0);
    CHECK(attr, FAIL, "H5Aopen_idx");

    /* Close attribute */
    ret = H5Aclose(attr);
    CHECK(ret, FAIL, "H5Aclose");

    /* Open the attribute by name */
    attr = H5Aopen_name(dataset, "attr");
    CHECK(attr, FAIL, "H5Aopen_name");

    /* Close attribute */
    ret = H5Aclose(attr);
    CHECK(ret, FAIL, "H5Aclose");


    /* Close Dataset */
    ret = H5Dclose(dataset);
    CHECK(ret, FAIL, "H5Dclose");

    /* Close file */
    ret = H5Fclose(fid);
    CHECK(ret, FAIL, "H5Fclose");
#else /* H5_NO_DEPRECATED_SYMBOLS */
    /* Shut compiler up */
    fcpl = fcpl; fapl = fapl;

    /* Output message about test being skipped */
    MESSAGE(5, ("Skipping Test On Deprecated Attribute Routines\n"));

#endif /* H5_NO_DEPRECATED_SYMBOLS */
}   /* test_attr_deprec() */


/****************************************************************
**
**  test_attr_many(): Test basic H5A (attribute) code.
**      Tests storing lots of attributes
**
****************************************************************/
static void
test_attr_many(hbool_t new_format, hid_t fcpl, hid_t fapl)
{
    hid_t    fid;        /* HDF5 File ID            */
    hid_t    gid;            /* Group ID            */
    hid_t    sid;            /* Dataspace ID            */
    hid_t    aid;            /* Attribute ID            */
    char    attrname[NAME_BUF_SIZE];        /* Name of attribute */
    unsigned    nattr = (new_format ? NATTR_MANY_NEW : NATTR_MANY_OLD); /* Number of attributes */
    htri_t      exists;         /* Whether the attribute exists or not */
    unsigned    u;              /* Local index variable */
    herr_t    ret;        /* Generic return value        */

    /* Output message about test being performed */
    MESSAGE(5, ("Testing Storing Many Attributes\n"));

    /* Create file */
    fid = H5Fcreate(FILENAME, H5F_ACC_TRUNC, fcpl, fapl);
    CHECK(fid, FAIL, "H5Fcreate");

    /* Create dataspace for attribute */
    sid = H5Screate(H5S_SCALAR);
    CHECK(sid, FAIL, "H5Screate");

    /* Create group for attributes */
    gid = H5Gcreate2(fid, GROUP1_NAME, H5P_DEFAULT, H5P_DEFAULT, H5P_DEFAULT);
    CHECK(gid, FAIL, "H5Gcreate2");

    /* Create many attributes */
    for(u = 0; u < nattr; u++) {
        sprintf(attrname, "a-%06u", u);

        exists = H5Aexists(gid, attrname);
        VERIFY(exists, FALSE, "H5Aexists");

        exists = H5Aexists_by_name(fid, GROUP1_NAME, attrname, H5P_DEFAULT);
        VERIFY(exists, FALSE, "H5Aexists_by_name");

        aid = H5Acreate2(gid, attrname, H5T_NATIVE_UINT, sid, H5P_DEFAULT, H5P_DEFAULT);
        CHECK(aid, FAIL, "H5Acreate2");

        exists = H5Aexists(gid, attrname);
        VERIFY(exists, TRUE, "H5Aexists");

        exists = H5Aexists_by_name(fid, GROUP1_NAME, attrname, H5P_DEFAULT);
        VERIFY(exists, TRUE, "H5Aexists_by_name");

        ret = H5Awrite(aid, H5T_NATIVE_UINT, &u);
        CHECK(ret, FAIL, "H5Awrite");

        ret = H5Aclose(aid);
        CHECK(ret, FAIL, "H5Aclose");

        exists = H5Aexists(gid, attrname);
        VERIFY(exists, TRUE, "H5Aexists");

        exists = H5Aexists_by_name(fid, GROUP1_NAME, attrname, H5P_DEFAULT);
        VERIFY(exists, TRUE, "H5Aexists_by_name");
    } /* end for */

    /* Close group */
    ret = H5Gclose(gid);
    CHECK(ret, FAIL, "H5Gclose");

    /* Close file */
    ret = H5Fclose(fid);
    CHECK(ret, FAIL, "H5Fclose");


    /* Re-open the file and check on the attributes */

    /* Re-open file */
    fid = H5Fopen(FILENAME, H5F_ACC_RDONLY, fapl);
    CHECK(fid, FAIL, "H5Fopen");

    /* Re-open group */
    gid = H5Gopen2(fid, GROUP1_NAME, H5P_DEFAULT);
    CHECK(gid, FAIL, "H5Gopen2");

    /* Verify attributes */
    for(u = 0; u < nattr; u++) {
        unsigned    value;          /* Attribute value */

        sprintf(attrname, "a-%06u", u);

        exists = H5Aexists(gid, attrname);
        VERIFY(exists, TRUE, "H5Aexists");

        exists = H5Aexists_by_name(fid, GROUP1_NAME, attrname, H5P_DEFAULT);
        VERIFY(exists, TRUE, "H5Aexists_by_name");

        aid = H5Aopen(gid, attrname, H5P_DEFAULT);
        CHECK(aid, FAIL, "H5Aopen");

        exists = H5Aexists(gid, attrname);
        VERIFY(exists, TRUE, "H5Aexists");

        exists = H5Aexists_by_name(fid, GROUP1_NAME, attrname, H5P_DEFAULT);
        VERIFY(exists, TRUE, "H5Aexists_by_name");

        ret = H5Aread(aid, H5T_NATIVE_UINT, &value);
        CHECK(ret, FAIL, "H5Aread");
        VERIFY(value, u, "H5Aread");

        ret = H5Aclose(aid);
        CHECK(ret, FAIL, "H5Aclose");
    } /* end for */

    /* Close group */
    ret = H5Gclose(gid);
    CHECK(ret, FAIL, "H5Gclose");

    /* Close file */
    ret = H5Fclose(fid);
    CHECK(ret, FAIL, "H5Fclose");


    /* Close dataspaces */
    ret = H5Sclose(sid);
    CHECK(ret, FAIL, "H5Sclose");
}   /* test_attr_many() */


/****************************************************************
**
**  test_attr_corder_create_empty(): Test basic H5A (attribute) code.
**      Tests basic code to create objects with attribute creation order info
**
****************************************************************/
static void
test_attr_corder_create_basic(hid_t fcpl, hid_t fapl)
{
    hid_t    fid;        /* HDF5 File ID            */
    hid_t    dataset;    /* Dataset ID            */
    hid_t    sid;            /* Dataspace ID            */
    hid_t    dcpl;            /* Dataset creation property list ID */
    unsigned    crt_order_flags;/* Creation order flags */
    htri_t    is_empty;    /* Are there any attributes? */
    htri_t    is_dense;    /* Are attributes stored densely? */
    herr_t    ret;        /* Generic return value        */

    /* Output message about test being performed */
    MESSAGE(5, ("Testing Basic Code for Attributes with Creation Order Info\n"));

    /* Create file */
    fid = H5Fcreate(FILENAME, H5F_ACC_TRUNC, fcpl, fapl);
    CHECK(fid, FAIL, "H5Fcreate");

    /* Create dataset creation property list */
    if (dcpl_g == H5P_DEFAULT) {
        dcpl = H5Pcreate(H5P_DATASET_CREATE);
        CHECK(dcpl, FAIL, "H5Pcreate");
    } else {
        dcpl = H5Pcopy(dcpl_g);
        CHECK(dcpl, FAIL, "H5Pcopy");
    }

    /* Get creation order indexing on object */
    ret = H5Pget_attr_creation_order(dcpl, &crt_order_flags);
    CHECK(ret, FAIL, "H5Pget_attr_creation_order");
    VERIFY(crt_order_flags, 0, "H5Pget_attr_creation_order");

    /* Setting invalid combination of a attribute order creation order indexing on should fail */
    ret = H5Pset_attr_creation_order(dcpl, H5P_CRT_ORDER_INDEXED);
    VERIFY(ret, FAIL, "H5Pset_attr_creation_order");
    ret = H5Pget_attr_creation_order(dcpl, &crt_order_flags);
    CHECK(ret, FAIL, "H5Pget_attr_creation_order");
    VERIFY(crt_order_flags, 0, "H5Pget_attr_creation_order");

    /* Set attribute creation order tracking & indexing for object */
    ret = H5Pset_attr_creation_order(dcpl, (H5P_CRT_ORDER_TRACKED | H5P_CRT_ORDER_INDEXED));
    CHECK(ret, FAIL, "H5Pset_attr_creation_order");
    ret = H5Pget_attr_creation_order(dcpl, &crt_order_flags);
    CHECK(ret, FAIL, "H5Pget_attr_creation_order");
    VERIFY(crt_order_flags, (H5P_CRT_ORDER_TRACKED | H5P_CRT_ORDER_INDEXED) , "H5Pget_attr_creation_order");

    /* Create dataspace for dataset */
    sid = H5Screate(H5S_SCALAR);
    CHECK(sid, FAIL, "H5Screate");

    /* Create a dataset */
    dataset = H5Dcreate2(fid, DSET1_NAME, H5T_NATIVE_UCHAR, sid, H5P_DEFAULT, dcpl, H5P_DEFAULT);
    CHECK(dataset, FAIL, "H5Dcreate2");

    /* Close dataspace */
    ret = H5Sclose(sid);
    CHECK(ret, FAIL, "H5Sclose");

    /* Check on dataset's attribute storage status */
    is_empty = H5O__is_attr_empty_test(dataset);
    VERIFY(is_empty, TRUE, "H5O__is_attr_empty_test");
    is_dense = H5O__is_attr_dense_test(dataset);
    VERIFY(is_dense, FALSE, "H5O__is_attr_dense_test");

    /* Close Dataset */
    ret = H5Dclose(dataset);
    CHECK(ret, FAIL, "H5Dclose");

    /* Close property list */
    ret = H5Pclose(dcpl);
    CHECK(ret, FAIL, "H5Pclose");

    /* Close file */
    ret = H5Fclose(fid);
    CHECK(ret, FAIL, "H5Fclose");


    /* Re-open file */
    fid = H5Fopen(FILENAME, H5F_ACC_RDWR, fapl);
    CHECK(fid, FAIL, "H5Fopen");

    /* Open dataset created */
    dataset = H5Dopen2(fid, DSET1_NAME, H5P_DEFAULT);
    CHECK(dataset, FAIL, "H5Dopen2");

    /* Check on dataset's attribute storage status */
    is_empty = H5O__is_attr_empty_test(dataset);
    VERIFY(is_empty, TRUE, "H5O__is_attr_empty_test");
    is_dense = H5O__is_attr_dense_test(dataset);
    VERIFY(is_dense, FALSE, "H5O__is_attr_dense_test");

    /* Retrieve dataset creation property list for group */
    dcpl = H5Dget_create_plist(dataset);
    CHECK(dcpl, FAIL, "H5Dget_create_plist");

    /* Query the attribute creation properties */
    ret = H5Pget_attr_creation_order(dcpl, &crt_order_flags);
    CHECK(ret, FAIL, "H5Pget_attr_creation_order");
    VERIFY(crt_order_flags, (H5P_CRT_ORDER_TRACKED | H5P_CRT_ORDER_INDEXED) , "H5Pget_attr_creation_order");

    /* Close property list */
    ret = H5Pclose(dcpl);
    CHECK(ret, FAIL, "H5Pclose");

    /* Close Dataset */
    ret = H5Dclose(dataset);
    CHECK(ret, FAIL, "H5Dclose");

    /* Close file */
    ret = H5Fclose(fid);
    CHECK(ret, FAIL, "H5Fclose");
}   /* test_attr_corder_create_basic() */


/****************************************************************
**
**  test_attr_corder_create_compact(): Test basic H5A (attribute) code.
**      Tests compact attribute storage on objects with attribute creation order info
**
****************************************************************/
static void
test_attr_corder_create_compact(hid_t fcpl, hid_t fapl)
{
    hid_t    fid;        /* HDF5 File ID            */
    hid_t    dset1, dset2, dset3;    /* Dataset IDs            */
    hid_t    my_dataset;    /* Current dataset ID        */
    hid_t    sid;            /* Dataspace ID            */
    hid_t    attr;            /* Attribute ID            */
    hid_t    dcpl;            /* Dataset creation property list ID */
    unsigned    max_compact;    /* Maximum # of links to store in group compactly */
    unsigned    min_dense;      /* Minimum # of links to store in group "densely" */
    htri_t    is_empty;    /* Are there any attributes? */
    htri_t    is_dense;    /* Are attributes stored densely? */
    hsize_t     nattrs;         /* Number of attributes on object */
    char    attrname[NAME_BUF_SIZE];        /* Name of attribute */
    unsigned    curr_dset;      /* Current dataset to work on */
    unsigned    u;              /* Local index variable */
    herr_t    ret;        /* Generic return value        */

    /* Output message about test being performed */
    MESSAGE(5, ("Testing Compact Storage of Attributes with Creation Order Info\n"));

    /* Create file */
    fid = H5Fcreate(FILENAME, H5F_ACC_TRUNC, fcpl, fapl);
    CHECK(fid, FAIL, "H5Fcreate");

    /* Create dataset creation property list */
    if (dcpl_g == H5P_DEFAULT) {
        dcpl = H5Pcreate(H5P_DATASET_CREATE);
        CHECK(dcpl, FAIL, "H5Pcreate");
    } else {
        dcpl = H5Pcopy(dcpl_g);
        CHECK(dcpl, FAIL, "H5Pcopy");
    }

    /* Set attribute creation order tracking & indexing for object */
    ret = H5Pset_attr_creation_order(dcpl, (H5P_CRT_ORDER_TRACKED | H5P_CRT_ORDER_INDEXED));
    CHECK(ret, FAIL, "H5Pset_attr_creation_order");

    /* Query the attribute creation properties */
    ret = H5Pget_attr_phase_change(dcpl, &max_compact, &min_dense);
    CHECK(ret, FAIL, "H5Pget_attr_phase_change");

    /* Create dataspace for dataset & attributes */
    sid = H5Screate(H5S_SCALAR);
    CHECK(sid, FAIL, "H5Screate");

    /* Create datasets */
    dset1 = H5Dcreate2(fid, DSET1_NAME, H5T_NATIVE_UCHAR, sid, H5P_DEFAULT, dcpl, H5P_DEFAULT);
    CHECK(dset1, FAIL, "H5Dcreate2");
    dset2 = H5Dcreate2(fid, DSET2_NAME, H5T_NATIVE_UCHAR, sid, H5P_DEFAULT, dcpl, H5P_DEFAULT);
    CHECK(dset2, FAIL, "H5Dcreate2");
    dset3 = H5Dcreate2(fid, DSET3_NAME, H5T_NATIVE_UCHAR, sid, H5P_DEFAULT, dcpl, H5P_DEFAULT);
    CHECK(dset3, FAIL, "H5Dcreate2");

    /* Work on all the datasets */
    for(curr_dset = 0; curr_dset < NUM_DSETS; curr_dset++) {
        switch(curr_dset) {
            case 0:
                my_dataset = dset1;
                break;

            case 1:
                my_dataset = dset2;
                break;

            case 2:
                my_dataset = dset3;
                break;

            default:
                HDassert(0 && "Too many datasets!");
        } /* end switch */

        /* Check on dataset's attribute storage status */
        is_empty = H5O__is_attr_empty_test(my_dataset);
        VERIFY(is_empty, TRUE, "H5O__is_attr_empty_test");
        is_dense = H5O__is_attr_dense_test(my_dataset);
        VERIFY(is_dense, FALSE, "H5O__is_attr_dense_test");

        /* Create several attributes, but keep storage in compact form */
        for(u = 0; u < max_compact; u++) {
            /* Create attribute */
            sprintf(attrname, "attr %02u", u);
            attr = H5Acreate2(my_dataset, attrname, H5T_NATIVE_UINT, sid, H5P_DEFAULT, H5P_DEFAULT);
            CHECK(attr, FAIL, "H5Acreate2");

            /* Write data into the attribute */
            ret = H5Awrite(attr, H5T_NATIVE_UINT, &u);
            CHECK(ret, FAIL, "H5Awrite");

            /* Close attribute */
            ret = H5Aclose(attr);
            CHECK(ret, FAIL, "H5Aclose");

            /* Verify state of object */
            ret = H5O__num_attrs_test(my_dataset, &nattrs);
            CHECK(ret, FAIL, "H5O__num_attrs_test");
            VERIFY(nattrs, (u + 1), "H5O__num_attrs_test");
            is_empty = H5O__is_attr_empty_test(my_dataset);
            VERIFY(is_empty, FALSE, "H5O__is_attr_empty_test");
            is_dense = H5O__is_attr_dense_test(my_dataset);
            VERIFY(is_dense, FALSE, "H5O__is_attr_dense_test");
        } /* end for */
    } /* end for */

    /* Close Datasets */
    ret = H5Dclose(dset1);
    CHECK(ret, FAIL, "H5Dclose");
    ret = H5Dclose(dset2);
    CHECK(ret, FAIL, "H5Dclose");
    ret = H5Dclose(dset3);
    CHECK(ret, FAIL, "H5Dclose");

    /* Close dataspace */
    ret = H5Sclose(sid);
    CHECK(ret, FAIL, "H5Sclose");

    /* Close property list */
    ret = H5Pclose(dcpl);
    CHECK(ret, FAIL, "H5Pclose");

    /* Close file */
    ret = H5Fclose(fid);
    CHECK(ret, FAIL, "H5Fclose");


    /* Re-open file */
    fid = H5Fopen(FILENAME, H5F_ACC_RDWR, fapl);
    CHECK(fid, FAIL, "H5Fopen");

    /* Open datasets created */
    dset1 = H5Dopen2(fid, DSET1_NAME, H5P_DEFAULT);
    CHECK(dset1, FAIL, "H5Dopen2");
    dset2 = H5Dopen2(fid, DSET2_NAME, H5P_DEFAULT);
    CHECK(dset2, FAIL, "H5Dopen2");
    dset3 = H5Dopen2(fid, DSET3_NAME, H5P_DEFAULT);
    CHECK(dset3, FAIL, "H5Dopen2");

    /* Work on all the datasets */
    for(curr_dset = 0; curr_dset < NUM_DSETS; curr_dset++) {
        switch(curr_dset) {
            case 0:
                my_dataset = dset1;
                break;

            case 1:
                my_dataset = dset2;
                break;

            case 2:
                my_dataset = dset3;
                break;

            default:
                HDassert(0 && "Too many datasets!");
        } /* end switch */

        /* Check on dataset's attribute storage status */
        ret = H5O__num_attrs_test(my_dataset, &nattrs);
        CHECK(ret, FAIL, "H5O__num_attrs_test");
        VERIFY(nattrs, max_compact, "H5O__num_attrs_test");
        is_empty = H5O__is_attr_empty_test(my_dataset);
        VERIFY(is_empty, FALSE, "H5O__is_attr_empty_test");
        is_dense = H5O__is_attr_dense_test(my_dataset);
        VERIFY(is_dense, FALSE, "H5O__is_attr_dense_test");

        /* Loop through attributes, checking their creation order values */
        /* (the name index is used, but the creation order value is in the same order) */
        for(u = 0; u < max_compact; u++) {
            H5A_info_t ainfo;           /* Attribute information */

            /* Retrieve information for attribute */
            sprintf(attrname, "attr %02u", u);
            ret = H5Aget_info_by_name(my_dataset, ".", attrname, &ainfo, H5P_DEFAULT);
            CHECK(ret, FAIL, "H5Aget_info_by_name");

            /* Verify creation order of attribute */
            VERIFY(ainfo.corder_valid, TRUE, "H5Aget_info_by_name");
            VERIFY(ainfo.corder, u, "H5Aget_info_by_name");
        } /* end for */
    } /* end for */

    /* Close Datasets */
    ret = H5Dclose(dset1);
    CHECK(ret, FAIL, "H5Dclose");
    ret = H5Dclose(dset2);
    CHECK(ret, FAIL, "H5Dclose");
    ret = H5Dclose(dset3);
    CHECK(ret, FAIL, "H5Dclose");

    /* Close file */
    ret = H5Fclose(fid);
    CHECK(ret, FAIL, "H5Fclose");
}   /* test_attr_corder_create_compact() */


/****************************************************************
**
**  test_attr_corder_create_dense(): Test basic H5A (attribute) code.
**      Tests dense attribute storage on objects with attribute creation order info
**
****************************************************************/
static void
test_attr_corder_create_dense(hid_t fcpl, hid_t fapl)
{
    hid_t    fid;        /* HDF5 File ID            */
    hid_t    dset1, dset2, dset3;    /* Dataset IDs            */
    hid_t    my_dataset;    /* Current dataset ID        */
    hid_t    sid;            /* Dataspace ID            */
    hid_t    attr;            /* Attribute ID            */
    hid_t    dcpl;            /* Dataset creation property list ID */
    unsigned    max_compact;    /* Maximum # of links to store in group compactly */
    unsigned    min_dense;      /* Minimum # of links to store in group "densely" */
    htri_t    is_empty;    /* Are there any attributes? */
    htri_t    is_dense;    /* Are attributes stored densely? */
    hsize_t     nattrs;         /* Number of attributes on object */
    hsize_t     name_count;     /* # of records in name index */
    hsize_t     corder_count;   /* # of records in creation order index */
    char    attrname[NAME_BUF_SIZE];        /* Name of attribute */
    unsigned    curr_dset;      /* Current dataset to work on */
    unsigned    u;              /* Local index variable */
    herr_t    ret;        /* Generic return value        */

    /* Output message about test being performed */
    MESSAGE(5, ("Testing Dense Storage of Attributes with Creation Order Info\n"));

    /* Create file */
    fid = H5Fcreate(FILENAME, H5F_ACC_TRUNC, fcpl, fapl);
    CHECK(fid, FAIL, "H5Fcreate");

    /* Create dataset creation property list */
    if (dcpl_g == H5P_DEFAULT) {
        dcpl = H5Pcreate(H5P_DATASET_CREATE);
        CHECK(dcpl, FAIL, "H5Pcreate");
    } else {
        dcpl = H5Pcopy(dcpl_g);
        CHECK(dcpl, FAIL, "H5Pcopy");
    }

    /* Set attribute creation order tracking & indexing for object */
    ret = H5Pset_attr_creation_order(dcpl, (H5P_CRT_ORDER_TRACKED | H5P_CRT_ORDER_INDEXED));
    CHECK(ret, FAIL, "H5Pset_attr_creation_order");

    /* Query the attribute creation properties */
    ret = H5Pget_attr_phase_change(dcpl, &max_compact, &min_dense);
    CHECK(ret, FAIL, "H5Pget_attr_phase_change");

    /* Create dataspace for dataset & attributes */
    sid = H5Screate(H5S_SCALAR);
    CHECK(sid, FAIL, "H5Screate");

    /* Create datasets */
    dset1 = H5Dcreate2(fid, DSET1_NAME, H5T_NATIVE_UCHAR, sid, H5P_DEFAULT, dcpl, H5P_DEFAULT);
    CHECK(dset1, FAIL, "H5Dcreate2");
    dset2 = H5Dcreate2(fid, DSET2_NAME, H5T_NATIVE_UCHAR, sid, H5P_DEFAULT, dcpl, H5P_DEFAULT);
    CHECK(dset2, FAIL, "H5Dcreate2");
    dset3 = H5Dcreate2(fid, DSET3_NAME, H5T_NATIVE_UCHAR, sid, H5P_DEFAULT, dcpl, H5P_DEFAULT);
    CHECK(dset3, FAIL, "H5Dcreate2");

    /* Work on all the datasets */
    for(curr_dset = 0; curr_dset < NUM_DSETS; curr_dset++) {
        switch(curr_dset) {
            case 0:
                my_dataset = dset1;
                break;

            case 1:
                my_dataset = dset2;
                break;

            case 2:
                my_dataset = dset3;
                break;

            default:
                HDassert(0 && "Too many datasets!");
        } /* end switch */

        /* Check on dataset's attribute storage status */
        is_empty = H5O__is_attr_empty_test(my_dataset);
        VERIFY(is_empty, TRUE, "H5O__is_attr_empty_test");
        is_dense = H5O__is_attr_dense_test(my_dataset);
        VERIFY(is_dense, FALSE, "H5O__is_attr_dense_test");

        /* Create several attributes, but keep storage in compact form */
        for(u = 0; u < max_compact; u++) {
            /* Create attribute */
            sprintf(attrname, "attr %02u", u);
            attr = H5Acreate2(my_dataset, attrname, H5T_NATIVE_UINT, sid, H5P_DEFAULT, H5P_DEFAULT);
            CHECK(attr, FAIL, "H5Acreate2");

            /* Write data into the attribute */
            ret = H5Awrite(attr, H5T_NATIVE_UINT, &u);
            CHECK(ret, FAIL, "H5Awrite");

            /* Close attribute */
            ret = H5Aclose(attr);
            CHECK(ret, FAIL, "H5Aclose");

            /* Verify state of object */
            ret = H5O__num_attrs_test(my_dataset, &nattrs);
            CHECK(ret, FAIL, "H5O__num_attrs_test");
            VERIFY(nattrs, (u + 1), "H5O__num_attrs_test");
            is_empty = H5O__is_attr_empty_test(my_dataset);
            VERIFY(is_empty, FALSE, "H5O__is_attr_empty_test");
            is_dense = H5O__is_attr_dense_test(my_dataset);
            VERIFY(is_dense, FALSE, "H5O__is_attr_dense_test");
        } /* end for */

        /* Create another attribute, to push into dense storage */
        sprintf(attrname, "attr %02u", max_compact);
        attr = H5Acreate2(my_dataset, attrname, H5T_NATIVE_UINT, sid, H5P_DEFAULT, H5P_DEFAULT);
        CHECK(attr, FAIL, "H5Acreate2");

        /* Write data into the attribute */
        ret = H5Awrite(attr, H5T_NATIVE_UINT, &u);
        CHECK(ret, FAIL, "H5Awrite");

        /* Close attribute */
        ret = H5Aclose(attr);
        CHECK(ret, FAIL, "H5Aclose");

        /* Verify state of object */
        ret = H5O__num_attrs_test(my_dataset, &nattrs);
        CHECK(ret, FAIL, "H5O__num_attrs_test");
        VERIFY(nattrs, (max_compact + 1), "H5O__num_attrs_test");
        is_empty = H5O__is_attr_empty_test(my_dataset);
        VERIFY(is_empty, FALSE, "H5O__is_attr_empty_test");
        is_dense = H5O__is_attr_dense_test(my_dataset);
        VERIFY(is_dense, TRUE, "H5O__is_attr_dense_test");

        /* Retrieve & verify # of records in the name & creation order indices */
        ret = H5O__attr_dense_info_test(my_dataset, &name_count, &corder_count);
        CHECK(ret, FAIL, "H5O__attr_dense_info_test");
        VERIFY(name_count, corder_count, "H5O__attr_dense_info_test");
    } /* end for */

    /* Close Datasets */
    ret = H5Dclose(dset1);
    CHECK(ret, FAIL, "H5Dclose");
    ret = H5Dclose(dset2);
    CHECK(ret, FAIL, "H5Dclose");
    ret = H5Dclose(dset3);
    CHECK(ret, FAIL, "H5Dclose");

    /* Close dataspace */
    ret = H5Sclose(sid);
    CHECK(ret, FAIL, "H5Sclose");

    /* Close property list */
    ret = H5Pclose(dcpl);
    CHECK(ret, FAIL, "H5Pclose");

    /* Close file */
    ret = H5Fclose(fid);
    CHECK(ret, FAIL, "H5Fclose");


    /* Re-open file */
    fid = H5Fopen(FILENAME, H5F_ACC_RDWR, fapl);
    CHECK(fid, FAIL, "H5Fopen");

    /* Open datasets created */
    dset1 = H5Dopen2(fid, DSET1_NAME, H5P_DEFAULT);
    CHECK(dset1, FAIL, "H5Dopen2");
    dset2 = H5Dopen2(fid, DSET2_NAME, H5P_DEFAULT);
    CHECK(dset2, FAIL, "H5Dopen2");
    dset3 = H5Dopen2(fid, DSET3_NAME, H5P_DEFAULT);
    CHECK(dset3, FAIL, "H5Dopen2");

    /* Work on all the datasets */
    for(curr_dset = 0; curr_dset < NUM_DSETS; curr_dset++) {
        switch(curr_dset) {
            case 0:
                my_dataset = dset1;
                break;

            case 1:
                my_dataset = dset2;
                break;

            case 2:
                my_dataset = dset3;
                break;

            default:
                HDassert(0 && "Too many datasets!");
        } /* end switch */

        /* Check on dataset's attribute storage status */
        ret = H5O__num_attrs_test(my_dataset, &nattrs);
        CHECK(ret, FAIL, "H5O__num_attrs_test");
        VERIFY(nattrs, (max_compact + 1), "H5O__num_attrs_test");
        is_empty = H5O__is_attr_empty_test(my_dataset);
        VERIFY(is_empty, FALSE, "H5O__is_attr_empty_test");
        is_dense = H5O__is_attr_dense_test(my_dataset);
        VERIFY(is_dense, TRUE, "H5O__is_attr_dense_test");

        /* Loop through attributes, checking their creation order values */
        /* (the name index is used, but the creation order value is in the same order) */
        for(u = 0; u < (max_compact + 1); u++) {
            H5A_info_t ainfo;           /* Attribute information */

            /* Retrieve information for attribute */
            sprintf(attrname, "attr %02u", u);
            ret = H5Aget_info_by_name(my_dataset, ".", attrname, &ainfo, H5P_DEFAULT);
            CHECK(ret, FAIL, "H5Aget_info_by_name");

            /* Verify creation order of attribute */
            VERIFY(ainfo.corder_valid, TRUE, "H5Aget_info_by_name");
            VERIFY(ainfo.corder, u, "H5Aget_info_by_name");
        } /* end for */
    } /* end for */

    /* Close Datasets */
    ret = H5Dclose(dset1);
    CHECK(ret, FAIL, "H5Dclose");
    ret = H5Dclose(dset2);
    CHECK(ret, FAIL, "H5Dclose");
    ret = H5Dclose(dset3);
    CHECK(ret, FAIL, "H5Dclose");

    /* Close file */
    ret = H5Fclose(fid);
    CHECK(ret, FAIL, "H5Fclose");
}   /* test_attr_corder_create_dense() */


/****************************************************************
**
**  test_attr_corder_create_reopen(): Test basic H5A (attribute) code.
**      Test creating attributes w/reopening file from using new format
**      to using old format
**
****************************************************************/
static void
test_attr_corder_create_reopen(hid_t fcpl, hid_t fapl)
{
    hid_t fid = -1;             /* File ID */
    hid_t gcpl_id = -1;         /* Group creation property list ID */
    hid_t gid = -1;             /* Group ID */
    hid_t sid = -1;             /* Dataspace ID */
    hid_t aid = -1;             /* Attribute ID */
    int buf;                    /* Attribute data */
    herr_t    ret;        /* Generic return value    */

    /* Output message about test being performed */
    MESSAGE(5, ("Testing Creating Attributes w/New & Old Format\n"));

    /* Create dataspace for attributes */
    sid = H5Screate(H5S_SCALAR);
    CHECK(sid, FAIL, "H5Screate");

    /* Create file */
    fid = H5Fcreate(FILENAME, H5F_ACC_TRUNC, fcpl, fapl);
    CHECK(fid, FAIL, "H5Fcreate");

    /* Create group */
    gcpl_id = H5Pcreate(H5P_GROUP_CREATE);
    CHECK(gcpl_id, FAIL, "H5Pcreate");
    ret = H5Pset_attr_creation_order(gcpl_id, H5P_CRT_ORDER_TRACKED | H5P_CRT_ORDER_INDEXED);
    CHECK(ret, FAIL, "H5Pset_attr_creation_order");
    gid = H5Gcreate2(fid, GROUP1_NAME, H5P_DEFAULT, gcpl_id, H5P_DEFAULT);
    CHECK(gid, FAIL, "H5Gcreate2");

    /* Create a couple of attributes */
    aid = H5Acreate2(gid, "attr-003", H5T_NATIVE_INT, sid, H5P_DEFAULT, H5P_DEFAULT);
    CHECK(aid, FAIL, "H5Acreate2");
    buf = 3;
    ret = H5Awrite(aid, H5T_NATIVE_INT, &buf);
    CHECK(ret, FAIL, "H5Awrite");
    ret = H5Aclose(aid);
    CHECK(ret, FAIL, "H5Aclose");

    aid = H5Acreate2(gid, "attr-004", H5T_NATIVE_INT, sid, H5P_DEFAULT, H5P_DEFAULT);
    CHECK(aid, FAIL, "H5Acreate2");
    buf = 4;
    ret = H5Awrite(aid, H5T_NATIVE_INT, &buf);
    CHECK(ret, FAIL, "H5Awrite");
    ret = H5Aclose(aid);
    CHECK(ret, FAIL, "H5Aclose");

    /***** Close group & GCPL *****/
    ret = H5Gclose(gid);
    CHECK(ret, FAIL, "H5Gclose");
    ret = H5Pclose(gcpl_id);
    CHECK(ret, FAIL, "H5Pclose");

    /* Close file */
    ret = H5Fclose(fid);
    CHECK(ret, FAIL, "H5Fclose");


    /* Re-open file, without "use the latest format" flag */
    fid = H5Fopen(FILENAME, H5F_ACC_RDWR, H5P_DEFAULT);
    CHECK(fid, FAIL, "H5Fopen");

    /* Re-open group */
    gid = H5Gopen2(fid, GROUP1_NAME, H5P_DEFAULT);
    CHECK(gid, FAIL, "H5Gopen2");

    /* Delete attribute */
    ret = H5Adelete(gid, "attr-003");
    CHECK(aid, FAIL, "H5Adelete");

    /* Create some additional attributes */
    aid = H5Acreate2(gid, "attr-008", H5T_NATIVE_INT, sid, H5P_DEFAULT, H5P_DEFAULT);
    CHECK(aid, FAIL, "H5Acreate2");
    buf = 8;
    ret = H5Awrite(aid, H5T_NATIVE_INT, &buf);
    CHECK(ret, FAIL, "H5Awrite");
    ret = H5Aclose(aid);
    CHECK(ret, FAIL, "H5Aclose");

    aid = H5Acreate2(gid, "attr-006", H5T_NATIVE_INT, sid, H5P_DEFAULT, H5P_DEFAULT);
    CHECK(aid, FAIL, "H5Acreate2");
    buf = 6;
    ret = H5Awrite(aid, H5T_NATIVE_INT, &buf);
    CHECK(ret, FAIL, "H5Awrite");
    ret = H5Aclose(aid);
    CHECK(ret, FAIL, "H5Aclose");

    /***** Close group *****/
    ret = H5Gclose(gid);
    CHECK(ret, FAIL, "H5Gclose");

    /* Close file */
    ret = H5Fclose(fid);
    CHECK(ret, FAIL, "H5Fclose");

    /* Close attribute dataspace */
    ret = H5Sclose(sid);
    CHECK(ret, FAIL, "H5Sclose");
}   /* test_attr_corder_create_reopen() */


/****************************************************************
**
**  test_attr_corder_transition(): Test basic H5A (attribute) code.
**      Tests attribute storage transitions on objects with attribute creation order info
**
****************************************************************/
static void
test_attr_corder_transition(hid_t fcpl, hid_t fapl)
{
    hid_t    fid;        /* HDF5 File ID            */
    hid_t    dset1, dset2, dset3;    /* Dataset IDs            */
    hid_t    my_dataset;    /* Current dataset ID        */
    hid_t    sid;            /* Dataspace ID            */
    hid_t    attr;            /* Attribute ID            */
    hid_t    dcpl;            /* Dataset creation property list ID */
    unsigned    max_compact;    /* Maximum # of links to store in group compactly */
    unsigned    min_dense;      /* Minimum # of links to store in group "densely" */
    htri_t    is_empty;    /* Are there any attributes? */
    htri_t    is_dense;    /* Are attributes stored densely? */
    hsize_t     nattrs;         /* Number of attributes on object */
    hsize_t     name_count;     /* # of records in name index */
    hsize_t     corder_count;   /* # of records in creation order index */
    char    attrname[NAME_BUF_SIZE];        /* Name of attribute */
    unsigned    curr_dset;      /* Current dataset to work on */
    unsigned    u;              /* Local index variable */
    herr_t    ret;        /* Generic return value        */

    /* Output message about test being performed */
    MESSAGE(5, ("Testing Storage Transitions of Attributes with Creation Order Info\n"));

    /* Create file */
    fid = H5Fcreate(FILENAME, H5F_ACC_TRUNC, fcpl, fapl);
    CHECK(fid, FAIL, "H5Fcreate");

    /* Create dataset creation property list */
    if (dcpl_g == H5P_DEFAULT) {
        dcpl = H5Pcreate(H5P_DATASET_CREATE);
        CHECK(dcpl, FAIL, "H5Pcreate");
    } else {
        dcpl = H5Pcopy(dcpl_g);
        CHECK(dcpl, FAIL, "H5Pcopy");
    }

    /* Set attribute creation order tracking & indexing for object */
    ret = H5Pset_attr_creation_order(dcpl, (H5P_CRT_ORDER_TRACKED | H5P_CRT_ORDER_INDEXED));
    CHECK(ret, FAIL, "H5Pset_attr_creation_order");

    /* Query the attribute creation properties */
    ret = H5Pget_attr_phase_change(dcpl, &max_compact, &min_dense);
    CHECK(ret, FAIL, "H5Pget_attr_phase_change");

    /* Create dataspace for dataset & attributes */
    sid = H5Screate(H5S_SCALAR);
    CHECK(sid, FAIL, "H5Screate");

/* XXX: Try to find a way to resize dataset's object header so that the object
 *      header can have one chunk, then retrieve "empty" file size and check
 *      that size after everything is deleted -QAK
 */
    /* Create datasets */
    dset1 = H5Dcreate2(fid, DSET1_NAME, H5T_NATIVE_UCHAR, sid, H5P_DEFAULT, dcpl, H5P_DEFAULT);
    CHECK(dset1, FAIL, "H5Dcreate2");
    dset2 = H5Dcreate2(fid, DSET2_NAME, H5T_NATIVE_UCHAR, sid, H5P_DEFAULT, dcpl, H5P_DEFAULT);
    CHECK(dset2, FAIL, "H5Dcreate2");
    dset3 = H5Dcreate2(fid, DSET3_NAME, H5T_NATIVE_UCHAR, sid, H5P_DEFAULT, dcpl, H5P_DEFAULT);
    CHECK(dset3, FAIL, "H5Dcreate2");

    /* Work on all the datasets */
    for(curr_dset = 0; curr_dset < NUM_DSETS; curr_dset++) {
        switch(curr_dset) {
            case 0:
                my_dataset = dset1;
                break;

            case 1:
                my_dataset = dset2;
                break;

            case 2:
                my_dataset = dset3;
                break;

            default:
                HDassert(0 && "Too many datasets!");
        } /* end switch */

        /* Check on dataset's attribute storage status */
        is_empty = H5O__is_attr_empty_test(my_dataset);
        VERIFY(is_empty, TRUE, "H5O__is_attr_empty_test");
        is_dense = H5O__is_attr_dense_test(my_dataset);
        VERIFY(is_dense, FALSE, "H5O__is_attr_dense_test");
    } /* end for */

    /* Close Datasets */
    ret = H5Dclose(dset1);
    CHECK(ret, FAIL, "H5Dclose");
    ret = H5Dclose(dset2);
    CHECK(ret, FAIL, "H5Dclose");
    ret = H5Dclose(dset3);
    CHECK(ret, FAIL, "H5Dclose");

    /* Close property list */
    ret = H5Pclose(dcpl);
    CHECK(ret, FAIL, "H5Pclose");

    /* Close file */
    ret = H5Fclose(fid);
    CHECK(ret, FAIL, "H5Fclose");


    /* Re-open file */
    fid = H5Fopen(FILENAME, H5F_ACC_RDWR, fapl);
    CHECK(fid, FAIL, "H5Fopen");

    /* Open datasets created */
    dset1 = H5Dopen2(fid, DSET1_NAME, H5P_DEFAULT);
    CHECK(dset1, FAIL, "H5Dopen2");
    dset2 = H5Dopen2(fid, DSET2_NAME, H5P_DEFAULT);
    CHECK(dset2, FAIL, "H5Dopen2");
    dset3 = H5Dopen2(fid, DSET3_NAME, H5P_DEFAULT);
    CHECK(dset3, FAIL, "H5Dopen2");

    /* Work on all the datasets */
    for(curr_dset = 0; curr_dset < NUM_DSETS; curr_dset++) {
        switch(curr_dset) {
            case 0:
                my_dataset = dset1;
                break;

            case 1:
                my_dataset = dset2;
                break;

            case 2:
                my_dataset = dset3;
                break;

            default:
                HDassert(0 && "Too many datasets!");
        } /* end switch */

        /* Create several attributes, but keep storage in compact form */
        for(u = 0; u < max_compact; u++) {
            /* Create attribute */
            sprintf(attrname, "attr %02u", u);
            attr = H5Acreate2(my_dataset, attrname, H5T_NATIVE_UINT, sid, H5P_DEFAULT, H5P_DEFAULT);
            CHECK(attr, FAIL, "H5Acreate2");

            /* Write data into the attribute */
            ret = H5Awrite(attr, H5T_NATIVE_UINT, &u);
            CHECK(ret, FAIL, "H5Awrite");

            /* Close attribute */
            ret = H5Aclose(attr);
            CHECK(ret, FAIL, "H5Aclose");

            /* Verify state of object */
            ret = H5O__num_attrs_test(my_dataset, &nattrs);
            CHECK(ret, FAIL, "H5O__num_attrs_test");
            VERIFY(nattrs, (u + 1), "H5O__num_attrs_test");
            is_empty = H5O__is_attr_empty_test(my_dataset);
            VERIFY(is_empty, FALSE, "H5O__is_attr_empty_test");
            is_dense = H5O__is_attr_dense_test(my_dataset);
            VERIFY(is_dense, FALSE, "H5O__is_attr_dense_test");
        } /* end for */

        /* Create another attribute, to push into dense storage */
        sprintf(attrname, "attr %02u", max_compact);
        attr = H5Acreate2(my_dataset, attrname, H5T_NATIVE_UINT, sid, H5P_DEFAULT, H5P_DEFAULT);
        CHECK(attr, FAIL, "H5Acreate2");

        /* Write data into the attribute */
        ret = H5Awrite(attr, H5T_NATIVE_UINT, &u);
        CHECK(ret, FAIL, "H5Awrite");

        /* Close attribute */
        ret = H5Aclose(attr);
        CHECK(ret, FAIL, "H5Aclose");

        /* Verify state of object */
        ret = H5O__num_attrs_test(my_dataset, &nattrs);
        CHECK(ret, FAIL, "H5O__num_attrs_test");
        VERIFY(nattrs, (max_compact + 1), "H5O__num_attrs_test");
        is_empty = H5O__is_attr_empty_test(my_dataset);
        VERIFY(is_empty, FALSE, "H5O__is_attr_empty_test");
        is_dense = H5O__is_attr_dense_test(my_dataset);
        VERIFY(is_dense, TRUE, "H5O__is_attr_dense_test");

        /* Retrieve & verify # of records in the name & creation order indices */
        ret = H5O__attr_dense_info_test(my_dataset, &name_count, &corder_count);
        CHECK(ret, FAIL, "H5O__attr_dense_info_test");
        VERIFY(name_count, corder_count, "H5O__attr_dense_info_test");

        /* Delete several attributes from object, until attribute storage resumes compact form */
        for(u = max_compact; u >= min_dense; u--) {
            sprintf(attrname, "attr %02u", u);
            ret = H5Adelete(my_dataset, attrname);
            CHECK(ret, FAIL, "H5Adelete");

            /* Verify state of object */
            ret = H5O__num_attrs_test(my_dataset, &nattrs);
            CHECK(ret, FAIL, "H5O__num_attrs_test");
            VERIFY(nattrs, u, "H5O__num_attrs_test");
            is_empty = H5O__is_attr_empty_test(my_dataset);
            VERIFY(is_empty, FALSE, "H5O__is_attr_empty_test");
            is_dense = H5O__is_attr_dense_test(my_dataset);
            VERIFY(is_dense, TRUE, "H5O__is_attr_dense_test");

            /* Retrieve & verify # of records in the name & creation order indices */
            ret = H5O__attr_dense_info_test(my_dataset, &name_count, &corder_count);
            CHECK(ret, FAIL, "H5O__attr_dense_info_test");
            VERIFY(name_count, corder_count, "H5O__attr_dense_info_test");
        } /* end for */

        /* Delete another attribute, to push attribute storage into compact form */
        sprintf(attrname, "attr %02u", (min_dense - 1));
        ret = H5Adelete(my_dataset, attrname);
        CHECK(ret, FAIL, "H5Adelete");

        /* Verify state of object */
        ret = H5O__num_attrs_test(my_dataset, &nattrs);
        CHECK(ret, FAIL, "H5O__num_attrs_test");
        VERIFY(nattrs, (min_dense - 1), "H5O__num_attrs_test");
        is_empty = H5O__is_attr_empty_test(my_dataset);
        VERIFY(is_empty, FALSE, "H5O__is_attr_empty_test");
        is_dense = H5O__is_attr_dense_test(my_dataset);
        VERIFY(is_dense, FALSE, "H5O__is_attr_dense_test");

        /* Re-add attributes to get back into dense form */
        for(u = (min_dense - 1); u < (max_compact + 1); u++) {
            /* Create attribute */
            sprintf(attrname, "attr %02u", u);
            attr = H5Acreate2(my_dataset, attrname, H5T_NATIVE_UINT, sid, H5P_DEFAULT, H5P_DEFAULT);
            CHECK(attr, FAIL, "H5Acreate2");

            /* Write data into the attribute */
            ret = H5Awrite(attr, H5T_NATIVE_UINT, &u);
            CHECK(ret, FAIL, "H5Awrite");

            /* Close attribute */
            ret = H5Aclose(attr);
            CHECK(ret, FAIL, "H5Aclose");
        } /* end for */

        /* Verify state of object */
        ret = H5O__num_attrs_test(my_dataset, &nattrs);
        CHECK(ret, FAIL, "H5O__num_attrs_test");
        VERIFY(nattrs, (max_compact + 1), "H5O__num_attrs_test");
        is_empty = H5O__is_attr_empty_test(my_dataset);
        VERIFY(is_empty, FALSE, "H5O__is_attr_empty_test");
        is_dense = H5O__is_attr_dense_test(my_dataset);
        VERIFY(is_dense, TRUE, "H5O__is_attr_dense_test");

        /* Retrieve & verify # of records in the name & creation order indices */
        ret = H5O__attr_dense_info_test(my_dataset, &name_count, &corder_count);
        CHECK(ret, FAIL, "H5O__attr_dense_info_test");
        VERIFY(name_count, corder_count, "H5O__attr_dense_info_test");
    } /* end for */

    /* Close Datasets */
    ret = H5Dclose(dset1);
    CHECK(ret, FAIL, "H5Dclose");
    ret = H5Dclose(dset2);
    CHECK(ret, FAIL, "H5Dclose");
    ret = H5Dclose(dset3);
    CHECK(ret, FAIL, "H5Dclose");

    /* Close file */
    ret = H5Fclose(fid);
    CHECK(ret, FAIL, "H5Fclose");


    /* Re-open file */
    fid = H5Fopen(FILENAME, H5F_ACC_RDWR, fapl);
    CHECK(fid, FAIL, "H5Fopen");

    /* Open datasets created */
    dset1 = H5Dopen2(fid, DSET1_NAME, H5P_DEFAULT);
    CHECK(dset1, FAIL, "H5Dopen2");
    dset2 = H5Dopen2(fid, DSET2_NAME, H5P_DEFAULT);
    CHECK(dset2, FAIL, "H5Dopen2");
    dset3 = H5Dopen2(fid, DSET3_NAME, H5P_DEFAULT);
    CHECK(dset3, FAIL, "H5Dopen2");

    /* Work on all the datasets */
    for(curr_dset = 0; curr_dset < NUM_DSETS; curr_dset++) {
        switch(curr_dset) {
            case 0:
                my_dataset = dset1;
                break;

            case 1:
                my_dataset = dset2;
                break;

            case 2:
                my_dataset = dset3;
                break;

            default:
                HDassert(0 && "Too many datasets!");
        } /* end switch */

        /* Check on dataset's attribute storage status */
        ret = H5O__num_attrs_test(my_dataset, &nattrs);
        CHECK(ret, FAIL, "H5O__num_attrs_test");
        VERIFY(nattrs, (max_compact + 1), "H5O__num_attrs_test");
        is_empty = H5O__is_attr_empty_test(my_dataset);
        VERIFY(is_empty, FALSE, "H5O__is_attr_empty_test");
        is_dense = H5O__is_attr_dense_test(my_dataset);
        VERIFY(is_dense, TRUE, "H5O__is_attr_dense_test");

        /* Retrieve & verify # of records in the name & creation order indices */
        ret = H5O__attr_dense_info_test(my_dataset, &name_count, &corder_count);
        CHECK(ret, FAIL, "H5O__attr_dense_info_test");
        VERIFY(name_count, corder_count, "H5O__attr_dense_info_test");

        /* Delete several attributes from object, until attribute storage resumes compact form */
        for(u = max_compact; u >= min_dense; u--) {
            sprintf(attrname, "attr %02u", u);
            ret = H5Adelete(my_dataset, attrname);
            CHECK(ret, FAIL, "H5Adelete");

            /* Verify state of object */
            ret = H5O__num_attrs_test(my_dataset, &nattrs);
            CHECK(ret, FAIL, "H5O__num_attrs_test");
            VERIFY(nattrs, u, "H5O__num_attrs_test");
            is_empty = H5O__is_attr_empty_test(my_dataset);
            VERIFY(is_empty, FALSE, "H5O__is_attr_empty_test");
            is_dense = H5O__is_attr_dense_test(my_dataset);
            VERIFY(is_dense, TRUE, "H5O__is_attr_dense_test");

            /* Retrieve & verify # of records in the name & creation order indices */
            ret = H5O__attr_dense_info_test(my_dataset, &name_count, &corder_count);
            CHECK(ret, FAIL, "H5O__attr_dense_info_test");
            VERIFY(name_count, corder_count, "H5O__attr_dense_info_test");
        } /* end for */

        /* Delete another attribute, to push attribute storage into compact form */
        sprintf(attrname, "attr %02u", (min_dense - 1));
        ret = H5Adelete(my_dataset, attrname);
        CHECK(ret, FAIL, "H5Adelete");

        /* Verify state of object */
        ret = H5O__num_attrs_test(my_dataset, &nattrs);
        CHECK(ret, FAIL, "H5O__num_attrs_test");
        VERIFY(nattrs, (min_dense - 1), "H5O__num_attrs_test");
        is_empty = H5O__is_attr_empty_test(my_dataset);
        VERIFY(is_empty, FALSE, "H5O__is_attr_empty_test");
        is_dense = H5O__is_attr_dense_test(my_dataset);
        VERIFY(is_dense, FALSE, "H5O__is_attr_dense_test");

        /* Re-add attributes to get back into dense form */
        for(u = (min_dense - 1); u < (max_compact + 1); u++) {
            /* Create attribute */
            sprintf(attrname, "attr %02u", u);
            attr = H5Acreate2(my_dataset, attrname, H5T_NATIVE_UINT, sid, H5P_DEFAULT, H5P_DEFAULT);
            CHECK(attr, FAIL, "H5Acreate2");

            /* Write data into the attribute */
            ret = H5Awrite(attr, H5T_NATIVE_UINT, &u);
            CHECK(ret, FAIL, "H5Awrite");

            /* Close attribute */
            ret = H5Aclose(attr);
            CHECK(ret, FAIL, "H5Aclose");
        } /* end for */

        /* Verify state of object */
        ret = H5O__num_attrs_test(my_dataset, &nattrs);
        CHECK(ret, FAIL, "H5O__num_attrs_test");
        VERIFY(nattrs, (max_compact + 1), "H5O__num_attrs_test");
        is_empty = H5O__is_attr_empty_test(my_dataset);
        VERIFY(is_empty, FALSE, "H5O__is_attr_empty_test");
        is_dense = H5O__is_attr_dense_test(my_dataset);
        VERIFY(is_dense, TRUE, "H5O__is_attr_dense_test");

        /* Retrieve & verify # of records in the name & creation order indices */
        ret = H5O__attr_dense_info_test(my_dataset, &name_count, &corder_count);
        CHECK(ret, FAIL, "H5O__attr_dense_info_test");
        VERIFY(name_count, corder_count, "H5O__attr_dense_info_test");

        /* Delete all attributes */
        for(u = max_compact; u > 0; u--) {
            sprintf(attrname, "attr %02u", u);
            ret = H5Adelete(my_dataset, attrname);
            CHECK(ret, FAIL, "H5Adelete");
        } /* end for */
        sprintf(attrname, "attr %02u", 0);
        ret = H5Adelete(my_dataset, attrname);
        CHECK(ret, FAIL, "H5Adelete");
    } /* end for */

    /* Close Datasets */
    ret = H5Dclose(dset1);
    CHECK(ret, FAIL, "H5Dclose");
    ret = H5Dclose(dset2);
    CHECK(ret, FAIL, "H5Dclose");
    ret = H5Dclose(dset3);
    CHECK(ret, FAIL, "H5Dclose");

    /* Close file */
    ret = H5Fclose(fid);
    CHECK(ret, FAIL, "H5Fclose");

    /* Close dataspace */
    ret = H5Sclose(sid);
    CHECK(ret, FAIL, "H5Sclose");
}   /* test_attr_corder_transition() */


/****************************************************************
**
**  test_attr_corder_delete(): Test basic H5A (attribute) code.
**      Tests deleting object w/dense attribute storage on objects with attribute creation order info
**
****************************************************************/
static void
test_attr_corder_delete(hid_t fcpl, hid_t fapl)
{
    hid_t    fid;        /* HDF5 File ID            */
    hid_t    dset1, dset2, dset3;    /* Dataset IDs            */
    hid_t    my_dataset;    /* Current dataset ID        */
    hid_t    sid;            /* Dataspace ID            */
    hid_t    attr;            /* Attribute ID            */
    hid_t    dcpl;            /* Dataset creation property list ID */
    unsigned    max_compact;    /* Maximum # of links to store in group compactly */
    unsigned    min_dense;      /* Minimum # of links to store in group "densely" */
    htri_t    is_empty;    /* Are there any attributes? */
    htri_t    is_dense;    /* Are attributes stored densely? */
    hsize_t     nattrs;         /* Number of attributes on object */
    hsize_t     name_count;     /* # of records in name index */
    hsize_t     corder_count;   /* # of records in creation order index */
    unsigned     reopen_file;            /* Whether to re-open the file before deleting group */
    char    attrname[NAME_BUF_SIZE];        /* Name of attribute */
#ifdef LATER
    h5_stat_size_t empty_size;  /* Size of empty file */
    h5_stat_size_t file_size;   /* Size of file after operating on it */
#endif /* LATER */
    unsigned    curr_dset;      /* Current dataset to work on */
    unsigned    u;              /* Local index variable */
    herr_t    ret;        /* Generic return value        */

    /* Output message about test being performed */
    MESSAGE(5, ("Testing Deleting Object w/Dense Attribute Storage and Creation Order Info\n"));

    /* Create dataspace for dataset & attributes */
    sid = H5Screate(H5S_SCALAR);
    CHECK(sid, FAIL, "H5Screate");

    /* Create dataset creation property list */
    if (dcpl_g == H5P_DEFAULT) {
        dcpl = H5Pcreate(H5P_DATASET_CREATE);
        CHECK(dcpl, FAIL, "H5Pcreate");
    } else {
        dcpl = H5Pcopy(dcpl_g);
        CHECK(dcpl, FAIL, "H5Pcopy");
    }

    /* Set attribute creation order tracking & indexing for object */
    ret = H5Pset_attr_creation_order(dcpl, (H5P_CRT_ORDER_TRACKED | H5P_CRT_ORDER_INDEXED));
    CHECK(ret, FAIL, "H5Pset_attr_creation_order");

    /* Query the attribute creation properties */
    ret = H5Pget_attr_phase_change(dcpl, &max_compact, &min_dense);
    CHECK(ret, FAIL, "H5Pget_attr_phase_change");


/* XXX: Try to find a way to resize dataset's object header so that the object
 *      header can have one chunk, then retrieve "empty" file size and check
 *      that size after everything is deleted -QAK
 */
#ifdef LATER
    /* Create empty file */
    fid = H5Fcreate(FILENAME, H5F_ACC_TRUNC, fcpl, fapl);
    CHECK(fid, FAIL, "H5Fcreate");

    /* Close file */
    ret = H5Fclose(fid);
    CHECK(ret, FAIL, "H5Fclose");

    /* Get the size of an empty file */
    empty_size = h5_get_file_size(FILENAME);
    CHECK(empty_size, FAIL, "h5_get_file_size");
#endif /* LATER */


    /* Loop to leave file open when deleting dataset, or to close & re-open file
     *  before deleting dataset */
    for(reopen_file = FALSE; reopen_file <= TRUE; reopen_file++) {
        /* Create test file */
        fid = H5Fcreate(FILENAME, H5F_ACC_TRUNC, fcpl, fapl);
        CHECK(fid, FAIL, "H5Fopen");

        /* Create datasets */
        dset1 = H5Dcreate2(fid, DSET1_NAME, H5T_NATIVE_UCHAR, sid, H5P_DEFAULT, dcpl, H5P_DEFAULT);
        CHECK(dset1, FAIL, "H5Dcreate2");
        dset2 = H5Dcreate2(fid, DSET2_NAME, H5T_NATIVE_UCHAR, sid, H5P_DEFAULT, dcpl, H5P_DEFAULT);
        CHECK(dset2, FAIL, "H5Dcreate2");
        dset3 = H5Dcreate2(fid, DSET3_NAME, H5T_NATIVE_UCHAR, sid, H5P_DEFAULT, dcpl, H5P_DEFAULT);
        CHECK(dset3, FAIL, "H5Dcreate2");

        /* Work on all the datasets */
        for(curr_dset = 0; curr_dset < NUM_DSETS; curr_dset++) {
            switch(curr_dset) {
                case 0:
                    my_dataset = dset1;
                    break;

                case 1:
                    my_dataset = dset2;
                    break;

                case 2:
                    my_dataset = dset3;
                    break;

                default:
                    HDassert(0 && "Too many datasets!");
            } /* end switch */

            /* Check on dataset's attribute storage status */
            is_empty = H5O__is_attr_empty_test(my_dataset);
            VERIFY(is_empty, TRUE, "H5O__is_attr_empty_test");
            is_dense = H5O__is_attr_dense_test(my_dataset);
            VERIFY(is_dense, FALSE, "H5O__is_attr_dense_test");

            /* Create attributes, until attribute storage is in dense form */
            for(u = 0; u < max_compact * 2; u++) {
                /* Create attribute */
                sprintf(attrname, "attr %02u", u);
                attr = H5Acreate2(my_dataset, attrname, H5T_NATIVE_UINT, sid, H5P_DEFAULT, H5P_DEFAULT);
                CHECK(attr, FAIL, "H5Acreate2");

                /* Write data into the attribute */
                ret = H5Awrite(attr, H5T_NATIVE_UINT, &u);
                CHECK(ret, FAIL, "H5Awrite");

                /* Close attribute */
                ret = H5Aclose(attr);
                CHECK(ret, FAIL, "H5Aclose");
            } /* end for */

            /* Verify state of object */
            ret = H5O__num_attrs_test(my_dataset, &nattrs);
            CHECK(ret, FAIL, "H5O__num_attrs_test");
            VERIFY(nattrs, (max_compact * 2), "H5O__num_attrs_test");
            is_empty = H5O__is_attr_empty_test(my_dataset);
            VERIFY(is_empty, FALSE, "H5O__is_attr_empty_test");
            is_dense = H5O__is_attr_dense_test(my_dataset);
            VERIFY(is_dense, TRUE, "H5O__is_attr_dense_test");

            /* Retrieve & verify # of records in the name & creation order indices */
            ret = H5O__attr_dense_info_test(my_dataset, &name_count, &corder_count);
            CHECK(ret, FAIL, "H5O__attr_dense_info_test");
            VERIFY(name_count, corder_count, "H5O__attr_dense_info_test");
        } /* end for */

        /* Close Datasets */
        ret = H5Dclose(dset1);
        CHECK(ret, FAIL, "H5Dclose");
        ret = H5Dclose(dset2);
        CHECK(ret, FAIL, "H5Dclose");
        ret = H5Dclose(dset3);
        CHECK(ret, FAIL, "H5Dclose");

        /* Check for deleting datasets without re-opening file */
        if(!reopen_file) {
            ret = H5Ldelete(fid, DSET1_NAME, H5P_DEFAULT);
            CHECK(ret, FAIL, "H5Ldelete");
            ret = H5Ldelete(fid, DSET2_NAME, H5P_DEFAULT);
            CHECK(ret, FAIL, "H5Ldelete");
            ret = H5Ldelete(fid, DSET3_NAME, H5P_DEFAULT);
            CHECK(ret, FAIL, "H5Ldelete");
        } /* end if */

        /* Close file */
        ret = H5Fclose(fid);
        CHECK(ret, FAIL, "H5Fclose");

        /* Check for deleting dataset after re-opening file */
        if(reopen_file) {
            /* Re-open file */
            fid = H5Fopen(FILENAME, H5F_ACC_RDWR, fapl);
            CHECK(fid, FAIL, "H5Fopen");

            /* Delete the datasets */
            ret = H5Ldelete(fid, DSET1_NAME, H5P_DEFAULT);
            CHECK(ret, FAIL, "H5Ldelete");
            ret = H5Ldelete(fid, DSET2_NAME, H5P_DEFAULT);
            CHECK(ret, FAIL, "H5Ldelete");
            ret = H5Ldelete(fid, DSET3_NAME, H5P_DEFAULT);
            CHECK(ret, FAIL, "H5Ldelete");

            /* Close file */
            ret = H5Fclose(fid);
            CHECK(ret, FAIL, "H5Fclose");
        } /* end if */

#ifdef LATER
        /* Get the size of the file now */
        file_size = h5_get_file_size(FILENAME);
        CHECK(file_size, FAIL, "h5_get_file_size");
        VERIFY(file_size, empty_size, "h5_get_file_size");
#endif /* LATER */
    } /* end for */

    /* Close property list */
    ret = H5Pclose(dcpl);
    CHECK(ret, FAIL, "H5Pclose");

    /* Close dataspace */
    ret = H5Sclose(sid);
    CHECK(ret, FAIL, "H5Sclose");
}   /* test_attr_corder_delete() */


/*-------------------------------------------------------------------------
 * Function:    attr_info_by_idx_check
 *
 * Purpose:     Support routine for attr_info_by_idx, to verify the attribute
 *              info is correct for a attribute
 *
 * Note:    This routine assumes that the attributes have been added to the
 *              object in alphabetical order.
 *
 * Return:      Success:        0
 *              Failure:        -1
 *
 * Programmer:  Quincey Koziol
 *              Tuesday, Februrary 13, 2007
 *
 *-------------------------------------------------------------------------
 */
static int
attr_info_by_idx_check(hid_t obj_id, const char *attrname, hsize_t n,
    hbool_t use_index)
{
    char tmpname[NAME_BUF_SIZE];        /* Temporary attribute name */
    H5A_info_t  ainfo;                  /* Attribute info struct */
    int         old_nerrs;              /* Number of errors when entering this check */
    herr_t    ret;                /* Generic return value */

    /* Retrieve the current # of reported errors */
    old_nerrs = GetTestNumErrs();

    /* Verify the information for first attribute, in increasing creation order */
    HDmemset(&ainfo, 0, sizeof(ainfo));
    ret = H5Aget_info_by_idx(obj_id, ".", H5_INDEX_CRT_ORDER, H5_ITER_INC, (hsize_t)0, &ainfo, H5P_DEFAULT);
    CHECK(ret, FAIL, "H5Aget_info_by_idx");
    VERIFY(ainfo.corder, 0, "H5Aget_info_by_idx");

    /* Verify the information for new attribute, in increasing creation order */
    HDmemset(&ainfo, 0, sizeof(ainfo));
    ret = H5Aget_info_by_idx(obj_id, ".", H5_INDEX_CRT_ORDER, H5_ITER_INC, n, &ainfo, H5P_DEFAULT);
    CHECK(ret, FAIL, "H5Aget_info_by_idx");
    VERIFY(ainfo.corder, n, "H5Aget_info_by_idx");

    /* Verify the name for new link, in increasing creation order */
    HDmemset(tmpname, 0, (size_t)NAME_BUF_SIZE);
    ret = (herr_t)H5Aget_name_by_idx(obj_id, ".", H5_INDEX_CRT_ORDER, H5_ITER_INC, n, tmpname, (size_t)NAME_BUF_SIZE, H5P_DEFAULT);
    CHECK(ret, FAIL, "H5Aget_name_by_idx");
    if(HDstrcmp(attrname, tmpname))
        TestErrPrintf("Line %d: attribute name size wrong!\n", __LINE__);


    /* Don't test "native" order if there is no creation order index, since
     *  there's not a good way to easily predict the attribute's order in the name
     *  index.
     */
    if(use_index) {
        /* Verify the information for first attribute, in native creation order */
        HDmemset(&ainfo, 0, sizeof(ainfo));
        ret = H5Aget_info_by_idx(obj_id, ".", H5_INDEX_CRT_ORDER, H5_ITER_NATIVE, (hsize_t)0, &ainfo, H5P_DEFAULT);
        CHECK(ret, FAIL, "H5Aget_info_by_idx");
        VERIFY(ainfo.corder, 0, "H5Aget_info_by_idx");

        /* Verify the information for new attribute, in native creation order */
        HDmemset(&ainfo, 0, sizeof(ainfo));
        ret = H5Aget_info_by_idx(obj_id, ".", H5_INDEX_CRT_ORDER, H5_ITER_NATIVE, n, &ainfo, H5P_DEFAULT);
        CHECK(ret, FAIL, "H5Aget_info_by_idx");
        VERIFY(ainfo.corder, n, "H5Aget_info_by_idx");

        /* Verify the name for new link, in increasing native order */
        HDmemset(tmpname, 0, (size_t)NAME_BUF_SIZE);
        ret = (herr_t)H5Aget_name_by_idx(obj_id, ".", H5_INDEX_CRT_ORDER, H5_ITER_NATIVE, n, tmpname, (size_t)NAME_BUF_SIZE, H5P_DEFAULT);
        CHECK(ret, FAIL, "H5Aget_name_by_idx");
        if(HDstrcmp(attrname, tmpname))
            TestErrPrintf("Line %d: attribute name size wrong!\n", __LINE__);
    } /* end if */


    /* Verify the information for first attribute, in decreasing creation order */
    HDmemset(&ainfo, 0, sizeof(ainfo));
    ret = H5Aget_info_by_idx(obj_id, ".", H5_INDEX_CRT_ORDER, H5_ITER_DEC, n, &ainfo, H5P_DEFAULT);
    CHECK(ret, FAIL, "H5Aget_info_by_idx");
    VERIFY(ainfo.corder, 0, "H5Aget_info_by_idx");

    /* Verify the information for new attribute, in increasing creation order */
    HDmemset(&ainfo, 0, sizeof(ainfo));
    ret = H5Aget_info_by_idx(obj_id, ".", H5_INDEX_CRT_ORDER, H5_ITER_DEC, (hsize_t)0, &ainfo, H5P_DEFAULT);
    CHECK(ret, FAIL, "H5Aget_info_by_idx");
    VERIFY(ainfo.corder, n, "H5Aget_info_by_idx");

    /* Verify the name for new link, in increasing creation order */
    HDmemset(tmpname, 0, (size_t)NAME_BUF_SIZE);
    ret = (herr_t)H5Aget_name_by_idx(obj_id, ".", H5_INDEX_CRT_ORDER, H5_ITER_DEC, (hsize_t)0, tmpname, (size_t)NAME_BUF_SIZE, H5P_DEFAULT);
    CHECK(ret, FAIL, "H5Aget_name_by_idx");
    if(HDstrcmp(attrname, tmpname))
        TestErrPrintf("Line %d: attribute name size wrong!\n", __LINE__);


    /* Verify the information for first attribute, in increasing name order */
    HDmemset(&ainfo, 0, sizeof(ainfo));
    ret = H5Aget_info_by_idx(obj_id, ".", H5_INDEX_NAME, H5_ITER_INC, (hsize_t)0, &ainfo, H5P_DEFAULT);
    CHECK(ret, FAIL, "H5Aget_info_by_idx");
    VERIFY(ainfo.corder, 0, "H5Aget_info_by_idx");

    /* Verify the information for new attribute, in increasing name order */
    HDmemset(&ainfo, 0, sizeof(ainfo));
    ret = H5Aget_info_by_idx(obj_id, ".", H5_INDEX_NAME, H5_ITER_INC, n, &ainfo, H5P_DEFAULT);
    CHECK(ret, FAIL, "H5Aget_info_by_idx");
    VERIFY(ainfo.corder, n, "H5Aget_info_by_idx");

    /* Verify the name for new link, in increasing name order */
    HDmemset(tmpname, 0, (size_t)NAME_BUF_SIZE);
    ret = (herr_t)H5Aget_name_by_idx(obj_id, ".", H5_INDEX_NAME, H5_ITER_INC, n, tmpname, (size_t)NAME_BUF_SIZE, H5P_DEFAULT);
    CHECK(ret, FAIL, "H5Aget_name_by_idx");
    if(HDstrcmp(attrname, tmpname))
        TestErrPrintf("Line %d: attribute name size wrong!\n", __LINE__);


    /* Don't test "native" order queries on link name order, since there's not
     *  a good way to easily predict the order of the links in the name index.
     */


    /* Verify the information for first attribute, in decreasing name order */
    HDmemset(&ainfo, 0, sizeof(ainfo));
    ret = H5Aget_info_by_idx(obj_id, ".", H5_INDEX_NAME, H5_ITER_DEC, n, &ainfo, H5P_DEFAULT);
    CHECK(ret, FAIL, "H5Aget_info_by_idx");
    VERIFY(ainfo.corder, 0, "H5Aget_info_by_idx");

    /* Verify the information for new attribute, in increasing name order */
    HDmemset(&ainfo, 0, sizeof(ainfo));
    ret = H5Aget_info_by_idx(obj_id, ".", H5_INDEX_NAME, H5_ITER_DEC, (hsize_t)0, &ainfo, H5P_DEFAULT);
    CHECK(ret, FAIL, "H5Aget_info_by_idx");
    VERIFY(ainfo.corder, n, "H5Aget_info_by_idx");

    /* Verify the name for new link, in increasing name order */
    HDmemset(tmpname, 0, (size_t)NAME_BUF_SIZE);
    ret = (herr_t)H5Aget_name_by_idx(obj_id, ".", H5_INDEX_NAME, H5_ITER_DEC, (hsize_t)0, tmpname, (size_t)NAME_BUF_SIZE, H5P_DEFAULT);
    CHECK(ret, FAIL, "H5Aget_name_by_idx");
    if(HDstrcmp(attrname, tmpname))
        TestErrPrintf("Line %d: attribute name size wrong!\n", __LINE__);

    /* Retrieve current # of errors */
    if(old_nerrs == GetTestNumErrs())
        return(0);
    else
        return(-1);
} /* end attr_info_by_idx_check() */


/****************************************************************
**
**  test_attr_info_by_idx(): Test basic H5A (attribute) code.
**      Tests querying attribute info by index
**
****************************************************************/
static void
test_attr_info_by_idx(hbool_t new_format, hid_t fcpl, hid_t fapl)
{
    hid_t    fid;        /* HDF5 File ID            */
    hid_t    dset1, dset2, dset3;    /* Dataset IDs            */
    hid_t    my_dataset;    /* Current dataset ID        */
    hid_t    sid;            /* Dataspace ID            */
    hid_t    attr;            /* Attribute ID            */
    hid_t    dcpl;            /* Dataset creation property list ID */
    H5A_info_t  ainfo;          /* Attribute information */
    unsigned    max_compact;    /* Maximum # of links to store in group compactly */
    unsigned    min_dense;      /* Minimum # of links to store in group "densely" */
    htri_t    is_empty;    /* Are there any attributes? */
    htri_t    is_dense;    /* Are attributes stored densely? */
    hsize_t     nattrs;         /* Number of attributes on object */
    hsize_t     name_count;     /* # of records in name index */
    hsize_t     corder_count;   /* # of records in creation order index */
    unsigned     use_index;     /* Use index on creation order values */
    char    attrname[NAME_BUF_SIZE];    /* Name of attribute */
    char        tmpname[NAME_BUF_SIZE];     /* Temporary attribute name */
    unsigned    curr_dset;      /* Current dataset to work on */
    unsigned    u;              /* Local index variable */
    herr_t    ret;        /* Generic return value        */

    /* Create dataspace for dataset & attributes */
    sid = H5Screate(H5S_SCALAR);
    CHECK(sid, FAIL, "H5Screate");

    /* Create dataset creation property list */
    if (dcpl_g == H5P_DEFAULT) {
        dcpl = H5Pcreate(H5P_DATASET_CREATE);
        CHECK(dcpl, FAIL, "H5Pcreate");
    } else {
        dcpl = H5Pcopy(dcpl_g);
        CHECK(dcpl, FAIL, "H5Pcopy");
    }

    /* Query the attribute creation properties */
    ret = H5Pget_attr_phase_change(dcpl, &max_compact, &min_dense);
    CHECK(ret, FAIL, "H5Pget_attr_phase_change");

    /* Loop over using index for creation order value */
    for(use_index = FALSE; use_index <= TRUE; use_index++) {
        /* Output message about test being performed */
        if(use_index)
            MESSAGE(5, ("Testing Querying Attribute Info By Index w/Creation Order Index\n"))
        else
            MESSAGE(5, ("Testing Querying Attribute Info By Index w/o Creation Order Index\n"))

        /* Create file */
        fid = H5Fcreate(FILENAME, H5F_ACC_TRUNC, fcpl, fapl);
        CHECK(fid, FAIL, "H5Fcreate");

        /* Set attribute creation order tracking & indexing for object */
        if(new_format == TRUE) {
            ret = H5Pset_attr_creation_order(dcpl, (H5P_CRT_ORDER_TRACKED | (use_index ? H5P_CRT_ORDER_INDEXED : (unsigned)0)));
            CHECK(ret, FAIL, "H5Pset_attr_creation_order");
        } /* end if */

        /* Create datasets */
        dset1 = H5Dcreate2(fid, DSET1_NAME, H5T_NATIVE_UCHAR, sid, H5P_DEFAULT, dcpl, H5P_DEFAULT);
        CHECK(dset1, FAIL, "H5Dcreate2");
        dset2 = H5Dcreate2(fid, DSET2_NAME, H5T_NATIVE_UCHAR, sid, H5P_DEFAULT, dcpl, H5P_DEFAULT);
        CHECK(dset2, FAIL, "H5Dcreate2");
        dset3 = H5Dcreate2(fid, DSET3_NAME, H5T_NATIVE_UCHAR, sid, H5P_DEFAULT, dcpl, H5P_DEFAULT);
        CHECK(dset3, FAIL, "H5Dcreate2");

        /* Work on all the datasets */
        for(curr_dset = 0; curr_dset < NUM_DSETS; curr_dset++) {
            switch(curr_dset) {
                case 0:
                    my_dataset = dset1;
                    break;

                case 1:
                    my_dataset = dset2;
                    break;

                case 2:
                    my_dataset = dset3;
                    break;

                default:
                    HDassert(0 && "Too many datasets!");
            } /* end switch */

            /* Check on dataset's attribute storage status */
            is_empty = H5O__is_attr_empty_test(my_dataset);
            VERIFY(is_empty, TRUE, "H5O__is_attr_empty_test");
            is_dense = H5O__is_attr_dense_test(my_dataset);
            VERIFY(is_dense, FALSE, "H5O__is_attr_dense_test");

            /* Check for query on non-existant attribute */
            ret = H5Aget_info_by_idx(my_dataset, ".", H5_INDEX_CRT_ORDER, H5_ITER_INC, (hsize_t)0, &ainfo, H5P_DEFAULT);
            VERIFY(ret, FAIL, "H5Aget_info_by_idx");
            ret = (herr_t)H5Aget_name_by_idx(my_dataset, ".", H5_INDEX_CRT_ORDER, H5_ITER_INC, (hsize_t)0, tmpname, (size_t)NAME_BUF_SIZE, H5P_DEFAULT);
            VERIFY(ret, FAIL, "H5Aget_name_by_idx");

            /* Create attributes, up to limit of compact form */
            for(u = 0; u < max_compact; u++) {
                /* Create attribute */
                sprintf(attrname, "attr %02u", u);
                attr = H5Acreate2(my_dataset, attrname, H5T_NATIVE_UINT, sid, H5P_DEFAULT, H5P_DEFAULT);
                CHECK(attr, FAIL, "H5Acreate2");

                /* Write data into the attribute */
                ret = H5Awrite(attr, H5T_NATIVE_UINT, &u);
                CHECK(ret, FAIL, "H5Awrite");

                /* Close attribute */
                ret = H5Aclose(attr);
                CHECK(ret, FAIL, "H5Aclose");

                /* Verify information for new attribute */
                ret = attr_info_by_idx_check(my_dataset, attrname, (hsize_t)u, use_index);
                CHECK(ret, FAIL, "attr_info_by_idx_check");
            } /* end for */

            /* Verify state of object */
            ret = H5O__num_attrs_test(my_dataset, &nattrs);
            CHECK(ret, FAIL, "H5O__num_attrs_test");
            VERIFY(nattrs, max_compact, "H5O__num_attrs_test");
            is_empty = H5O__is_attr_empty_test(my_dataset);
            VERIFY(is_empty, FALSE, "H5O__is_attr_empty_test");
            is_dense = H5O__is_attr_dense_test(my_dataset);
            VERIFY(is_dense, FALSE, "H5O__is_attr_dense_test");

            /* Check for out of bound offset queries */
            ret = H5Aget_info_by_idx(my_dataset, ".", H5_INDEX_CRT_ORDER, H5_ITER_INC, (hsize_t)u, &ainfo, H5P_DEFAULT);
            VERIFY(ret, FAIL, "H5Aget_info_by_idx");
            ret = H5Aget_info_by_idx(my_dataset, ".", H5_INDEX_CRT_ORDER, H5_ITER_DEC, (hsize_t)u, &ainfo, H5P_DEFAULT);
            VERIFY(ret, FAIL, "H5Aget_info_by_idx");
            ret = (herr_t)H5Aget_name_by_idx(my_dataset, ".", H5_INDEX_CRT_ORDER, H5_ITER_INC, (hsize_t)u, tmpname, (size_t)NAME_BUF_SIZE, H5P_DEFAULT);
            VERIFY(ret, FAIL, "H5Aget_name_by_idx");

            /* Create more attributes, to push into dense form */
            for(; u < (max_compact * 2); u++) {
                /* Create attribute */
                sprintf(attrname, "attr %02u", u);
                attr = H5Acreate2(my_dataset, attrname, H5T_NATIVE_UINT, sid, H5P_DEFAULT, H5P_DEFAULT);
                CHECK(attr, FAIL, "H5Acreate2");

                /* Write data into the attribute */
                ret = H5Awrite(attr, H5T_NATIVE_UINT, &u);
                CHECK(ret, FAIL, "H5Awrite");

                /* Close attribute */
                ret = H5Aclose(attr);
                CHECK(ret, FAIL, "H5Aclose");

                /* Verify state of object */
                is_dense = H5O__is_attr_dense_test(my_dataset);
                VERIFY(is_dense, (new_format ? TRUE : FALSE), "H5O__is_attr_dense_test");

                /* Verify information for new attribute */
                ret = attr_info_by_idx_check(my_dataset, attrname, (hsize_t)u, use_index);
                CHECK(ret, FAIL, "attr_info_by_idx_check");
            } /* end for */

            /* Verify state of object */
            ret = H5O__num_attrs_test(my_dataset, &nattrs);
            CHECK(ret, FAIL, "H5O__num_attrs_test");
            VERIFY(nattrs, (max_compact * 2), "H5O__num_attrs_test");
            is_empty = H5O__is_attr_empty_test(my_dataset);
            VERIFY(is_empty, FALSE, "H5O__is_attr_empty_test");
            is_dense = H5O__is_attr_dense_test(my_dataset);
            VERIFY(is_dense, (new_format ? TRUE : FALSE), "H5O__is_attr_dense_test");

            if(new_format) {
                /* Retrieve & verify # of records in the name & creation order indices */
                ret = H5O__attr_dense_info_test(my_dataset, &name_count, &corder_count);
                CHECK(ret, FAIL, "H5O__attr_dense_info_test");
                if(use_index)
                    VERIFY(name_count, corder_count, "H5O__attr_dense_info_test");
                VERIFY(name_count, (max_compact * 2), "H5O__attr_dense_info_test");
            } /* end if */

            /* Check for out of bound offset queries */
            ret = H5Aget_info_by_idx(my_dataset, ".", H5_INDEX_CRT_ORDER, H5_ITER_INC, (hsize_t)u, &ainfo, H5P_DEFAULT);
            VERIFY(ret, FAIL, "H5Aget_info_by_idx");
            ret = H5Aget_info_by_idx(my_dataset, ".", H5_INDEX_CRT_ORDER, H5_ITER_DEC, (hsize_t)u, &ainfo, H5P_DEFAULT);
            VERIFY(ret, FAIL, "H5Aget_info_by_idx");
            ret = (herr_t)H5Aget_name_by_idx(my_dataset, ".", H5_INDEX_CRT_ORDER, H5_ITER_INC, (hsize_t)u, tmpname, (size_t)NAME_BUF_SIZE, H5P_DEFAULT);
            VERIFY(ret, FAIL, "H5Aget_name_by_idx");
        } /* end for */

        /* Close Datasets */
        ret = H5Dclose(dset1);
        CHECK(ret, FAIL, "H5Dclose");
        ret = H5Dclose(dset2);
        CHECK(ret, FAIL, "H5Dclose");
        ret = H5Dclose(dset3);
        CHECK(ret, FAIL, "H5Dclose");

        /* Close file */
        ret = H5Fclose(fid);
        CHECK(ret, FAIL, "H5Fclose");
    } /* end for */

    /* Close property list */
    ret = H5Pclose(dcpl);
    CHECK(ret, FAIL, "H5Pclose");

    /* Close dataspace */
    ret = H5Sclose(sid);
    CHECK(ret, FAIL, "H5Sclose");
}   /* test_attr_info_by_idx() */


/***************************************************************
**
**  test_attr_info_null_info_pointer(): A test to ensure that
**      passing a NULL attribute info pointer to H5Aget_info
**      (_by_name/_by_idx) doesn't cause bad behavior.
**
****************************************************************/
static void
test_attr_info_null_info_pointer(hid_t fcpl, hid_t fapl)
{
    herr_t err_ret = -1;
    hid_t  fid;
    hid_t  attr;
    hid_t  sid;

    /* Create dataspace for dataset & attributes */
    sid = H5Screate(H5S_SCALAR);
    CHECK(sid, FAIL, "H5Screate");

    /* Create file */
    fid = H5Fcreate(FILENAME, H5F_ACC_TRUNC, fcpl, fapl);
    CHECK(fid, FAIL, "H5Fcreate");

    /* Create attribute */
    attr = H5Acreate2(fid, GET_INFO_NULL_POINTER_ATTR_NAME, H5T_NATIVE_UINT, sid, H5P_DEFAULT, H5P_DEFAULT);
    CHECK(attr, FAIL, "H5Acreate2");

    H5E_BEGIN_TRY {
        err_ret = H5Aget_info(attr, NULL);
    } H5E_END_TRY;

    CHECK(err_ret, SUCCEED, "H5Aget_info");

    H5E_BEGIN_TRY {
        err_ret = H5Aget_info_by_name(fid, ".", GET_INFO_NULL_POINTER_ATTR_NAME, NULL, H5P_DEFAULT);
    } H5E_END_TRY;

    CHECK(err_ret, SUCCEED, "H5Aget_info_by_name");

    H5E_BEGIN_TRY {
        err_ret = H5Aget_info_by_idx(fid, ".", H5_INDEX_NAME, H5_ITER_INC, 0, NULL, H5P_DEFAULT);
    } H5E_END_TRY;

    CHECK(err_ret, SUCCEED, "H5Aget_info_by_idx");

    /* Close dataspace */
    err_ret = H5Sclose(sid);
    CHECK(err_ret, FAIL, "H5Sclose");

    /* Close attribute */
    err_ret = H5Aclose(attr);
    CHECK(err_ret, FAIL, "H5Aclose");

    /* Close file */
    err_ret = H5Fclose(fid);
    CHECK(err_ret, FAIL, "H5Fclose");
}


/****************************************************************
**
**  test_attr_delete_by_idx(): Test basic H5A (attribute) code.
**      Tests deleting attribute by index
**
****************************************************************/
static void
test_attr_delete_by_idx(hbool_t new_format, hid_t fcpl, hid_t fapl)
{
    hid_t    fid;        /* HDF5 File ID            */
    hid_t    dset1, dset2, dset3;    /* Dataset IDs            */
    hid_t    my_dataset;    /* Current dataset ID        */
    hid_t    sid;            /* Dataspace ID            */
    hid_t    attr;            /* Attribute ID            */
    hid_t    dcpl;            /* Dataset creation property list ID */
    H5A_info_t  ainfo;          /* Attribute information */
    unsigned    max_compact;    /* Maximum # of links to store in group compactly */
    unsigned    min_dense;      /* Minimum # of links to store in group "densely" */
    htri_t    is_empty;    /* Are there any attributes? */
    htri_t    is_dense;    /* Are attributes stored densely? */
    hsize_t     nattrs;         /* Number of attributes on object */
    hsize_t     name_count;     /* # of records in name index */
    hsize_t     corder_count;   /* # of records in creation order index */
    H5_index_t idx_type;        /* Type of index to operate on */
    H5_iter_order_t order;      /* Order within in the index */
    unsigned     use_index;     /* Use index on creation order values */
    char    attrname[NAME_BUF_SIZE];    /* Name of attribute */
    char        tmpname[NAME_BUF_SIZE];     /* Temporary attribute name */
    unsigned    curr_dset;      /* Current dataset to work on */
    unsigned    u;              /* Local index variable */
    herr_t    ret;        /* Generic return value        */

    /* Create dataspace for dataset & attributes */
    sid = H5Screate(H5S_SCALAR);
    CHECK(sid, FAIL, "H5Screate");

    /* Create dataset creation property list */
    if (dcpl_g == H5P_DEFAULT) {
        dcpl = H5Pcreate(H5P_DATASET_CREATE);
        CHECK(dcpl, FAIL, "H5Pcreate");
    } else {
        dcpl = H5Pcopy(dcpl_g);
        CHECK(dcpl, FAIL, "H5Pcopy");
    }

    /* Query the attribute creation properties */
    ret = H5Pget_attr_phase_change(dcpl, &max_compact, &min_dense);
    CHECK(ret, FAIL, "H5Pget_attr_phase_change");

    /* Loop over operating on different indices on link fields */
    for(idx_type = H5_INDEX_NAME; idx_type <= H5_INDEX_CRT_ORDER; H5_INC_ENUM(H5_index_t, idx_type)) {
        /* Loop over operating in different orders */
        for(order = H5_ITER_INC; order <= H5_ITER_DEC; H5_INC_ENUM(H5_iter_order_t, order)) {
            /* Loop over using index for creation order value */
            for(use_index = FALSE; use_index <= TRUE; use_index++) {
                /* Print appropriate test message */
                if(idx_type == H5_INDEX_CRT_ORDER) {
                    if(order == H5_ITER_INC) {
                        if(use_index)
                            MESSAGE(5, ("Testing Deleting Attribute By Creation Order Index in Increasing Order w/Creation Order Index\n"))
                        else
                            MESSAGE(5, ("Testing Deleting Attribute By Creation Order Index in Increasing Order w/o Creation Order Index\n"))
                    } /* end if */
                    else {
                        if(use_index)
                            MESSAGE(5, ("Testing Deleting Attribute By Creation Order Index in Decreasing Order w/Creation Order Index\n"))
                        else
                            MESSAGE(5, ("Testing Deleting Attribute By Creation Order Index in Decreasing Order w/o Creation Order Index\n"))
                    } /* end else */
                } /* end if */
                else {
                    if(order == H5_ITER_INC) {
                        if(use_index)
                            MESSAGE(5, ("Testing Deleting Attribute By Name Index in Increasing Order w/Creation Order Index\n"))
                        else
                            MESSAGE(5, ("Testing Deleting Attribute By Name Index in Increasing Order w/o Creation Order Index\n"))
                    } /* end if */
                    else {
                        if(use_index)
                            MESSAGE(5, ("Testing Deleting Attribute By Name Index in Decreasing Order w/Creation Order Index\n"))
                        else
                            MESSAGE(5, ("Testing Deleting Attribute By Name Index in Decreasing Order w/o Creation Order Index\n"))
                    } /* end else */
                } /* end else */

                /* Create file */
                fid = H5Fcreate(FILENAME, H5F_ACC_TRUNC, fcpl, fapl);
                CHECK(fid, FAIL, "H5Fcreate");

                /* Set attribute creation order tracking & indexing for object */
                if(new_format == TRUE) {
                    ret = H5Pset_attr_creation_order(dcpl, (H5P_CRT_ORDER_TRACKED | (use_index ? H5P_CRT_ORDER_INDEXED : (unsigned)0)));
                    CHECK(ret, FAIL, "H5Pset_attr_creation_order");
                } /* end if */

                /* Create datasets */
                dset1 = H5Dcreate2(fid, DSET1_NAME, H5T_NATIVE_UCHAR, sid, H5P_DEFAULT, dcpl, H5P_DEFAULT);
                CHECK(dset1, FAIL, "H5Dcreate2");
                dset2 = H5Dcreate2(fid, DSET2_NAME, H5T_NATIVE_UCHAR, sid, H5P_DEFAULT, dcpl, H5P_DEFAULT);
                CHECK(dset2, FAIL, "H5Dcreate2");
                dset3 = H5Dcreate2(fid, DSET3_NAME, H5T_NATIVE_UCHAR, sid, H5P_DEFAULT, dcpl, H5P_DEFAULT);
                CHECK(dset3, FAIL, "H5Dcreate2");

                /* Work on all the datasets */
                for(curr_dset = 0; curr_dset < NUM_DSETS; curr_dset++) {
                    switch(curr_dset) {
                        case 0:
                            my_dataset = dset1;
                            break;

                        case 1:
                            my_dataset = dset2;
                            break;

                        case 2:
                            my_dataset = dset3;
                            break;

                        default:
                            HDassert(0 && "Too many datasets!");
                    } /* end switch */

                    /* Check on dataset's attribute storage status */
                    is_empty = H5O__is_attr_empty_test(my_dataset);
                    VERIFY(is_empty, TRUE, "H5O__is_attr_empty_test");
                    is_dense = H5O__is_attr_dense_test(my_dataset);
                    VERIFY(is_dense, FALSE, "H5O__is_attr_dense_test");

                    /* Check for deleting non-existant attribute */
                    ret = H5Adelete_by_idx(my_dataset, ".", idx_type, order, (hsize_t)0, H5P_DEFAULT);
                    VERIFY(ret, FAIL, "H5Adelete_by_idx");

                    /* Create attributes, up to limit of compact form */
                    for(u = 0; u < max_compact; u++) {
                        /* Create attribute */
                        sprintf(attrname, "attr %02u", u);
                        attr = H5Acreate2(my_dataset, attrname, H5T_NATIVE_UINT, sid, H5P_DEFAULT, H5P_DEFAULT);
                        CHECK(attr, FAIL, "H5Acreate2");

                        /* Write data into the attribute */
                        ret = H5Awrite(attr, H5T_NATIVE_UINT, &u);
                        CHECK(ret, FAIL, "H5Awrite");

                        /* Close attribute */
                        ret = H5Aclose(attr);
                        CHECK(ret, FAIL, "H5Aclose");

                        /* Verify information for new attribute */
                        ret = attr_info_by_idx_check(my_dataset, attrname, (hsize_t)u, use_index);
                        CHECK(ret, FAIL, "attr_info_by_idx_check");
                    } /* end for */

                    /* Verify state of object */
                    ret = H5O__num_attrs_test(my_dataset, &nattrs);
                    CHECK(ret, FAIL, "H5O__num_attrs_test");
                    VERIFY(nattrs, max_compact, "H5O__num_attrs_test");
                    is_empty = H5O__is_attr_empty_test(my_dataset);
                    VERIFY(is_empty, FALSE, "H5O__is_attr_empty_test");
                    is_dense = H5O__is_attr_dense_test(my_dataset);
                    VERIFY(is_dense, FALSE, "H5O__is_attr_dense_test");

                    /* Check for out of bound deletions */
                    ret = H5Adelete_by_idx(my_dataset, ".", idx_type, order, (hsize_t)u, H5P_DEFAULT);
                    VERIFY(ret, FAIL, "H5Adelete_by_idx");
                } /* end for */

                /* Work on all the datasets */
                for(curr_dset = 0; curr_dset < NUM_DSETS; curr_dset++) {
                    switch(curr_dset) {
                        case 0:
                            my_dataset = dset1;
                            break;

                        case 1:
                            my_dataset = dset2;
                            break;

                        case 2:
                            my_dataset = dset3;
                            break;

                        default:
                            HDassert(0 && "Too many datasets!");
                    } /* end switch */

                    /* Delete attributes from compact storage */
                    for(u = 0; u < (max_compact - 1); u++) {
                        /* Delete first attribute in appropriate order */
                        ret = H5Adelete_by_idx(my_dataset, ".", idx_type, order, (hsize_t)0, H5P_DEFAULT);
                        CHECK(ret, FAIL, "H5Adelete_by_idx");

                        /* Verify the attribute information for first attribute in appropriate order */
                        HDmemset(&ainfo, 0, sizeof(ainfo));
                        ret = H5Aget_info_by_idx(my_dataset, ".", idx_type, order, (hsize_t)0, &ainfo, H5P_DEFAULT);
                        if(new_format) {
                            if(order == H5_ITER_INC) {
                                VERIFY(ainfo.corder, (u + 1), "H5Aget_info_by_idx");
                            } /* end if */
                            else {
                                VERIFY(ainfo.corder, (max_compact - (u + 2)), "H5Aget_info_by_idx");
                            } /* end else */
                        } /* end if */

                        /* Verify the name for first attribute in appropriate order */
                        HDmemset(tmpname, 0, (size_t)NAME_BUF_SIZE);
                        ret = (herr_t)H5Aget_name_by_idx(my_dataset, ".", idx_type, order, (hsize_t)0, tmpname, (size_t)NAME_BUF_SIZE, H5P_DEFAULT);
                        if(order == H5_ITER_INC)
                            sprintf(attrname, "attr %02u", (u + 1));
                        else
                            sprintf(attrname, "attr %02u", (max_compact - (u + 2)));
                        ret = HDstrcmp(attrname, tmpname);
                        VERIFY(ret, 0, "H5Aget_name_by_idx");
                    } /* end for */

                    /* Delete last attribute */
                    ret = H5Adelete_by_idx(my_dataset, ".", idx_type, order, (hsize_t)0, H5P_DEFAULT);
                    CHECK(ret, FAIL, "H5Adelete_by_idx");

                    /* Verify state of attribute storage (empty) */
                    is_empty = H5O__is_attr_empty_test(my_dataset);
                    VERIFY(is_empty, TRUE, "H5O__is_attr_empty_test");
                } /* end for */

                /* Work on all the datasets */
                for(curr_dset = 0; curr_dset < NUM_DSETS; curr_dset++) {
                    switch(curr_dset) {
                        case 0:
                            my_dataset = dset1;
                            break;

                        case 1:
                            my_dataset = dset2;
                            break;

                        case 2:
                            my_dataset = dset3;
                            break;

                        default:
                            HDassert(0 && "Too many datasets!");
                    } /* end switch */

                    /* Create more attributes, to push into dense form */
                    for(u = 0; u < (max_compact * 2); u++) {
                        /* Create attribute */
                        sprintf(attrname, "attr %02u", u);
                        attr = H5Acreate2(my_dataset, attrname, H5T_NATIVE_UINT, sid, H5P_DEFAULT, H5P_DEFAULT);
                        CHECK(attr, FAIL, "H5Acreate2");

                        /* Write data into the attribute */
                        ret = H5Awrite(attr, H5T_NATIVE_UINT, &u);
                        CHECK(ret, FAIL, "H5Awrite");

                        /* Close attribute */
                        ret = H5Aclose(attr);
                        CHECK(ret, FAIL, "H5Aclose");

                        /* Verify state of object */
                        if(u >= max_compact) {
                            is_dense = H5O__is_attr_dense_test(my_dataset);
                            VERIFY(is_dense, (new_format ? TRUE : FALSE), "H5O__is_attr_dense_test");
                        } /* end if */

                        /* Verify information for new attribute */
                        ret = attr_info_by_idx_check(my_dataset, attrname, (hsize_t)u, use_index);
                        CHECK(ret, FAIL, "attr_info_by_idx_check");
                    } /* end for */

                    /* Verify state of object */
                    ret = H5O__num_attrs_test(my_dataset, &nattrs);
                    CHECK(ret, FAIL, "H5O__num_attrs_test");
                    VERIFY(nattrs, (max_compact * 2), "H5O__num_attrs_test");
                    is_empty = H5O__is_attr_empty_test(my_dataset);
                    VERIFY(is_empty, FALSE, "H5O__is_attr_empty_test");
                    is_dense = H5O__is_attr_dense_test(my_dataset);
                    VERIFY(is_dense, (new_format ? TRUE : FALSE), "H5O__is_attr_dense_test");

                    if(new_format) {
                        /* Retrieve & verify # of records in the name & creation order indices */
                        ret = H5O__attr_dense_info_test(my_dataset, &name_count, &corder_count);
                        CHECK(ret, FAIL, "H5O__attr_dense_info_test");
                        if(use_index)
                            VERIFY(name_count, corder_count, "H5O__attr_dense_info_test");
                        VERIFY(name_count, (max_compact * 2), "H5O__attr_dense_info_test");
                    } /* end if */

                    /* Check for out of bound deletion */
                    ret = H5Adelete_by_idx(my_dataset, ".", idx_type, order, (hsize_t)u, H5P_DEFAULT);
                    VERIFY(ret, FAIL, "H5Adelete_by_idx");
                } /* end for */

                /* Work on all the datasets */
                for(curr_dset = 0; curr_dset < NUM_DSETS; curr_dset++) {
                    switch(curr_dset) {
                        case 0:
                            my_dataset = dset1;
                            break;

                        case 1:
                            my_dataset = dset2;
                            break;

                        case 2:
                            my_dataset = dset3;
                            break;

                        default:
                            HDassert(0 && "Too many datasets!");
                    } /* end switch */

                    /* Delete attributes from dense storage */
                    for(u = 0; u < ((max_compact * 2) - 1); u++) {
                        /* Delete first attribute in appropriate order */
                        ret = H5Adelete_by_idx(my_dataset, ".", idx_type, order, (hsize_t)0, H5P_DEFAULT);
                        CHECK(ret, FAIL, "H5Adelete_by_idx");

                        /* Verify the attribute information for first attribute in appropriate order */
                        HDmemset(&ainfo, 0, sizeof(ainfo));
                        ret = H5Aget_info_by_idx(my_dataset, ".", idx_type, order, (hsize_t)0, &ainfo, H5P_DEFAULT);
                        if(new_format) {
                            if(order == H5_ITER_INC) {
                                VERIFY(ainfo.corder, (u + 1), "H5Aget_info_by_idx");
                            } /* end if */
                            else {
                                VERIFY(ainfo.corder, ((max_compact * 2) - (u + 2)), "H5Aget_info_by_idx");
                            } /* end else */
                        } /* end if */

                        /* Verify the name for first attribute in appropriate order */
                        HDmemset(tmpname, 0, (size_t)NAME_BUF_SIZE);
                        ret = (herr_t)H5Aget_name_by_idx(my_dataset, ".", idx_type, order, (hsize_t)0, tmpname, (size_t)NAME_BUF_SIZE, H5P_DEFAULT);
                        if(order == H5_ITER_INC)
                            sprintf(attrname, "attr %02u", (u + 1));
                        else
                            sprintf(attrname, "attr %02u", ((max_compact * 2) - (u + 2)));
                        ret = HDstrcmp(attrname, tmpname);
                        VERIFY(ret, 0, "H5Aget_name_by_idx");
                    } /* end for */

                    /* Delete last attribute */
                    ret = H5Adelete_by_idx(my_dataset, ".", idx_type, order, (hsize_t)0, H5P_DEFAULT);
                    CHECK(ret, FAIL, "H5Adelete_by_idx");

                    /* Verify state of attribute storage (empty) */
                    is_empty = H5O__is_attr_empty_test(my_dataset);
                    VERIFY(is_empty, TRUE, "H5O__is_attr_empty_test");

                    /* Check for deletion on empty attribute storage again */
                    ret = H5Adelete_by_idx(my_dataset, ".", idx_type, order, (hsize_t)0, H5P_DEFAULT);
                    VERIFY(ret, FAIL, "H5Adelete_by_idx");
                } /* end for */


                    /* Delete attributes in middle */


                /* Work on all the datasets */
                for(curr_dset = 0; curr_dset < NUM_DSETS; curr_dset++) {
                    switch(curr_dset) {
                        case 0:
                            my_dataset = dset1;
                            break;

                        case 1:
                            my_dataset = dset2;
                            break;

                        case 2:
                            my_dataset = dset3;
                            break;

                        default:
                            HDassert(0 && "Too many datasets!");
                    } /* end switch */

                    /* Create attributes, to push into dense form */
                    for(u = 0; u < (max_compact * 2); u++) {
                        /* Create attribute */
                        sprintf(attrname, "attr %02u", u);
                        attr = H5Acreate2(my_dataset, attrname, H5T_NATIVE_UINT, sid, H5P_DEFAULT, H5P_DEFAULT);
                        CHECK(attr, FAIL, "H5Acreate2");

                        /* Write data into the attribute */
                        ret = H5Awrite(attr, H5T_NATIVE_UINT, &u);
                        CHECK(ret, FAIL, "H5Awrite");

                        /* Close attribute */
                        ret = H5Aclose(attr);
                        CHECK(ret, FAIL, "H5Aclose");

                        /* Verify state of object */
                        if(u >= max_compact) {
                            is_dense = H5O__is_attr_dense_test(my_dataset);
                            VERIFY(is_dense, (new_format ? TRUE : FALSE), "H5O__is_attr_dense_test");
                        } /* end if */

                        /* Verify information for new attribute */
                        ret = attr_info_by_idx_check(my_dataset, attrname, (hsize_t)u, use_index);
                        CHECK(ret, FAIL, "attr_info_by_idx_check");
                    } /* end for */
                } /* end for */

                /* Work on all the datasets */
                for(curr_dset = 0; curr_dset < NUM_DSETS; curr_dset++) {
                    switch(curr_dset) {
                        case 0:
                            my_dataset = dset1;
                            break;

                        case 1:
                            my_dataset = dset2;
                            break;

                        case 2:
                            my_dataset = dset3;
                            break;

                        default:
                            HDassert(0 && "Too many datasets!");
                    } /* end switch */

                    /* Delete every other attribute from dense storage, in appropriate order */
                    for(u = 0; u < max_compact; u++) {
                        /* Delete attribute */
                        ret = H5Adelete_by_idx(my_dataset, ".", idx_type, order, (hsize_t)u, H5P_DEFAULT);
                        CHECK(ret, FAIL, "H5Adelete_by_idx");

                        /* Verify the attribute information for first attribute in appropriate order */
                        HDmemset(&ainfo, 0, sizeof(ainfo));
                        ret = H5Aget_info_by_idx(my_dataset, ".", idx_type, order, (hsize_t)u, &ainfo, H5P_DEFAULT);
                        if(new_format) {
                            if(order == H5_ITER_INC) {
                                VERIFY(ainfo.corder, ((u * 2) + 1), "H5Aget_info_by_idx");
                            } /* end if */
                            else {
                                VERIFY(ainfo.corder, ((max_compact * 2) - ((u * 2) + 2)), "H5Aget_info_by_idx");
                            } /* end else */
                        } /* end if */

                        /* Verify the name for first attribute in appropriate order */
                        HDmemset(tmpname, 0, (size_t)NAME_BUF_SIZE);
                        ret = (herr_t)H5Aget_name_by_idx(my_dataset, ".", idx_type, order, (hsize_t)u, tmpname, (size_t)NAME_BUF_SIZE, H5P_DEFAULT);
                        if(order == H5_ITER_INC)
                            sprintf(attrname, "attr %02u", ((u * 2) + 1));
                        else
                            sprintf(attrname, "attr %02u", ((max_compact * 2) - ((u * 2) + 2)));
                        ret = HDstrcmp(attrname, tmpname);
                        VERIFY(ret, 0, "H5Aget_name_by_idx");
                    } /* end for */
                } /* end for */

                /* Work on all the datasets */
                for(curr_dset = 0; curr_dset < NUM_DSETS; curr_dset++) {
                    switch(curr_dset) {
                        case 0:
                            my_dataset = dset1;
                            break;

                        case 1:
                            my_dataset = dset2;
                            break;

                        case 2:
                            my_dataset = dset3;
                            break;

                        default:
                            HDassert(0 && "Too many datasets!");
                    } /* end switch */

                    /* Delete remaining attributes from dense storage, in appropriate order */
                    for(u = 0; u < (max_compact - 1); u++) {
                        /* Delete attribute */
                        ret = H5Adelete_by_idx(my_dataset, ".", idx_type, order, (hsize_t)0, H5P_DEFAULT);
                        CHECK(ret, FAIL, "H5Adelete_by_idx");

                        /* Verify the attribute information for first attribute in appropriate order */
                        HDmemset(&ainfo, 0, sizeof(ainfo));
                        ret = H5Aget_info_by_idx(my_dataset, ".", idx_type, order, (hsize_t)0, &ainfo, H5P_DEFAULT);
                        if(new_format) {
                            if(order == H5_ITER_INC) {
                                VERIFY(ainfo.corder, ((u * 2) + 3), "H5Aget_info_by_idx");
                            } /* end if */
                            else {
                                VERIFY(ainfo.corder, ((max_compact * 2) - ((u * 2) + 4)), "H5Aget_info_by_idx");
                            } /* end else */
                        } /* end if */

                        /* Verify the name for first attribute in appropriate order */
                        HDmemset(tmpname, 0, (size_t)NAME_BUF_SIZE);
                        ret = (herr_t)H5Aget_name_by_idx(my_dataset, ".", idx_type, order, (hsize_t)0, tmpname, (size_t)NAME_BUF_SIZE, H5P_DEFAULT);
                        if(order == H5_ITER_INC)
                            sprintf(attrname, "attr %02u", ((u * 2) + 3));
                        else
                            sprintf(attrname, "attr %02u", ((max_compact * 2) - ((u * 2) + 4)));
                        ret = HDstrcmp(attrname, tmpname);
                        VERIFY(ret, 0, "H5Aget_name_by_idx");
                    } /* end for */

                    /* Delete last attribute */
                    ret = H5Adelete_by_idx(my_dataset, ".", idx_type, order, (hsize_t)0, H5P_DEFAULT);
                    CHECK(ret, FAIL, "H5Adelete_by_idx");

                    /* Verify state of attribute storage (empty) */
                    is_empty = H5O__is_attr_empty_test(my_dataset);
                    VERIFY(is_empty, TRUE, "H5O__is_attr_empty_test");

                    /* Check for deletion on empty attribute storage again */
                    ret = H5Adelete_by_idx(my_dataset, ".", idx_type, order, (hsize_t)0, H5P_DEFAULT);
                    VERIFY(ret, FAIL, "H5Adelete_by_idx");
                } /* end for */

                /* Close Datasets */
                ret = H5Dclose(dset1);
                CHECK(ret, FAIL, "H5Dclose");
                ret = H5Dclose(dset2);
                CHECK(ret, FAIL, "H5Dclose");
                ret = H5Dclose(dset3);
                CHECK(ret, FAIL, "H5Dclose");

                /* Close file */
                ret = H5Fclose(fid);
                CHECK(ret, FAIL, "H5Fclose");
            } /* end for */
        } /* end for */
    } /* end for */

    /* Close property list */
    ret = H5Pclose(dcpl);
    CHECK(ret, FAIL, "H5Pclose");

    /* Close dataspace */
    ret = H5Sclose(sid);
    CHECK(ret, FAIL, "H5Sclose");
}   /* test_attr_delete_by_idx() */


/****************************************************************
**
**  attr_iterate2_cb(): Revised attribute operator
**
****************************************************************/
static herr_t
attr_iterate2_cb(hid_t loc_id, const char *attr_name, const H5A_info_t *info,
    void *_op_data)
{
    attr_iter_info_t *op_data = (attr_iter_info_t *)_op_data;   /* User data */
    char attrname[NAME_BUF_SIZE]; /* Object name */
    H5A_info_t my_info;         /* Local attribute info */

#ifdef QAK
HDfprintf(stderr, "attr_name = '%s'\n", attr_name);
if(info)
    HDfprintf(stderr, "info->corder = %u\n", (unsigned)info->corder);
HDfprintf(stderr, "op_data->curr = %Hd\n", op_data->curr);
#endif /* QAK */

    /* Increment # of times the callback was called */
    op_data->ncalled++;

    /* Get the attribute information directly to compare */
    if(H5Aget_info_by_name(loc_id, ".", attr_name, &my_info, H5P_DEFAULT) < 0)
        return(H5_ITER_ERROR);

    /* Check more things for revised attribute iteration (vs. older attribute iteration) */
    if(info) {
        /* Check for correct order of iteration */
        /* (if we are operating in increasing or decreasing order) */
        if(op_data->order != H5_ITER_NATIVE)
            if(info->corder != op_data->curr)
                return(H5_ITER_ERROR);

        /* Compare attribute info structs */
        if(info->corder_valid != my_info.corder_valid)
            return(H5_ITER_ERROR);
        if(info->corder != my_info.corder)
            return(H5_ITER_ERROR);
        if(info->cset != my_info.cset)
            return(H5_ITER_ERROR);
        if(info->data_size != my_info.data_size)
            return(H5_ITER_ERROR);
    } /* end if */

    /* Verify name of link */
    sprintf(attrname, "attr %02u", (unsigned)my_info.corder);
    if(HDstrcmp(attr_name, attrname))
        return(H5_ITER_ERROR);

    /* Check if we've visited this link before */
    if((size_t)op_data->curr >= op_data->max_visit)
        return(H5_ITER_ERROR);
    if(op_data->visited[op_data->curr])
        return(H5_ITER_ERROR);
    op_data->visited[op_data->curr] = TRUE;

    /* Advance to next value, in correct direction */
    if(op_data->order != H5_ITER_DEC)
        op_data->curr++;
    else
        op_data->curr--;

    /* Check for stopping in the middle of iterating */
    if(op_data->stop > 0)
        if(--op_data->stop == 0)
            return(CORDER_ITER_STOP);

    return(H5_ITER_CONT);
} /* end attr_iterate2_cb() */

#ifndef H5_NO_DEPRECATED_SYMBOLS

/****************************************************************
**
**  attr_iterate1_cb(): Attribute operator
**
****************************************************************/
static herr_t
attr_iterate1_cb(hid_t loc_id, const char *attr_name, void *_op_data)
{
    return(attr_iterate2_cb(loc_id, attr_name, NULL, _op_data));
} /* end attr_iterate1_cb() */
#endif /* H5_NO_DEPRECATED_SYMBOLS */


/*-------------------------------------------------------------------------
 * Function:    attr_iterate2_fail_cb
 *
 * Purpose:     Callback routine for iterating over attributes on object that
 *              always returns failure
 *
 * Return:      Success:        0
 *              Failure:        -1
 *
 * Programmer:  Quincey Koziol
 *              Tuesday, February 20, 2007
 *
 *-------------------------------------------------------------------------
 */
static int
attr_iterate2_fail_cb(hid_t H5_ATTR_UNUSED group_id, const char H5_ATTR_UNUSED *attr_name,
    const H5A_info_t H5_ATTR_UNUSED *info, void H5_ATTR_UNUSED *_op_data)
{
    return(H5_ITER_ERROR);
} /* end attr_iterate2_fail_cb() */


/*-------------------------------------------------------------------------
 * Function:    attr_iterate_check
 *
 * Purpose:     Check iteration over attributes on an object
 *
 * Return:      Success:        0
 *              Failure:        -1
 *
 * Programmer:  Quincey Koziol
 *              Tuesday, February 20, 2007
 *
 *-------------------------------------------------------------------------
 */
static int
attr_iterate_check(hid_t fid, const char *dsetname, hid_t obj_id,
    H5_index_t idx_type, H5_iter_order_t order, unsigned max_attrs,
    attr_iter_info_t *iter_info)
{
    unsigned    v;              /* Local index variable */
    hsize_t     skip;           /* # of attributes to skip on object */
#ifndef H5_NO_DEPRECATED_SYMBOLS
    unsigned    oskip;          /* # of attributes to skip on object, with H5Aiterate1 */
#endif /* H5_NO_DEPRECATED_SYMBOLS */
    int         old_nerrs;      /* Number of errors when entering this check */
    herr_t      ret;            /* Generic return value */

    /* Retrieve the current # of reported errors */
    old_nerrs = GetTestNumErrs();

    /* Iterate over attributes on object */
    iter_info->nskipped = (unsigned)(skip = 0);
    iter_info->order = order;
    iter_info->stop = -1;
    iter_info->ncalled = 0;
    iter_info->curr = order != H5_ITER_DEC ? 0 : (max_attrs - 1);
    HDmemset(iter_info->visited, 0, sizeof(hbool_t) * iter_info->max_visit);
    ret = H5Aiterate2(obj_id, idx_type, order, &skip, attr_iterate2_cb, iter_info);
    CHECK(ret, FAIL, "H5Aiterate2");

    /* Verify that we visited all the attributes */
    VERIFY(skip, max_attrs, "H5Aiterate2");
    for(v = 0; v < max_attrs; v++)
        VERIFY(iter_info->visited[v], TRUE, "H5Aiterate2");


    /* Iterate over attributes on object */
    iter_info->nskipped = (unsigned)(skip = 0);
    iter_info->order = order;
    iter_info->stop = -1;
    iter_info->ncalled = 0;
    iter_info->curr = order != H5_ITER_DEC ? 0 : (max_attrs - 1);
    HDmemset(iter_info->visited, 0, sizeof(hbool_t) * iter_info->max_visit);
    ret = H5Aiterate_by_name(fid, dsetname, idx_type, order, &skip, attr_iterate2_cb, iter_info, H5P_DEFAULT);
    CHECK(ret, FAIL, "H5Aiterate_by_name");

    /* Verify that we visited all the attributes */
    VERIFY(skip, max_attrs, "H5Aiterate_by_name");
    for(v = 0; v < max_attrs; v++)
        VERIFY(iter_info->visited[v], TRUE, "H5Aiterate_by_name");


    /* Iterate over attributes on object */
    iter_info->nskipped = (unsigned)(skip = 0);
    iter_info->order = order;
    iter_info->stop = -1;
    iter_info->ncalled = 0;
    iter_info->curr = order != H5_ITER_DEC ? 0 : (max_attrs - 1);
    HDmemset(iter_info->visited, 0, sizeof(hbool_t) * iter_info->max_visit);
    ret = H5Aiterate_by_name(obj_id, ".", idx_type, order, &skip, attr_iterate2_cb, iter_info, H5P_DEFAULT);
    CHECK(ret, FAIL, "H5Aiterate_by_name");

    /* Verify that we visited all the attributes */
    VERIFY(skip, max_attrs, "H5Aiterate_by_name");
    for(v = 0; v < max_attrs; v++)
        VERIFY(iter_info->visited[v], TRUE, "H5Aiterate_by_name");


#ifndef H5_NO_DEPRECATED_SYMBOLS
    /* Iterate over attributes on object, with H5Aiterate1 */
    iter_info->nskipped = oskip = 0;
    iter_info->order = order;
    iter_info->stop = -1;
    iter_info->ncalled = 0;
    iter_info->curr = order != H5_ITER_DEC ? 0 : (max_attrs - 1);
    HDmemset(iter_info->visited, 0, sizeof(hbool_t) * iter_info->max_visit);
    ret = H5Aiterate1(obj_id, &oskip, attr_iterate1_cb, iter_info);
    CHECK(ret, FAIL, "H5Aiterate1");

    /* Verify that we visited all the attributes */
    VERIFY(skip, max_attrs, "H5Aiterate1");
    for(v = 0; v < max_attrs; v++)
        VERIFY(iter_info->visited[v], TRUE, "H5Aiterate1");
#endif /* H5_NO_DEPRECATED_SYMBOLS */


    /* Skip over some attributes on object */
    iter_info->nskipped = (unsigned)(skip = max_attrs / 2);
    iter_info->order = order;
    iter_info->stop = -1;
    iter_info->ncalled = 0;
    iter_info->curr = order != H5_ITER_DEC ? skip : ((max_attrs - 1) - skip);
    HDmemset(iter_info->visited, 0, sizeof(hbool_t) * iter_info->max_visit);
    ret = H5Aiterate2(obj_id, idx_type, order, &skip, attr_iterate2_cb, iter_info);
    CHECK(ret, FAIL, "H5Aiterate2");

    /* Verify that we visited all the attributes */
    VERIFY(skip, max_attrs, "H5Aiterate2");
    if(order == H5_ITER_INC) {
        for(v = 0; v < (max_attrs / 2); v++)
            VERIFY(iter_info->visited[v + (max_attrs / 2)], TRUE, "H5Aiterate2");
    } /* end if */
    else if(order == H5_ITER_DEC) {
        for(v = 0; v < (max_attrs / 2); v++)
            VERIFY(iter_info->visited[v], TRUE, "H5Aiterate2");
    } /* end if */
    else {
        unsigned nvisit = 0;        /* # of links visited */

        HDassert(order == H5_ITER_NATIVE);
        for(v = 0; v < max_attrs; v++)
            if(iter_info->visited[v] == TRUE)
                nvisit++;

        VERIFY(skip, (max_attrs / 2), "H5Aiterate2");
    } /* end else */


    /* Skip over some attributes on object */
    iter_info->nskipped = (unsigned)(skip = max_attrs / 2);
    iter_info->order = order;
    iter_info->stop = -1;
    iter_info->ncalled = 0;
    iter_info->curr = order != H5_ITER_DEC ? skip : ((max_attrs - 1) - skip);
    HDmemset(iter_info->visited, 0, sizeof(hbool_t) * iter_info->max_visit);
    ret = H5Aiterate_by_name(fid, dsetname, idx_type, order, &skip, attr_iterate2_cb, iter_info, H5P_DEFAULT);
    CHECK(ret, FAIL, "H5Aiterate_by_name");

    /* Verify that we visited all the attributes */
    VERIFY(skip, max_attrs, "H5Aiterate_by_name");
    if(order == H5_ITER_INC) {
        for(v = 0; v < (max_attrs / 2); v++)
            VERIFY(iter_info->visited[v + (max_attrs / 2)], TRUE, "H5Aiterate_by_name");
    } /* end if */
    else if(order == H5_ITER_DEC) {
        for(v = 0; v < (max_attrs / 2); v++)
            VERIFY(iter_info->visited[v], TRUE, "H5Aiterate_by_name");
    } /* end if */
    else {
        unsigned nvisit = 0;        /* # of links visited */

        HDassert(order == H5_ITER_NATIVE);
        for(v = 0; v < max_attrs; v++)
            if(iter_info->visited[v] == TRUE)
                nvisit++;

        VERIFY(skip, (max_attrs / 2), "H5Aiterate_by_name");
    } /* end else */


    /* Skip over some attributes on object */
    iter_info->nskipped = (unsigned)(skip = max_attrs / 2);
    iter_info->order = order;
    iter_info->stop = -1;
    iter_info->ncalled = 0;
    iter_info->curr = order != H5_ITER_DEC ? skip : ((max_attrs - 1) - skip);
    HDmemset(iter_info->visited, 0, sizeof(hbool_t) * iter_info->max_visit);
    ret = H5Aiterate_by_name(obj_id, ".", idx_type, order, &skip, attr_iterate2_cb, iter_info, H5P_DEFAULT);
    CHECK(ret, FAIL, "H5Aiterate_by_name");

    /* Verify that we visited all the attributes */
    VERIFY(skip, max_attrs, "H5Aiterate_by_name");
    if(order == H5_ITER_INC) {
        for(v = 0; v < (max_attrs / 2); v++)
            VERIFY(iter_info->visited[v + (max_attrs / 2)], TRUE, "H5Aiterate_by_name");
    } /* end if */
    else if(order == H5_ITER_DEC) {
        for(v = 0; v < (max_attrs / 2); v++)
            VERIFY(iter_info->visited[v], TRUE, "H5Aiterate_by_name");
    } /* end if */
    else {
        unsigned nvisit = 0;        /* # of links visited */

        HDassert(order == H5_ITER_NATIVE);
        for(v = 0; v < max_attrs; v++)
            if(iter_info->visited[v] == TRUE)
                nvisit++;

        VERIFY(skip, (max_attrs / 2), "H5Aiterate_by_name");
    } /* end else */


#ifndef H5_NO_DEPRECATED_SYMBOLS
    /* Skip over some attributes on object, with H5Aiterate1 */
    iter_info->nskipped = oskip = max_attrs / 2;
    iter_info->order = order;
    iter_info->stop = -1;
    iter_info->ncalled = 0;
    iter_info->curr = order != H5_ITER_DEC ? (unsigned)oskip : ((max_attrs - 1) - oskip);
    HDmemset(iter_info->visited, 0, sizeof(hbool_t) * iter_info->max_visit);
    ret = H5Aiterate1(obj_id, &oskip, attr_iterate1_cb, iter_info);
    CHECK(ret, FAIL, "H5Aiterate1");

    /* Verify that we visited all the links */
    VERIFY(oskip, max_attrs, "H5Aiterate1");
    if(order == H5_ITER_INC) {
        for(v = 0; v < (max_attrs / 2); v++)
            VERIFY(iter_info->visited[v + (max_attrs / 2)], TRUE, "H5Aiterate1");
    } /* end if */
    else if(order == H5_ITER_DEC) {
        for(v = 0; v < (max_attrs / 2); v++)
            VERIFY(iter_info->visited[v], TRUE, "H5Aiterate1");
    } /* end if */
    else {
        unsigned nvisit = 0;        /* # of links visited */

        HDassert(order == H5_ITER_NATIVE);
        for(v = 0; v < max_attrs; v++)
            if(iter_info->visited[v] == TRUE)
                nvisit++;

        VERIFY(skip, (max_attrs / 2), "H5Aiterate1");
    } /* end else */
#endif /* H5_NO_DEPRECATED_SYMBOLS */


    /* Iterate over attributes on object, stopping in the middle */
    iter_info->nskipped = (unsigned)(skip = 0);
    iter_info->order = order;
    iter_info->stop = 3;
    iter_info->ncalled = 0;
    iter_info->curr = order != H5_ITER_DEC ? 0 : (max_attrs - 1);
    HDmemset(iter_info->visited, 0, sizeof(hbool_t) * iter_info->max_visit);
    ret = H5Aiterate2(obj_id, idx_type, order, &skip, attr_iterate2_cb, iter_info);
    CHECK(ret, FAIL, "H5Aiterate2");
    VERIFY(ret, CORDER_ITER_STOP, "H5Aiterate2");
    VERIFY(iter_info->ncalled, 3, "H5Aiterate2");


    /* Iterate over attributes on object, stopping in the middle */
    iter_info->nskipped = (unsigned)(skip = 0);
    iter_info->order = order;
    iter_info->stop = 3;
    iter_info->ncalled = 0;
    iter_info->curr = order != H5_ITER_DEC ? 0 : (max_attrs - 1);
    HDmemset(iter_info->visited, 0, sizeof(hbool_t) * iter_info->max_visit);
    ret = H5Aiterate_by_name(fid, dsetname, idx_type, order, &skip, attr_iterate2_cb, iter_info, H5P_DEFAULT);
    CHECK(ret, FAIL, "H5Aiterate_by_name");
    VERIFY(ret, CORDER_ITER_STOP, "H5Aiterate_by_name");
    VERIFY(iter_info->ncalled, 3, "H5Aiterate_by_name");


    /* Iterate over attributes on object, stopping in the middle */
    iter_info->nskipped = (unsigned)(skip = 0);
    iter_info->order = order;
    iter_info->stop = 3;
    iter_info->ncalled = 0;
    iter_info->curr = order != H5_ITER_DEC ? 0 : (max_attrs - 1);
    HDmemset(iter_info->visited, 0, sizeof(hbool_t) * iter_info->max_visit);
    ret = H5Aiterate_by_name(obj_id, ".", idx_type, order, &skip, attr_iterate2_cb, iter_info, H5P_DEFAULT);
    CHECK(ret, FAIL, "H5Aiterate_by_name");
    VERIFY(ret, CORDER_ITER_STOP, "H5Aiterate_by_name");
    VERIFY(iter_info->ncalled, 3, "H5Aiterate_by_name");


#ifndef H5_NO_DEPRECATED_SYMBOLS
    /* Iterate over attributes on object, stopping in the middle, with H5Aiterate1() */
    iter_info->nskipped = oskip = 0;
    iter_info->order = order;
    iter_info->stop = 3;
    iter_info->ncalled = 0;
    iter_info->curr = order != H5_ITER_DEC ? 0 : (max_attrs - 1);
    HDmemset(iter_info->visited, 0, sizeof(hbool_t) * iter_info->max_visit);
    ret = H5Aiterate1(obj_id, &oskip, attr_iterate1_cb, iter_info);
    CHECK(ret, FAIL, "H5Aiterate1");
    VERIFY(ret, CORDER_ITER_STOP, "H5Aiterate1");
    VERIFY(iter_info->ncalled, 3, "H5Aiterate1");
#endif /* H5_NO_DEPRECATED_SYMBOLS */


    /* Check for iteration routine indicating failure */
    skip = 0;
    ret = H5Aiterate2(obj_id, idx_type, order, &skip, attr_iterate2_fail_cb, NULL);
    VERIFY(ret, FAIL, "H5Aiterate2");

    skip = 0;
    ret = H5Aiterate_by_name(fid, dsetname, idx_type, order, &skip, attr_iterate2_fail_cb, NULL, H5P_DEFAULT);
    VERIFY(ret, FAIL, "H5Aiterate_by_name");

    skip = 0;
    ret = H5Aiterate_by_name(obj_id, ".", idx_type, order, &skip, attr_iterate2_fail_cb, NULL, H5P_DEFAULT);
    VERIFY(ret, FAIL, "H5Aiterate_by_name");

    /* Retrieve current # of errors */
    if(old_nerrs == GetTestNumErrs())
        return(0);
    else
        return(-1);
} /* end attr_iterate_check() */


/****************************************************************
**
**  test_attr_iterate2(): Test basic H5A (attribute) code.
**      Tests iterating over attributes by index
**
****************************************************************/
static void
test_attr_iterate2(hbool_t new_format, hid_t fcpl, hid_t fapl)
{
    hid_t    fid;        /* HDF5 File ID            */
    hid_t    dset1, dset2, dset3;    /* Dataset IDs            */
    hid_t    my_dataset;    /* Current dataset ID        */
    hid_t    sid;            /* Dataspace ID            */
    hid_t    attr;            /* Attribute ID            */
    hid_t    dcpl;            /* Dataset creation property list ID */
    unsigned    max_compact;    /* Maximum # of links to store in group compactly */
    unsigned    min_dense;      /* Minimum # of links to store in group "densely" */
    htri_t    is_empty;    /* Are there any attributes? */
    htri_t    is_dense;    /* Are attributes stored densely? */
    hsize_t     nattrs;         /* Number of attributes on object */
    hsize_t     name_count;     /* # of records in name index */
    hsize_t     corder_count;   /* # of records in creation order index */
    H5_index_t idx_type;        /* Type of index to operate on */
    H5_iter_order_t order;      /* Order within in the index */
    attr_iter_info_t iter_info; /* Iterator info */
    hbool_t     *visited = NULL;        /* Array of flags for visiting links */
    hsize_t     idx;            /* Start index for iteration */
    unsigned     use_index;     /* Use index on creation order values */
    const char *dsetname;       /* Name of dataset for attributes */
    char    attrname[NAME_BUF_SIZE];    /* Name of attribute */
    unsigned    curr_dset;      /* Current dataset to work on */
    unsigned    u;              /* Local index variable */
    herr_t    ret;        /* Generic return value        */

    /* Create dataspace for dataset & attributes */
    sid = H5Screate(H5S_SCALAR);
    CHECK(sid, FAIL, "H5Screate");

    /* Create dataset creation property list */
    if (dcpl_g == H5P_DEFAULT) {
        dcpl = H5Pcreate(H5P_DATASET_CREATE);
        CHECK(dcpl, FAIL, "H5Pcreate");
    } else {
        dcpl = H5Pcopy(dcpl_g);
        CHECK(dcpl, FAIL, "H5Pcopy");
    }

    /* Query the attribute creation properties */
    ret = H5Pget_attr_phase_change(dcpl, &max_compact, &min_dense);
    CHECK(ret, FAIL, "H5Pget_attr_phase_change");

    /* Allocate the "visited link" array */
    iter_info.max_visit = max_compact * 2;
    visited = (hbool_t*)HDmalloc(sizeof(hbool_t) * iter_info.max_visit);
    CHECK_PTR(visited, "HDmalloc");
    iter_info.visited = visited;

    /* Loop over operating on different indices on link fields */
    for(idx_type = H5_INDEX_NAME; idx_type <= H5_INDEX_CRT_ORDER; H5_INC_ENUM(H5_index_t, idx_type)) {
        /* Loop over operating in different orders */
        for(order = H5_ITER_INC; order <= H5_ITER_DEC; H5_INC_ENUM(H5_iter_order_t, order)) {
            /* Loop over using index for creation order value */
            for(use_index = FALSE; use_index <= TRUE; use_index++) {
                /* Print appropriate test message */
                if(idx_type == H5_INDEX_CRT_ORDER) {
                    if(order == H5_ITER_INC) {
                        if(use_index)
                            MESSAGE(5, ("Testing Iterating over Attributes By Creation Order Index in Increasing Order w/Creation Order Index\n"))
                        else
                            MESSAGE(5, ("Testing Iterating over Attributes By Creation Order Index in Increasing Order w/o Creation Order Index\n"))
                    } /* end if */
                    else {
                        if(use_index)
                            MESSAGE(5, ("Testing Iterating over Attributes By Creation Order Index in Decreasing Order w/Creation Order Index\n"))
                        else
                            MESSAGE(5, ("Testing Iterating over Attributes By Creation Order Index in Decreasing Order w/o Creation Order Index\n"))
                    } /* end else */
                } /* end if */
                else {
                    if(order == H5_ITER_INC) {
                        if(use_index)
                            MESSAGE(5, ("Testing Iterating over Attributes By Name Index in Increasing Order w/Creation Order Index\n"))
                        else
                            MESSAGE(5, ("Testing Iterating over Attributes By Name Index in Increasing Order w/o Creation Order Index\n"))
                    } /* end if */
                    else {
                        if(use_index)
                            MESSAGE(5, ("Testing Iterating over Attributes By Name Index in Decreasing Order w/Creation Order Index\n"))
                        else
                            MESSAGE(5, ("Testing Iterating over Attributes By Name Index in Decreasing Order w/o Creation Order Index\n"))
                    } /* end else */
                } /* end else */

                /* Create file */
                fid = H5Fcreate(FILENAME, H5F_ACC_TRUNC, fcpl, fapl);
                CHECK(fid, FAIL, "H5Fcreate");

                /* Set attribute creation order tracking & indexing for object */
                if(new_format == TRUE) {
                    ret = H5Pset_attr_creation_order(dcpl, (H5P_CRT_ORDER_TRACKED | (use_index ? H5P_CRT_ORDER_INDEXED : (unsigned)0)));
                    CHECK(ret, FAIL, "H5Pset_attr_creation_order");
                } /* end if */

                /* Create datasets */
                dset1 = H5Dcreate2(fid, DSET1_NAME, H5T_NATIVE_UCHAR, sid, H5P_DEFAULT, dcpl, H5P_DEFAULT);
                CHECK(dset1, FAIL, "H5Dcreate2");
                dset2 = H5Dcreate2(fid, DSET2_NAME, H5T_NATIVE_UCHAR, sid, H5P_DEFAULT, dcpl, H5P_DEFAULT);
                CHECK(dset2, FAIL, "H5Dcreate2");
                dset3 = H5Dcreate2(fid, DSET3_NAME, H5T_NATIVE_UCHAR, sid, H5P_DEFAULT, dcpl, H5P_DEFAULT);
                CHECK(dset3, FAIL, "H5Dcreate2");

                /* Work on all the datasets */
                for(curr_dset = 0; curr_dset < NUM_DSETS; curr_dset++) {
                    switch(curr_dset) {
                        case 0:
                            my_dataset = dset1;
                            dsetname = DSET1_NAME;
                            break;

                        case 1:
                            my_dataset = dset2;
                            dsetname = DSET2_NAME;
                            break;

                        case 2:
                            my_dataset = dset3;
                            dsetname = DSET3_NAME;
                            break;

                        default:
                            HDassert(0 && "Too many datasets!");
                    } /* end switch */

                    /* Check on dataset's attribute storage status */
                    is_empty = H5O__is_attr_empty_test(my_dataset);
                    VERIFY(is_empty, TRUE, "H5O__is_attr_empty_test");
                    is_dense = H5O__is_attr_dense_test(my_dataset);
                    VERIFY(is_dense, FALSE, "H5O__is_attr_dense_test");

                    /* Check for iterating over object with no attributes (should be OK) */
                    ret = H5Aiterate2(my_dataset, idx_type, order, NULL, attr_iterate2_cb, NULL);
                    CHECK(ret, FAIL, "H5Aiterate2");

                    ret = H5Aiterate_by_name(fid, dsetname, idx_type, order, NULL, attr_iterate2_cb, NULL, H5P_DEFAULT);
                    CHECK(ret, FAIL, "H5Aiterate_by_name");

                    ret = H5Aiterate_by_name(my_dataset, ".", idx_type, order, NULL, attr_iterate2_cb, NULL, H5P_DEFAULT);
                    CHECK(ret, FAIL, "H5Aiterate_by_name");

                    /* Create attributes, up to limit of compact form */
                    for(u = 0; u < max_compact; u++) {
                        /* Create attribute */
                        sprintf(attrname, "attr %02u", u);
                        attr = H5Acreate2(my_dataset, attrname, H5T_NATIVE_UINT, sid, H5P_DEFAULT, H5P_DEFAULT);
                        CHECK(attr, FAIL, "H5Acreate2");

                        /* Write data into the attribute */
                        ret = H5Awrite(attr, H5T_NATIVE_UINT, &u);
                        CHECK(ret, FAIL, "H5Awrite");

                        /* Close attribute */
                        ret = H5Aclose(attr);
                        CHECK(ret, FAIL, "H5Aclose");

                        /* Verify information for new attribute */
                        ret = attr_info_by_idx_check(my_dataset, attrname, (hsize_t)u, use_index);
                        CHECK(ret, FAIL, "attr_info_by_idx_check");
                    } /* end for */

                    /* Verify state of object */
                    ret = H5O__num_attrs_test(my_dataset, &nattrs);
                    CHECK(ret, FAIL, "H5O__num_attrs_test");
                    VERIFY(nattrs, max_compact, "H5O__num_attrs_test");
                    is_empty = H5O__is_attr_empty_test(my_dataset);
                    VERIFY(is_empty, FALSE, "H5O__is_attr_empty_test");
                    is_dense = H5O__is_attr_dense_test(my_dataset);
                    VERIFY(is_dense, FALSE, "H5O__is_attr_dense_test");

                    /* Check for out of bound iteration */
                    idx = u;
                    ret = H5Aiterate2(my_dataset, idx_type, order, &idx, attr_iterate2_cb, NULL);
                    VERIFY(ret, FAIL, "H5Aiterate2");

                    idx = u;
                    ret = H5Aiterate_by_name(fid, dsetname, idx_type, order, &idx, attr_iterate2_cb, NULL, H5P_DEFAULT);
                    VERIFY(ret, FAIL, "H5Aiterate_by_name");

                    idx = u;
                    ret = H5Aiterate_by_name(my_dataset, ".", idx_type, order, &idx, attr_iterate2_cb, NULL, H5P_DEFAULT);
                    VERIFY(ret, FAIL, "H5Aiterate_by_name");

                    /* Test iteration over attributes stored compactly */
                    ret = attr_iterate_check(fid, dsetname, my_dataset, idx_type, order, u, &iter_info);
                    CHECK(ret, FAIL, "attr_iterate_check");
                } /* end for */


                /* Work on all the datasets */
                for(curr_dset = 0; curr_dset < NUM_DSETS; curr_dset++) {
                    switch(curr_dset) {
                        case 0:
                            my_dataset = dset1;
                            dsetname = DSET1_NAME;
                            break;

                        case 1:
                            my_dataset = dset2;
                            dsetname = DSET2_NAME;
                            break;

                        case 2:
                            my_dataset = dset3;
                            dsetname = DSET3_NAME;
                            break;

                        default:
                            HDassert(0 && "Too many datasets!");
                    } /* end switch */

                    /* Create more attributes, to push into dense form */
                    for(u = max_compact; u < (max_compact * 2); u++) {
                        /* Create attribute */
                        sprintf(attrname, "attr %02u", u);
                        attr = H5Acreate2(my_dataset, attrname, H5T_NATIVE_UINT, sid, H5P_DEFAULT, H5P_DEFAULT);
                        CHECK(attr, FAIL, "H5Acreate2");

                        /* Write data into the attribute */
                        ret = H5Awrite(attr, H5T_NATIVE_UINT, &u);
                        CHECK(ret, FAIL, "H5Awrite");

                        /* Close attribute */
                        ret = H5Aclose(attr);
                        CHECK(ret, FAIL, "H5Aclose");

                        /* Verify state of object */
                        if(u >= max_compact) {
                            is_dense = H5O__is_attr_dense_test(my_dataset);
                            VERIFY(is_dense, (new_format ? TRUE : FALSE), "H5O__is_attr_dense_test");
                        } /* end if */

                        /* Verify information for new attribute */
                        ret = attr_info_by_idx_check(my_dataset, attrname, (hsize_t)u, use_index);
                        CHECK(ret, FAIL, "attr_info_by_idx_check");
                    } /* end for */

                    /* Verify state of object */
                    ret = H5O__num_attrs_test(my_dataset, &nattrs);
                    CHECK(ret, FAIL, "H5O__num_attrs_test");
                    VERIFY(nattrs, (max_compact * 2), "H5O__num_attrs_test");
                    is_empty = H5O__is_attr_empty_test(my_dataset);
                    VERIFY(is_empty, FALSE, "H5O__is_attr_empty_test");
                    is_dense = H5O__is_attr_dense_test(my_dataset);
                    VERIFY(is_dense, (new_format ? TRUE : FALSE), "H5O__is_attr_dense_test");

                    if(new_format) {
                        /* Retrieve & verify # of records in the name & creation order indices */
                        ret = H5O__attr_dense_info_test(my_dataset, &name_count, &corder_count);
                        CHECK(ret, FAIL, "H5O__attr_dense_info_test");
                        if(use_index)
                            VERIFY(name_count, corder_count, "H5O__attr_dense_info_test");
                        VERIFY(name_count, (max_compact * 2), "H5O__attr_dense_info_test");
                    } /* end if */

                    /* Check for out of bound iteration */
                    idx = u;
                    ret = H5Aiterate2(my_dataset, idx_type, order, &idx, attr_iterate2_cb, NULL);
                    VERIFY(ret, FAIL, "H5Aiterate2");

                    idx = u;
                    ret = H5Aiterate_by_name(fid, dsetname, idx_type, order, &idx, attr_iterate2_cb, NULL, H5P_DEFAULT);
                    VERIFY(ret, FAIL, "H5Aiterate_by_name");

                    idx = u;
                    ret = H5Aiterate_by_name(my_dataset, ".", idx_type, order, &idx, attr_iterate2_cb, NULL, H5P_DEFAULT);
                    VERIFY(ret, FAIL, "H5Aiterate_by_name");

                    /* Test iteration over attributes stored densely */
                    ret = attr_iterate_check(fid, dsetname, my_dataset, idx_type, order, u, &iter_info);
                    CHECK(ret, FAIL, "attr_iterate_check");
                } /* end for */

                /* Close Datasets */
                ret = H5Dclose(dset1);
                CHECK(ret, FAIL, "H5Dclose");
                ret = H5Dclose(dset2);
                CHECK(ret, FAIL, "H5Dclose");
                ret = H5Dclose(dset3);
                CHECK(ret, FAIL, "H5Dclose");

                /* Close file */
                ret = H5Fclose(fid);
                CHECK(ret, FAIL, "H5Fclose");
            } /* end for */
        } /* end for */
    } /* end for */

    /* Close property list */
    ret = H5Pclose(dcpl);
    CHECK(ret, FAIL, "H5Pclose");

    /* Close dataspace */
    ret = H5Sclose(sid);
    CHECK(ret, FAIL, "H5Sclose");

    /* Free the "visited link" array */
    HDfree(visited);
}   /* test_attr_iterate2() */


/*-------------------------------------------------------------------------
 * Function:    attr_open_by_idx_check
 *
 * Purpose:     Check opening attribute by index on an object
 *
 * Return:      Success:        0
 *              Failure:        -1
 *
 * Programmer:  Quincey Koziol
 *              Wednesday, February 21, 2007
 *
 *-------------------------------------------------------------------------
 */
static int
attr_open_by_idx_check(hid_t obj_id, H5_index_t idx_type, H5_iter_order_t order,
    unsigned max_attrs)
{
    hid_t       attr_id;        /* ID of attribute to test */
    H5A_info_t  ainfo;          /* Attribute info */
    int         old_nerrs;      /* Number of errors when entering this check */
    unsigned    u;              /* Local index variable */
    herr_t    ret;        /* Generic return value    */

    /* Retrieve the current # of reported errors */
    old_nerrs = GetTestNumErrs();

    /* Open each attribute on object by index and check that it's the correct one */
    for(u = 0; u < max_attrs; u++) {
        /* Open the attribute */
        attr_id = H5Aopen_by_idx(obj_id, ".", idx_type, order, (hsize_t)u, H5P_DEFAULT, H5P_DEFAULT);
        CHECK(attr_id, FAIL, "H5Aopen_by_idx");

        /* Get the attribute's information */
        ret = H5Aget_info(attr_id, &ainfo);
        CHECK(ret, FAIL, "H5Aget_info");

        /* Check that the object is the correct one */
        if(order == H5_ITER_INC) {
            VERIFY(ainfo.corder, u, "H5Aget_info");
        } /* end if */
        else if(order == H5_ITER_DEC) {
            VERIFY(ainfo.corder, (max_attrs - (u + 1)), "H5Aget_info");
        } /* end if */
        else {
            /* XXX: What to do about native order? */
        } /* end else */

        /* Close attribute */
        ret = H5Aclose(attr_id);
        CHECK(ret, FAIL, "H5Aclose");
    } /* end for */

    /* Retrieve current # of errors */
    if(old_nerrs == GetTestNumErrs())
        return(0);
    else
        return(-1);
} /* end attr_open_by_idx_check() */


/****************************************************************
**
**  test_attr_open_by_idx(): Test basic H5A (attribute) code.
**      Tests opening attributes by index
**
****************************************************************/
static void
test_attr_open_by_idx(hbool_t new_format, hid_t fcpl, hid_t fapl)
{
    hid_t    fid;        /* HDF5 File ID            */
    hid_t    dset1, dset2, dset3;    /* Dataset IDs            */
    hid_t    my_dataset;    /* Current dataset ID        */
    hid_t    sid;            /* Dataspace ID            */
    hid_t    attr;            /* Attribute ID            */
    hid_t    dcpl;            /* Dataset creation property list ID */
    unsigned    max_compact;    /* Maximum # of links to store in group compactly */
    unsigned    min_dense;      /* Minimum # of links to store in group "densely" */
    htri_t    is_empty;    /* Are there any attributes? */
    htri_t    is_dense;    /* Are attributes stored densely? */
    hsize_t     nattrs;         /* Number of attributes on object */
    hsize_t     name_count;     /* # of records in name index */
    hsize_t     corder_count;   /* # of records in creation order index */
    H5_index_t idx_type;        /* Type of index to operate on */
    H5_iter_order_t order;      /* Order within in the index */
    unsigned     use_index;     /* Use index on creation order values */
    char    attrname[NAME_BUF_SIZE];    /* Name of attribute */
    unsigned    curr_dset;      /* Current dataset to work on */
    unsigned    u;              /* Local index variable */
    hid_t    ret_id;        /* Generic hid_t return value    */
    herr_t    ret;        /* Generic return value        */

    /* Create dataspace for dataset & attributes */
    sid = H5Screate(H5S_SCALAR);
    CHECK(sid, FAIL, "H5Screate");

    /* Create dataset creation property list */
    if (dcpl_g == H5P_DEFAULT) {
        dcpl = H5Pcreate(H5P_DATASET_CREATE);
        CHECK(dcpl, FAIL, "H5Pcreate");
    } else {
        dcpl = H5Pcopy(dcpl_g);
        CHECK(dcpl, FAIL, "H5Pcopy");
    }

    /* Query the attribute creation properties */
    ret = H5Pget_attr_phase_change(dcpl, &max_compact, &min_dense);
    CHECK(ret, FAIL, "H5Pget_attr_phase_change");

    /* Loop over operating on different indices on link fields */
    for(idx_type = H5_INDEX_NAME; idx_type <= H5_INDEX_CRT_ORDER; H5_INC_ENUM(H5_index_t, idx_type)) {
        /* Loop over operating in different orders */
        for(order = H5_ITER_INC; order <= H5_ITER_DEC; H5_INC_ENUM(H5_iter_order_t, order)) {
            /* Loop over using index for creation order value */
            for(use_index = FALSE; use_index <= TRUE; use_index++) {
                /* Print appropriate test message */
                if(idx_type == H5_INDEX_CRT_ORDER) {
                    if(order == H5_ITER_INC) {
                        if(use_index)
                            MESSAGE(5, ("Testing Opening Attributes By Creation Order Index in Increasing Order w/Creation Order Index\n"))
                        else
                            MESSAGE(5, ("Testing Opening Attributes By Creation Order Index in Increasing Order w/o Creation Order Index\n"))
                    } /* end if */
                    else {
                        if(use_index)
                            MESSAGE(5, ("Testing Opening Attributes By Creation Order Index in Decreasing Order w/Creation Order Index\n"))
                        else
                            MESSAGE(5, ("Testing Opening Attributes By Creation Order Index in Decreasing Order w/o Creation Order Index\n"))
                    } /* end else */
                } /* end if */
                else {
                    if(order == H5_ITER_INC) {
                        if(use_index)
                            MESSAGE(5, ("Testing Opening Attributes By Name Index in Increasing Order w/Creation Order Index\n"))
                        else
                            MESSAGE(5, ("Testing Opening Attributes By Name Index in Increasing Order w/o Creation Order Index\n"))
                    } /* end if */
                    else {
                        if(use_index)
                            MESSAGE(5, ("Testing Opening Attributes By Name Index in Decreasing Order w/Creation Order Index\n"))
                        else
                            MESSAGE(5, ("Testing Opening Attributes By Name Index in Decreasing Order w/o Creation Order Index\n"))
                    } /* end else */
                } /* end else */

                /* Create file */
                fid = H5Fcreate(FILENAME, H5F_ACC_TRUNC, fcpl, fapl);
                CHECK(fid, FAIL, "H5Fcreate");

                /* Set attribute creation order tracking & indexing for object */
                if(new_format == TRUE) {
                    ret = H5Pset_attr_creation_order(dcpl, (H5P_CRT_ORDER_TRACKED | (use_index ? H5P_CRT_ORDER_INDEXED : (unsigned)0)));
                    CHECK(ret, FAIL, "H5Pset_attr_creation_order");
                } /* end if */

                /* Create datasets */
                dset1 = H5Dcreate2(fid, DSET1_NAME, H5T_NATIVE_UCHAR, sid, H5P_DEFAULT, dcpl, H5P_DEFAULT);
                CHECK(dset1, FAIL, "H5Dcreate2");
                dset2 = H5Dcreate2(fid, DSET2_NAME, H5T_NATIVE_UCHAR, sid, H5P_DEFAULT, dcpl, H5P_DEFAULT);
                CHECK(dset2, FAIL, "H5Dcreate2");
                dset3 = H5Dcreate2(fid, DSET3_NAME, H5T_NATIVE_UCHAR, sid, H5P_DEFAULT, dcpl, H5P_DEFAULT);
                CHECK(dset3, FAIL, "H5Dcreate2");

                /* Work on all the datasets */
                for(curr_dset = 0; curr_dset < NUM_DSETS; curr_dset++) {
                    switch(curr_dset) {
                        case 0:
                            my_dataset = dset1;
                            break;

                        case 1:
                            my_dataset = dset2;
                            break;

                        case 2:
                            my_dataset = dset3;
                            break;

                        default:
                            HDassert(0 && "Too many datasets!");
                    } /* end switch */

                    /* Check on dataset's attribute storage status */
                    is_empty = H5O__is_attr_empty_test(my_dataset);
                    VERIFY(is_empty, TRUE, "H5O__is_attr_empty_test");
                    is_dense = H5O__is_attr_dense_test(my_dataset);
                    VERIFY(is_dense, FALSE, "H5O__is_attr_dense_test");

                    /* Check for opening an attribute on an object with no attributes */
                    ret_id = H5Aopen_by_idx(my_dataset, ".", idx_type, order, (hsize_t)0, H5P_DEFAULT, H5P_DEFAULT);
                    VERIFY(ret_id, FAIL, "H5Aopen_by_idx");

                    /* Create attributes, up to limit of compact form */
                    for(u = 0; u < max_compact; u++) {
                        /* Create attribute */
                        sprintf(attrname, "attr %02u", u);
                        attr = H5Acreate2(my_dataset, attrname, H5T_NATIVE_UINT, sid, H5P_DEFAULT, H5P_DEFAULT);
                        CHECK(attr, FAIL, "H5Acreate2");

                        /* Write data into the attribute */
                        ret = H5Awrite(attr, H5T_NATIVE_UINT, &u);
                        CHECK(ret, FAIL, "H5Awrite");

                        /* Close attribute */
                        ret = H5Aclose(attr);
                        CHECK(ret, FAIL, "H5Aclose");

                        /* Verify information for new attribute */
                        ret = attr_info_by_idx_check(my_dataset, attrname, (hsize_t)u, use_index);
                        CHECK(ret, FAIL, "attr_info_by_idx_check");
                    } /* end for */

                    /* Verify state of object */
                    ret = H5O__num_attrs_test(my_dataset, &nattrs);
                    CHECK(ret, FAIL, "H5O__num_attrs_test");
                    VERIFY(nattrs, max_compact, "H5O__num_attrs_test");
                    is_empty = H5O__is_attr_empty_test(my_dataset);
                    VERIFY(is_empty, FALSE, "H5O__is_attr_empty_test");
                    is_dense = H5O__is_attr_dense_test(my_dataset);
                    VERIFY(is_dense, FALSE, "H5O__is_attr_dense_test");

                    /* Check for out of bound opening an attribute on an object */
                    ret_id = H5Aopen_by_idx(my_dataset, ".", idx_type, order, (hsize_t)u, H5P_DEFAULT, H5P_DEFAULT);
                    VERIFY(ret_id, FAIL, "H5Aopen_by_idx");

                    /* Test opening attributes by index stored compactly */
                    ret = attr_open_by_idx_check(my_dataset, idx_type, order, u);
                    CHECK(ret, FAIL, "attr_open_by_idx_check");
                } /* end for */


                /* Work on all the datasets */
                for(curr_dset = 0; curr_dset < NUM_DSETS; curr_dset++) {
                    switch(curr_dset) {
                        case 0:
                            my_dataset = dset1;
                            break;

                        case 1:
                            my_dataset = dset2;
                            break;

                        case 2:
                            my_dataset = dset3;
                            break;

                        default:
                            HDassert(0 && "Too many datasets!");
                    } /* end switch */

                    /* Create more attributes, to push into dense form */
                    for(u = max_compact; u < (max_compact * 2); u++) {
                        /* Create attribute */
                        sprintf(attrname, "attr %02u", u);
                        attr = H5Acreate2(my_dataset, attrname, H5T_NATIVE_UINT, sid, H5P_DEFAULT, H5P_DEFAULT);
                        CHECK(attr, FAIL, "H5Acreate2");

                        /* Write data into the attribute */
                        ret = H5Awrite(attr, H5T_NATIVE_UINT, &u);
                        CHECK(ret, FAIL, "H5Awrite");

                        /* Close attribute */
                        ret = H5Aclose(attr);
                        CHECK(ret, FAIL, "H5Aclose");

                        /* Verify state of object */
                        if(u >= max_compact) {
                            is_dense = H5O__is_attr_dense_test(my_dataset);
                            VERIFY(is_dense, (new_format ? TRUE : FALSE), "H5O__is_attr_dense_test");
                        } /* end if */

                        /* Verify information for new attribute */
                        ret = attr_info_by_idx_check(my_dataset, attrname, (hsize_t)u, use_index);
                        CHECK(ret, FAIL, "attr_info_by_idx_check");
                    } /* end for */

                    /* Verify state of object */
                    ret = H5O__num_attrs_test(my_dataset, &nattrs);
                    CHECK(ret, FAIL, "H5O__num_attrs_test");
                    VERIFY(nattrs, (max_compact * 2), "H5O__num_attrs_test");
                    is_empty = H5O__is_attr_empty_test(my_dataset);
                    VERIFY(is_empty, FALSE, "H5O__is_attr_empty_test");
                    is_dense = H5O__is_attr_dense_test(my_dataset);
                    VERIFY(is_dense, (new_format ? TRUE : FALSE), "H5O__is_attr_dense_test");

                    if(new_format) {
                        /* Retrieve & verify # of records in the name & creation order indices */
                        ret = H5O__attr_dense_info_test(my_dataset, &name_count, &corder_count);
                        CHECK(ret, FAIL, "H5O__attr_dense_info_test");
                        if(use_index)
                            VERIFY(name_count, corder_count, "H5O__attr_dense_info_test");
                        VERIFY(name_count, (max_compact * 2), "H5O__attr_dense_info_test");
                    } /* end if */

                    /* Check for out of bound opening an attribute on an object */
                    ret_id = H5Aopen_by_idx(my_dataset, ".", idx_type, order, (hsize_t)u, H5P_DEFAULT, H5P_DEFAULT);
                    VERIFY(ret_id, FAIL, "H5Aopen_by_idx");

                    /* Test opening attributes by index stored compactly */
                    ret = attr_open_by_idx_check(my_dataset, idx_type, order, u);
                    CHECK(ret, FAIL, "attr_open_by_idx_check");
                } /* end for */

                /* Close Datasets */
                ret = H5Dclose(dset1);
                CHECK(ret, FAIL, "H5Dclose");
                ret = H5Dclose(dset2);
                CHECK(ret, FAIL, "H5Dclose");
                ret = H5Dclose(dset3);
                CHECK(ret, FAIL, "H5Dclose");

                /* Close file */
                ret = H5Fclose(fid);
                CHECK(ret, FAIL, "H5Fclose");
            } /* end for */
        } /* end for */
    } /* end for */

    /* Close property list */
    ret = H5Pclose(dcpl);
    CHECK(ret, FAIL, "H5Pclose");

    /* Close dataspace */
    ret = H5Sclose(sid);
    CHECK(ret, FAIL, "H5Sclose");
}   /* test_attr_open_by_idx() */


/*-------------------------------------------------------------------------
 * Function:    attr_open_check
 *
 * Purpose:     Check opening attribute on an object
 *
 * Return:      Success:        0
 *              Failure:        -1
 *
 * Programmer:  Quincey Koziol
 *              Wednesday, February 21, 2007
 *
 *-------------------------------------------------------------------------
 */
static int
attr_open_check(hid_t fid, const char *dsetname, hid_t obj_id,
    unsigned max_attrs)
{
    hid_t       attr_id;        /* ID of attribute to test */
    H5A_info_t  ainfo;          /* Attribute info */
    char    attrname[NAME_BUF_SIZE];    /* Name of attribute */
    int         old_nerrs;      /* Number of errors when entering this check */
    unsigned    u;              /* Local index variable */
    herr_t    ret;        /* Generic return value    */

    /* Retrieve the current # of reported errors */
    old_nerrs = GetTestNumErrs();

    /* Open each attribute on object by index and check that it's the correct one */
    for(u = 0; u < max_attrs; u++) {
        /* Open the attribute */
        sprintf(attrname, "attr %02u", u);
        attr_id = H5Aopen(obj_id, attrname, H5P_DEFAULT);
        CHECK(attr_id, FAIL, "H5Aopen");

        /* Get the attribute's information */
        ret = H5Aget_info(attr_id, &ainfo);
        CHECK(ret, FAIL, "H5Aget_info");

        /* Check that the object is the correct one */
        VERIFY(ainfo.corder, u, "H5Aget_info");

        /* Close attribute */
        ret = H5Aclose(attr_id);
        CHECK(ret, FAIL, "H5Aclose");


        /* Open the attribute */
        attr_id = H5Aopen_by_name(obj_id, ".", attrname, H5P_DEFAULT, H5P_DEFAULT);
        CHECK(attr_id, FAIL, "H5Aopen_by_name");

        /* Get the attribute's information */
        ret = H5Aget_info(attr_id, &ainfo);
        CHECK(ret, FAIL, "H5Aget_info");

        /* Check that the object is the correct one */
        VERIFY(ainfo.corder, u, "H5Aget_info");

        /* Close attribute */
        ret = H5Aclose(attr_id);
        CHECK(ret, FAIL, "H5Aclose");


        /* Open the attribute */
        attr_id = H5Aopen_by_name(fid, dsetname, attrname, H5P_DEFAULT, H5P_DEFAULT);
        CHECK(attr_id, FAIL, "H5Aopen_by_name");

        /* Get the attribute's information */
        ret = H5Aget_info(attr_id, &ainfo);
        CHECK(ret, FAIL, "H5Aget_info");

        /* Check that the object is the correct one */
        VERIFY(ainfo.corder, u, "H5Aget_info");

        /* Close attribute */
        ret = H5Aclose(attr_id);
        CHECK(ret, FAIL, "H5Aclose");
    } /* end for */

    /* Retrieve current # of errors */
    if(old_nerrs == GetTestNumErrs())
        return(0);
    else
        return(-1);
} /* end attr_open_check() */


/****************************************************************
**
**  test_attr_open_by_name(): Test basic H5A (attribute) code.
**      Tests opening attributes by name
**
****************************************************************/
static void
test_attr_open_by_name(hbool_t new_format, hid_t fcpl, hid_t fapl)
{
    hid_t    fid;        /* HDF5 File ID            */
    hid_t    dset1, dset2, dset3;    /* Dataset IDs            */
    hid_t    my_dataset;    /* Current dataset ID        */
    hid_t    sid;            /* Dataspace ID            */
    hid_t    attr;            /* Attribute ID            */
    hid_t    dcpl;            /* Dataset creation property list ID */
    unsigned    max_compact;    /* Maximum # of links to store in group compactly */
    unsigned    min_dense;      /* Minimum # of links to store in group "densely" */
    htri_t    is_empty;    /* Are there any attributes? */
    htri_t    is_dense;    /* Are attributes stored densely? */
    hsize_t     nattrs;         /* Number of attributes on object */
    hsize_t     name_count;     /* # of records in name index */
    hsize_t     corder_count;   /* # of records in creation order index */
    unsigned    use_index;      /* Use index on creation order values */
    const char *dsetname;       /* Name of dataset for attributes */
    char    attrname[NAME_BUF_SIZE];    /* Name of attribute */
    unsigned    curr_dset;      /* Current dataset to work on */
    unsigned    u;              /* Local index variable */
    hid_t    ret_id;        /* Generic hid_t return value    */
    herr_t    ret;        /* Generic return value        */

    /* Create dataspace for dataset & attributes */
    sid = H5Screate(H5S_SCALAR);
    CHECK(sid, FAIL, "H5Screate");

    /* Create dataset creation property list */
    if (dcpl_g == H5P_DEFAULT) {
        dcpl = H5Pcreate(H5P_DATASET_CREATE);
        CHECK(dcpl, FAIL, "H5Pcreate");
    } else {
        dcpl = H5Pcopy(dcpl_g);
        CHECK(dcpl, FAIL, "H5Pcopy");
    }

    /* Query the attribute creation properties */
    ret = H5Pget_attr_phase_change(dcpl, &max_compact, &min_dense);
    CHECK(ret, FAIL, "H5Pget_attr_phase_change");

    /* Loop over using index for creation order value */
    for(use_index = FALSE; use_index <= TRUE; use_index++) {
        /* Print appropriate test message */
        if(use_index)
            MESSAGE(5, ("Testing Opening Attributes By Name w/Creation Order Index\n"))
        else
            MESSAGE(5, ("Testing Opening Attributes By Name w/o Creation Order Index\n"))

        /* Create file */
        fid = H5Fcreate(FILENAME, H5F_ACC_TRUNC, fcpl, fapl);
        CHECK(fid, FAIL, "H5Fcreate");

        /* Set attribute creation order tracking & indexing for object */
        if(new_format == TRUE) {
            ret = H5Pset_attr_creation_order(dcpl, (H5P_CRT_ORDER_TRACKED | (use_index ? H5P_CRT_ORDER_INDEXED : (unsigned)0)));
            CHECK(ret, FAIL, "H5Pset_attr_creation_order");
        } /* end if */

        /* Create datasets */
        dset1 = H5Dcreate2(fid, DSET1_NAME, H5T_NATIVE_UCHAR, sid, H5P_DEFAULT, dcpl, H5P_DEFAULT);
        CHECK(dset1, FAIL, "H5Dcreate2");
        dset2 = H5Dcreate2(fid, DSET2_NAME, H5T_NATIVE_UCHAR, sid, H5P_DEFAULT, dcpl, H5P_DEFAULT);
        CHECK(dset2, FAIL, "H5Dcreate2");
        dset3 = H5Dcreate2(fid, DSET3_NAME, H5T_NATIVE_UCHAR, sid, H5P_DEFAULT, dcpl, H5P_DEFAULT);
        CHECK(dset3, FAIL, "H5Dcreate2");

        /* Work on all the datasets */
        for(curr_dset = 0; curr_dset < NUM_DSETS; curr_dset++) {
            switch(curr_dset) {
                case 0:
                    my_dataset = dset1;
                    dsetname = DSET1_NAME;
                    break;

                case 1:
                    my_dataset = dset2;
                    dsetname = DSET2_NAME;
                    break;

                case 2:
                    my_dataset = dset3;
                    dsetname = DSET3_NAME;
                    break;

                default:
                    HDassert(0 && "Too many datasets!");
            } /* end switch */

            /* Check on dataset's attribute storage status */
            is_empty = H5O__is_attr_empty_test(my_dataset);
            VERIFY(is_empty, TRUE, "H5O__is_attr_empty_test");
            is_dense = H5O__is_attr_dense_test(my_dataset);
            VERIFY(is_dense, FALSE, "H5O__is_attr_dense_test");

            /* Check for opening a non-existant attribute on an object with no attributes */
            ret_id = H5Aopen(my_dataset, "foo", H5P_DEFAULT);
            VERIFY(ret_id, FAIL, "H5Aopen");

            ret_id = H5Aopen_by_name(my_dataset, ".", "foo", H5P_DEFAULT, H5P_DEFAULT);
            VERIFY(ret_id, FAIL, "H5Aopen_by_name");

            ret_id = H5Aopen_by_name(fid, dsetname, "foo", H5P_DEFAULT, H5P_DEFAULT);
            VERIFY(ret_id, FAIL, "H5Aopen_by_name");

            /* Create attributes, up to limit of compact form */
            for(u = 0; u < max_compact; u++) {
                /* Create attribute */
                sprintf(attrname, "attr %02u", u);
                attr = H5Acreate2(my_dataset, attrname, H5T_NATIVE_UINT, sid, H5P_DEFAULT, H5P_DEFAULT);
                CHECK(attr, FAIL, "H5Acreate2");

                /* Write data into the attribute */
                ret = H5Awrite(attr, H5T_NATIVE_UINT, &u);
                CHECK(ret, FAIL, "H5Awrite");

                /* Close attribute */
                ret = H5Aclose(attr);
                CHECK(ret, FAIL, "H5Aclose");

                /* Verify information for new attribute */
                ret = attr_info_by_idx_check(my_dataset, attrname, (hsize_t)u, use_index);
                CHECK(ret, FAIL, "attr_info_by_idx_check");
            } /* end for */

            /* Verify state of object */
            ret = H5O__num_attrs_test(my_dataset, &nattrs);
            CHECK(ret, FAIL, "H5O__num_attrs_test");
            VERIFY(nattrs, max_compact, "H5O__num_attrs_test");
            is_empty = H5O__is_attr_empty_test(my_dataset);
            VERIFY(is_empty, FALSE, "H5O__is_attr_empty_test");
            is_dense = H5O__is_attr_dense_test(my_dataset);
            VERIFY(is_dense, FALSE, "H5O__is_attr_dense_test");

            /* Check for opening a non-existant attribute on an object with compact attribute storage */
            ret_id = H5Aopen(my_dataset, "foo", H5P_DEFAULT);
            VERIFY(ret_id, FAIL, "H5Aopen");

            ret_id = H5Aopen_by_name(my_dataset, ".", "foo", H5P_DEFAULT, H5P_DEFAULT);
            VERIFY(ret_id, FAIL, "H5Aopen_by_name");

            ret_id = H5Aopen_by_name(fid, dsetname, "foo", H5P_DEFAULT, H5P_DEFAULT);
            VERIFY(ret_id, FAIL, "H5Aopen_by_name");

            /* Test opening attributes stored compactly */
            ret = attr_open_check(fid, dsetname, my_dataset, u);
            CHECK(ret, FAIL, "attr_open_check");
        } /* end for */


        /* Work on all the datasets */
        for(curr_dset = 0; curr_dset < NUM_DSETS; curr_dset++) {
            switch(curr_dset) {
                case 0:
                    my_dataset = dset1;
                    dsetname = DSET1_NAME;
                    break;

                case 1:
                    my_dataset = dset2;
                    dsetname = DSET2_NAME;
                    break;

                case 2:
                    my_dataset = dset3;
                    dsetname = DSET3_NAME;
                    break;

                default:
                    HDassert(0 && "Too many datasets!");
            } /* end switch */

            /* Create more attributes, to push into dense form */
            for(u = max_compact; u < (max_compact * 2); u++) {
                /* Create attribute */
                sprintf(attrname, "attr %02u", u);
                attr = H5Acreate2(my_dataset, attrname, H5T_NATIVE_UINT, sid, H5P_DEFAULT, H5P_DEFAULT);
                CHECK(attr, FAIL, "H5Acreate2");

                /* Write data into the attribute */
                ret = H5Awrite(attr, H5T_NATIVE_UINT, &u);
                CHECK(ret, FAIL, "H5Awrite");

                /* Close attribute */
                ret = H5Aclose(attr);
                CHECK(ret, FAIL, "H5Aclose");

                /* Verify state of object */
                if(u >= max_compact) {
                    is_dense = H5O__is_attr_dense_test(my_dataset);
                    VERIFY(is_dense, (new_format ? TRUE : FALSE), "H5O__is_attr_dense_test");
                } /* end if */

                /* Verify information for new attribute */
                ret = attr_info_by_idx_check(my_dataset, attrname, (hsize_t)u, use_index);
                CHECK(ret, FAIL, "attr_info_by_idx_check");
            } /* end for */

            /* Verify state of object */
            ret = H5O__num_attrs_test(my_dataset, &nattrs);
            CHECK(ret, FAIL, "H5O__num_attrs_test");
            VERIFY(nattrs, (max_compact * 2), "H5O__num_attrs_test");
            is_empty = H5O__is_attr_empty_test(my_dataset);
            VERIFY(is_empty, FALSE, "H5O__is_attr_empty_test");
            is_dense = H5O__is_attr_dense_test(my_dataset);
            VERIFY(is_dense, (new_format ? TRUE : FALSE), "H5O__is_attr_dense_test");

            if(new_format) {
                /* Retrieve & verify # of records in the name & creation order indices */
                ret = H5O__attr_dense_info_test(my_dataset, &name_count, &corder_count);
                CHECK(ret, FAIL, "H5O__attr_dense_info_test");
                if(use_index)
                    VERIFY(name_count, corder_count, "H5O__attr_dense_info_test");
                VERIFY(name_count, (max_compact * 2), "H5O__attr_dense_info_test");
            } /* end if */

            /* Check for opening a non-existant attribute on an object with dense attribute storage */
            ret_id = H5Aopen(my_dataset, "foo", H5P_DEFAULT);
            VERIFY(ret_id, FAIL, "H5Aopen");

            ret_id = H5Aopen_by_name(my_dataset, ".", "foo", H5P_DEFAULT, H5P_DEFAULT);
            VERIFY(ret_id, FAIL, "H5Aopen_by_name");

            ret_id = H5Aopen_by_name(fid, dsetname, "foo", H5P_DEFAULT, H5P_DEFAULT);
            VERIFY(ret_id, FAIL, "H5Aopen_by_name");

            /* Test opening attributes stored compactly */
            ret = attr_open_check(fid, dsetname, my_dataset, u);
            CHECK(ret, FAIL, "attr_open_check");
        } /* end for */

        /* Close Datasets */
        ret = H5Dclose(dset1);
        CHECK(ret, FAIL, "H5Dclose");
        ret = H5Dclose(dset2);
        CHECK(ret, FAIL, "H5Dclose");
        ret = H5Dclose(dset3);
        CHECK(ret, FAIL, "H5Dclose");

        /* Close file */
        ret = H5Fclose(fid);
        CHECK(ret, FAIL, "H5Fclose");
    } /* end for */

    /* Close property list */
    ret = H5Pclose(dcpl);
    CHECK(ret, FAIL, "H5Pclose");

    /* Close dataspace */
    ret = H5Sclose(sid);
    CHECK(ret, FAIL, "H5Sclose");
}   /* test_attr_open_by_name() */


/****************************************************************
**
**  test_attr_create_by_name(): Test basic H5A (attribute) code.
**      Tests creating attributes by name
**
****************************************************************/
static void
test_attr_create_by_name(hbool_t new_format, hid_t fcpl, hid_t fapl)
{
    hid_t    fid;        /* HDF5 File ID            */
    hid_t    dset1, dset2, dset3;    /* Dataset IDs            */
    hid_t    my_dataset;    /* Current dataset ID        */
    hid_t    sid;            /* Dataspace ID            */
    hid_t    attr;            /* Attribute ID            */
    hid_t    dcpl;            /* Dataset creation property list ID */
    unsigned    max_compact;    /* Maximum # of links to store in group compactly */
    unsigned    min_dense;      /* Minimum # of links to store in group "densely" */
    htri_t    is_empty;    /* Are there any attributes? */
    htri_t    is_dense;    /* Are attributes stored densely? */
    hsize_t     nattrs;         /* Number of attributes on object */
    hsize_t     name_count;     /* # of records in name index */
    hsize_t     corder_count;   /* # of records in creation order index */
    unsigned    use_index;      /* Use index on creation order values */
    const char *dsetname;       /* Name of dataset for attributes */
    char    attrname[NAME_BUF_SIZE];    /* Name of attribute */
    unsigned    curr_dset;      /* Current dataset to work on */
    unsigned    u;              /* Local index variable */
    herr_t    ret;        /* Generic return value        */

    /* Create dataspace for dataset & attributes */
    sid = H5Screate(H5S_SCALAR);
    CHECK(sid, FAIL, "H5Screate");

    /* Create dataset creation property list */
    if (dcpl_g == H5P_DEFAULT) {
        dcpl = H5Pcreate(H5P_DATASET_CREATE);
        CHECK(dcpl, FAIL, "H5Pcreate");
    } else {
        dcpl = H5Pcopy(dcpl_g);
        CHECK(dcpl, FAIL, "H5Pcopy");
    }

    /* Query the attribute creation properties */
    ret = H5Pget_attr_phase_change(dcpl, &max_compact, &min_dense);
    CHECK(ret, FAIL, "H5Pget_attr_phase_change");

    /* Loop over using index for creation order value */
    for(use_index = FALSE; use_index <= TRUE; use_index++) {
        /* Print appropriate test message */
        if(use_index)
            MESSAGE(5, ("Testing Creating Attributes By Name w/Creation Order Index\n"))
        else
            MESSAGE(5, ("Testing Creating Attributes By Name w/o Creation Order Index\n"))

        /* Create file */
        fid = H5Fcreate(FILENAME, H5F_ACC_TRUNC, fcpl, fapl);
        CHECK(fid, FAIL, "H5Fcreate");

        /* Set attribute creation order tracking & indexing for object */
        if(new_format == TRUE) {
            ret = H5Pset_attr_creation_order(dcpl, (H5P_CRT_ORDER_TRACKED | (use_index ? H5P_CRT_ORDER_INDEXED : (unsigned)0)));
            CHECK(ret, FAIL, "H5Pset_attr_creation_order");
        } /* end if */

        /* Create datasets */
        dset1 = H5Dcreate2(fid, DSET1_NAME, H5T_NATIVE_UCHAR, sid, H5P_DEFAULT, dcpl, H5P_DEFAULT);
        CHECK(dset1, FAIL, "H5Dcreate2");
        dset2 = H5Dcreate2(fid, DSET2_NAME, H5T_NATIVE_UCHAR, sid, H5P_DEFAULT, dcpl, H5P_DEFAULT);
        CHECK(dset2, FAIL, "H5Dcreate2");
        dset3 = H5Dcreate2(fid, DSET3_NAME, H5T_NATIVE_UCHAR, sid, H5P_DEFAULT, dcpl, H5P_DEFAULT);
        CHECK(dset3, FAIL, "H5Dcreate2");

        /* Work on all the datasets */
        for(curr_dset = 0; curr_dset < NUM_DSETS; curr_dset++) {
            switch(curr_dset) {
                case 0:
                    my_dataset = dset1;
                    dsetname = DSET1_NAME;
                    break;

                case 1:
                    my_dataset = dset2;
                    dsetname = DSET2_NAME;
                    break;

                case 2:
                    my_dataset = dset3;
                    dsetname = DSET3_NAME;
                    break;

                default:
                    HDassert(0 && "Too many datasets!");
            } /* end switch */

            /* Check on dataset's attribute storage status */
            is_empty = H5O__is_attr_empty_test(my_dataset);
            VERIFY(is_empty, TRUE, "H5O__is_attr_empty_test");
            is_dense = H5O__is_attr_dense_test(my_dataset);
            VERIFY(is_dense, FALSE, "H5O__is_attr_dense_test");

            /* Create attributes, up to limit of compact form */
            for(u = 0; u < max_compact; u++) {
                /* Create attribute */
                sprintf(attrname, "attr %02u", u);
                attr = H5Acreate_by_name(fid, dsetname, attrname, H5T_NATIVE_UINT, sid, H5P_DEFAULT, H5P_DEFAULT, H5P_DEFAULT);
                CHECK(attr, FAIL, "H5Acreate_by_name");

                /* Write data into the attribute */
                ret = H5Awrite(attr, H5T_NATIVE_UINT, &u);
                CHECK(ret, FAIL, "H5Awrite");

                /* Close attribute */
                ret = H5Aclose(attr);
                CHECK(ret, FAIL, "H5Aclose");

                /* Verify information for new attribute */
                ret = attr_info_by_idx_check(my_dataset, attrname, (hsize_t)u, use_index);
                CHECK(ret, FAIL, "attr_info_by_idx_check");
            } /* end for */

            /* Verify state of object */
            ret = H5O__num_attrs_test(my_dataset, &nattrs);
            CHECK(ret, FAIL, "H5O__num_attrs_test");
            VERIFY(nattrs, max_compact, "H5O__num_attrs_test");
            is_empty = H5O__is_attr_empty_test(my_dataset);
            VERIFY(is_empty, FALSE, "H5O__is_attr_empty_test");
            is_dense = H5O__is_attr_dense_test(my_dataset);
            VERIFY(is_dense, FALSE, "H5O__is_attr_dense_test");

            /* Test opening attributes stored compactly */
            ret = attr_open_check(fid, dsetname, my_dataset, u);
            CHECK(ret, FAIL, "attr_open_check");
        } /* end for */


        /* Work on all the datasets */
        for(curr_dset = 0; curr_dset < NUM_DSETS; curr_dset++) {
            switch(curr_dset) {
                case 0:
                    my_dataset = dset1;
                    dsetname = DSET1_NAME;
                    break;

                case 1:
                    my_dataset = dset2;
                    dsetname = DSET2_NAME;
                    break;

                case 2:
                    my_dataset = dset3;
                    dsetname = DSET3_NAME;
                    break;

                default:
                    HDassert(0 && "Too many datasets!");
            } /* end switch */

            /* Create more attributes, to push into dense form */
            for(u = max_compact; u < (max_compact * 2); u++) {
                /* Create attribute */
                sprintf(attrname, "attr %02u", u);
                attr = H5Acreate_by_name(fid, dsetname, attrname, H5T_NATIVE_UINT, sid, H5P_DEFAULT, H5P_DEFAULT, H5P_DEFAULT);
                CHECK(attr, FAIL, "H5Acreate_by_name");

                /* Write data into the attribute */
                ret = H5Awrite(attr, H5T_NATIVE_UINT, &u);
                CHECK(ret, FAIL, "H5Awrite");

                /* Close attribute */
                ret = H5Aclose(attr);
                CHECK(ret, FAIL, "H5Aclose");

                /* Verify state of object */
                if(u >= max_compact) {
                    is_dense = H5O__is_attr_dense_test(my_dataset);
                    VERIFY(is_dense, (new_format ? TRUE : FALSE), "H5O__is_attr_dense_test");
                } /* end if */

                /* Verify information for new attribute */
                ret = attr_info_by_idx_check(my_dataset, attrname, (hsize_t)u, use_index);
                CHECK(ret, FAIL, "attr_info_by_idx_check");
            } /* end for */

            /* Verify state of object */
            ret = H5O__num_attrs_test(my_dataset, &nattrs);
            CHECK(ret, FAIL, "H5O__num_attrs_test");
            VERIFY(nattrs, (max_compact * 2), "H5O__num_attrs_test");
            is_empty = H5O__is_attr_empty_test(my_dataset);
            VERIFY(is_empty, FALSE, "H5O__is_attr_empty_test");
            is_dense = H5O__is_attr_dense_test(my_dataset);
            VERIFY(is_dense, (new_format ? TRUE : FALSE), "H5O__is_attr_dense_test");

            if(new_format) {
                /* Retrieve & verify # of records in the name & creation order indices */
                ret = H5O__attr_dense_info_test(my_dataset, &name_count, &corder_count);
                CHECK(ret, FAIL, "H5O__attr_dense_info_test");
                if(use_index)
                    VERIFY(name_count, corder_count, "H5O__attr_dense_info_test");
                VERIFY(name_count, (max_compact * 2), "H5O__attr_dense_info_test");
            } /* end if */

            /* Test opening attributes stored compactly */
            ret = attr_open_check(fid, dsetname, my_dataset, u);
            CHECK(ret, FAIL, "attr_open_check");
        } /* end for */

        /* Close Datasets */
        ret = H5Dclose(dset1);
        CHECK(ret, FAIL, "H5Dclose");
        ret = H5Dclose(dset2);
        CHECK(ret, FAIL, "H5Dclose");
        ret = H5Dclose(dset3);
        CHECK(ret, FAIL, "H5Dclose");

        /* Close file */
        ret = H5Fclose(fid);
        CHECK(ret, FAIL, "H5Fclose");
    } /* end for */

    /* Close property list */
    ret = H5Pclose(dcpl);
    CHECK(ret, FAIL, "H5Pclose");

    /* Close dataspace */
    ret = H5Sclose(sid);
    CHECK(ret, FAIL, "H5Sclose");
}   /* test_attr_create_by_name() */

/****************************************************************
**
**  test_attr_shared_write(): Test basic H5A (attribute) code.
**      Tests writing mix of shared & un-shared attributes in "compact" & "dense" storage
**
****************************************************************/
static void
test_attr_shared_write(hid_t fcpl, hid_t fapl)
{
    hid_t    fid;        /* File ID            */
    hid_t    my_fcpl;    /* File creation property list ID */
    hid_t    dataset, dataset2;    /* Dataset IDs            */
    hid_t    attr_tid;    /* Attribute's datatype ID    */
    hid_t    sid, big_sid;    /* Dataspace IDs        */
    hsize_t    big_dims[] = {SPACE1_DIM1, SPACE1_DIM2, SPACE1_DIM3};   /* Dimensions for "big" attribute */
    hid_t    attr;            /* Attribute ID            */
    hid_t    dcpl;            /* Dataset creation property list ID */
    char    attrname[NAME_BUF_SIZE];        /* Name of attribute */
    unsigned    max_compact;    /* Maximum # of attributes to store compactly */
    unsigned    min_dense;      /* Minimum # of attributes to store "densely" */
    htri_t    is_dense;    /* Are attributes stored densely? */
    htri_t    is_shared;    /* Is attributes shared? */
    hsize_t     shared_refcount;        /* Reference count of shared attribute */
    unsigned    attr_value;     /* Attribute value */
    unsigned    *big_value;     /* Data for "big" attribute */
    size_t      mesg_count;     /* # of shared messages */
    unsigned    test_shared;    /* Index over shared component type */
    unsigned    u;              /* Local index variable */
    h5_stat_size_t empty_filesize;       /* Size of empty file */
    h5_stat_size_t filesize;             /* Size of file after modifications */
    herr_t    ret;        /* Generic return value        */

    /* Output message about test being performed */
    MESSAGE(5, ("Testing Writing Shared & Unshared Attributes in Compact & Dense Storage\n"));

    /* Allocate & initialize "big" attribute data */
    big_value = (unsigned *)HDmalloc((size_t)(SPACE1_DIM1 * SPACE1_DIM2 * SPACE1_DIM3) * sizeof(unsigned));
    CHECK_PTR(big_value, "HDmalloc");
    HDmemset(big_value, 1, sizeof(unsigned) * (size_t)(SPACE1_DIM1 * SPACE1_DIM2 * SPACE1_DIM3));

    /* Create dataspace for dataset */
    sid = H5Screate(H5S_SCALAR);
    CHECK(sid, FAIL, "H5Screate");

    /* Create "big" dataspace for "large" attributes */
    big_sid = H5Screate_simple(SPACE1_RANK, big_dims, NULL);
    CHECK(big_sid, FAIL, "H5Screate_simple");

    /* Loop over type of shared components */
    for(test_shared = 0; test_shared < 3; test_shared++) {
        /* Make copy of file creation property list */
        my_fcpl = H5Pcopy(fcpl);
        CHECK(my_fcpl, FAIL, "H5Pcopy");

        /* Set up datatype for attributes */
        attr_tid = H5Tcopy(H5T_NATIVE_UINT);
        CHECK(attr_tid, FAIL, "H5Tcopy");

        /* Special setup for each type of shared components */
        if(test_shared == 0) {
            /* Make attributes > 500 bytes shared */
            ret = H5Pset_shared_mesg_nindexes(my_fcpl, (unsigned)1);
            CHECK_I(ret, "H5Pset_shared_mesg_nindexes");
            ret = H5Pset_shared_mesg_index(my_fcpl, (unsigned)0, H5O_SHMESG_ATTR_FLAG, (unsigned)500);
            CHECK_I(ret, "H5Pset_shared_mesg_index");
        } /* end if */
        else {
            /* Set up copy of file creation property list */

            ret = H5Pset_shared_mesg_nindexes(my_fcpl, (unsigned)3);
            CHECK_I(ret, "H5Pset_shared_mesg_nindexes");

            /* Make attributes > 500 bytes shared */
            ret = H5Pset_shared_mesg_index(my_fcpl, (unsigned)0, H5O_SHMESG_ATTR_FLAG, (unsigned)500);
            CHECK_I(ret, "H5Pset_shared_mesg_index");

            /* Make datatypes & dataspaces > 1 byte shared (i.e. all of them :-) */
            ret = H5Pset_shared_mesg_index(my_fcpl, (unsigned)1, H5O_SHMESG_DTYPE_FLAG, (unsigned)1);
            CHECK_I(ret, "H5Pset_shared_mesg_index");
            ret = H5Pset_shared_mesg_index(my_fcpl, (unsigned)2, H5O_SHMESG_SDSPACE_FLAG, (unsigned)1);
            CHECK_I(ret, "H5Pset_shared_mesg_index");
        } /* end else */

        /* Create file */
        fid = H5Fcreate(FILENAME, H5F_ACC_TRUNC, my_fcpl, fapl);
        CHECK(fid, FAIL, "H5Fcreate");

        /* Close FCPL copy */
        ret = H5Pclose(my_fcpl);
        CHECK(ret, FAIL, "H5Pclose");

        /* Close file */
        ret = H5Fclose(fid);
        CHECK(ret, FAIL, "H5Fclose");

        /* Get size of file */
        empty_filesize = h5_get_file_size(FILENAME, fapl);
        if(empty_filesize < 0)
            TestErrPrintf("Line %d: file size wrong!\n", __LINE__);


        /* Re-open file */
        fid = H5Fopen(FILENAME, H5F_ACC_RDWR, fapl);
        CHECK(fid, FAIL, "H5Fopen");

        /* Commit datatype to file */
        if(test_shared == 2) {
            ret = H5Tcommit2(fid, TYPE1_NAME, attr_tid, H5P_DEFAULT, H5P_DEFAULT, H5P_DEFAULT);
            CHECK(ret, FAIL, "H5Tcommit2");
        } /* end if */

        /* Set up to query the object creation properties */
        if (dcpl_g == H5P_DEFAULT) {
            dcpl = H5Pcreate(H5P_DATASET_CREATE);
            CHECK(dcpl, FAIL, "H5Pcreate");
        } else {
            dcpl = H5Pcopy(dcpl_g);
            CHECK(dcpl, FAIL, "H5Pcopy");
        }

        /* Create datasets */
        dataset = H5Dcreate2(fid, DSET1_NAME, H5T_NATIVE_UCHAR, sid, H5P_DEFAULT, dcpl, H5P_DEFAULT);
        CHECK(dataset, FAIL, "H5Dcreate2");
        dataset2 = H5Dcreate2(fid, DSET2_NAME, H5T_NATIVE_UCHAR, sid, H5P_DEFAULT, dcpl, H5P_DEFAULT);
        CHECK(dataset2, FAIL, "H5Dcreate2");

        /* Check on dataset's message storage status */
        if(test_shared != 0) {
            /* Datasets' datatypes can be shared */
            ret = H5F__get_sohm_mesg_count_test(fid, H5O_DTYPE_ID, &mesg_count);
            CHECK(ret, FAIL, "H5F__get_sohm_mesg_count_test");
            VERIFY(mesg_count, 1, "H5F__get_sohm_mesg_count_test");

            /* Datasets' dataspace can be shared */
            ret = H5F__get_sohm_mesg_count_test(fid, H5O_SDSPACE_ID, &mesg_count);
            CHECK(ret, FAIL, "H5F__get_sohm_mesg_count_test");
            VERIFY(mesg_count, 1, "H5F__get_sohm_mesg_count_test");
        } /* end if */

        /* Retrieve limits for compact/dense attribute storage */
        ret = H5Pget_attr_phase_change(dcpl, &max_compact, &min_dense);
        CHECK(ret, FAIL, "H5Pget_attr_phase_change");

        /* Close property list */
        ret = H5Pclose(dcpl);
        CHECK(ret, FAIL, "H5Pclose");

        /* Check on datasets' attribute storage status */
        is_dense = H5O__is_attr_dense_test(dataset);
        VERIFY(is_dense, FALSE, "H5O__is_attr_dense_test");
        is_dense = H5O__is_attr_dense_test(dataset2);
        VERIFY(is_dense, FALSE, "H5O__is_attr_dense_test");

        /* Add attributes to each dataset, until after converting to dense storage */
        for(u = 0; u < max_compact * 2; u++) {
            /* Create attribute name */
            sprintf(attrname, "attr %02u", u);

            /* Alternate between creating "small" & "big" attributes */
            if(u % 2) {
                /* Create "small" attribute on first dataset */
                attr = H5Acreate2(dataset, attrname, attr_tid, sid, H5P_DEFAULT, H5P_DEFAULT);
                CHECK(attr, FAIL, "H5Acreate2");

                /* Check that attribute is not shared */
                is_shared = H5A__is_shared_test(attr);
                VERIFY(is_shared, FALSE, "H5A__is_shared_test");

                /* Write data into the attribute */
                attr_value = u + 1;
                ret = H5Awrite(attr, attr_tid, &attr_value);
                CHECK(ret, FAIL, "H5Awrite");
            } /* end if */
            else {
                /* Create "big" attribute on first dataset */
                attr = H5Acreate2(dataset, attrname, attr_tid, big_sid, H5P_DEFAULT, H5P_DEFAULT);
                CHECK(attr, FAIL, "H5Acreate2");

                /* Check that attribute is shared */
                is_shared = H5A__is_shared_test(attr);
                VERIFY(is_shared, TRUE, "H5A__is_shared_test");

                /* Check refcount for attribute */
                ret = H5A__get_shared_rc_test(attr, &shared_refcount);
                CHECK(ret, FAIL, "H5A__get_shared_rc_test");
                VERIFY(shared_refcount, 1, "H5A__get_shared_rc_test");

                /* Write data into the attribute */
                big_value[0] = u + 1;
                ret = H5Awrite(attr, attr_tid, big_value);
                CHECK(ret, FAIL, "H5Awrite");

                /* Check refcount for attribute */
                ret = H5A__get_shared_rc_test(attr, &shared_refcount);
                CHECK(ret, FAIL, "H5A__get_shared_rc_test");
                VERIFY(shared_refcount, 1, "H5A__get_shared_rc_test");
            } /* end else */

            /* Close attribute */
            ret = H5Aclose(attr);
            CHECK(ret, FAIL, "H5Aclose");

            /* Check on dataset's attribute storage status */
            is_dense = H5O__is_attr_dense_test(dataset);
            if(u < max_compact)
                VERIFY(is_dense, FALSE, "H5O__is_attr_dense_test");
            else
                VERIFY(is_dense, TRUE, "H5O__is_attr_dense_test");


            /* Alternate between creating "small" & "big" attributes */
            if(u % 2) {
                /* Create "small" attribute on second dataset */
                attr = H5Acreate2(dataset2, attrname, attr_tid, sid, H5P_DEFAULT, H5P_DEFAULT);
                CHECK(attr, FAIL, "H5Acreate2");

                /* Check that attribute is not shared */
                is_shared = H5A__is_shared_test(attr);
                VERIFY(is_shared, FALSE, "H5A__is_shared_test");

                /* Write data into the attribute */
                attr_value = u + 1;
                ret = H5Awrite(attr, attr_tid, &attr_value);
                CHECK(ret, FAIL, "H5Awrite");
            } /* end if */
            else {
                /* Create "big" attribute on second dataset */
                attr = H5Acreate2(dataset2, attrname, attr_tid, big_sid, H5P_DEFAULT, H5P_DEFAULT);
                CHECK(attr, FAIL, "H5Acreate2");

                /* Check that attribute is shared */
                is_shared = H5A__is_shared_test(attr);
                VERIFY(is_shared, TRUE, "H5A__is_shared_test");

                /* Check refcount for attribute */
                ret = H5A__get_shared_rc_test(attr, &shared_refcount);
                CHECK(ret, FAIL, "H5A__get_shared_rc_test");
                VERIFY(shared_refcount, 1, "H5A__get_shared_rc_test");

                /* Write data into the attribute */
                big_value[0] = u + 1;
                ret = H5Awrite(attr, attr_tid, big_value);
                CHECK(ret, FAIL, "H5Awrite");

                /* Check refcount for attribute */
                ret = H5A__get_shared_rc_test(attr, &shared_refcount);
                CHECK(ret, FAIL, "H5A__get_shared_rc_test");
                VERIFY(shared_refcount, 2, "H5A__get_shared_rc_test");
            } /* end else */

            /* Close attribute */
            ret = H5Aclose(attr);
            CHECK(ret, FAIL, "H5Aclose");

            /* Check on dataset's attribute storage status */
            is_dense = H5O__is_attr_dense_test(dataset2);
            if(u < max_compact)
                VERIFY(is_dense, FALSE, "H5O__is_attr_dense_test");
            else
                VERIFY(is_dense, TRUE, "H5O__is_attr_dense_test");
        } /* end for */

        /* Close attribute's datatype */
        ret = H5Tclose(attr_tid);
        CHECK(ret, FAIL, "H5Tclose");

        /* Close Datasets */
        ret = H5Dclose(dataset);
        CHECK(ret, FAIL, "H5Dclose");
        ret = H5Dclose(dataset2);
        CHECK(ret, FAIL, "H5Dclose");

        /* Check on shared message status now */
        if(test_shared != 0) {
            if(test_shared == 1) {
                /* Check on datatype storage status */
                ret = H5F__get_sohm_mesg_count_test(fid, H5O_DTYPE_ID, &mesg_count);
                CHECK(ret, FAIL, "H5F__get_sohm_mesg_count_test");
                VERIFY(mesg_count, 2, "H5F__get_sohm_mesg_count_test");
            } /* end if */

            /* Check on dataspace storage status */
            ret = H5F__get_sohm_mesg_count_test(fid, H5O_SDSPACE_ID, &mesg_count);
            CHECK(ret, FAIL, "H5F__get_sohm_mesg_count_test");
            VERIFY(mesg_count, 2, "H5F__get_sohm_mesg_count_test");
        } /* end if */

        /* Unlink datasets with attributes */
        ret = H5Ldelete(fid, DSET1_NAME, H5P_DEFAULT);
        CHECK(ret, FAIL, "H5Ldelete");
        ret = H5Ldelete(fid, DSET2_NAME, H5P_DEFAULT);
        CHECK(ret, FAIL, "H5Ldelete");

        /* Unlink committed datatype */
        if(test_shared == 2) {
            ret = H5Ldelete(fid, TYPE1_NAME, H5P_DEFAULT);
            CHECK(ret, FAIL, "H5Ldelete");
        } /* end if */

        /* Check on attribute storage status */
        ret = H5F__get_sohm_mesg_count_test(fid, H5O_ATTR_ID, &mesg_count);
        CHECK(ret, FAIL, "H5F__get_sohm_mesg_count_test");
        VERIFY(mesg_count, 0, "H5F__get_sohm_mesg_count_test");

        if(test_shared != 0) {
            /* Check on datatype storage status */
            ret = H5F__get_sohm_mesg_count_test(fid, H5O_DTYPE_ID, &mesg_count);
            CHECK(ret, FAIL, "H5F__get_sohm_mesg_count_test");
            VERIFY(mesg_count, 0, "H5F__get_sohm_mesg_count_test");

            /* Check on dataspace storage status */
            ret = H5F__get_sohm_mesg_count_test(fid, H5O_SDSPACE_ID, &mesg_count);
            CHECK(ret, FAIL, "H5F__get_sohm_mesg_count_test");
            VERIFY(mesg_count, 0, "H5F__get_sohm_mesg_count_test");
        } /* end if */

        /* Close file */
        ret = H5Fclose(fid);
        CHECK(ret, FAIL, "H5Fclose");

        /* Check size of file */
        filesize = h5_get_file_size(FILENAME, fapl);
        VERIFY(filesize, empty_filesize, "h5_get_file_size");
    } /* end for */

    /* Close dataspaces */
    ret = H5Sclose(sid);
    CHECK(ret, FAIL, "H5Sclose");
    ret = H5Sclose(big_sid);
    CHECK(ret, FAIL, "H5Sclose");

    /* Release memory */
    HDfree(big_value);
}   /* test_attr_shared_write() */

/****************************************************************
**
**  test_attr_shared_rename(): Test basic H5A (attribute) code.
**      Tests renaming shared attributes in "compact" & "dense" storage
**
****************************************************************/
static void
test_attr_shared_rename(hid_t fcpl, hid_t fapl)
{
    hid_t    fid;        /* HDF5 File ID            */
    hid_t    my_fcpl;    /* File creation property list ID */
    hid_t    dataset, dataset2;    /* Dataset ID2            */
    hid_t    attr_tid;    /* Attribute's datatype ID    */
    hid_t    sid, big_sid;    /* Dataspace IDs        */
    hsize_t    big_dims[] = {SPACE1_DIM1, SPACE1_DIM2, SPACE1_DIM3};   /* Dimensions for "big" attribute */
    hid_t    attr;            /* Attribute ID            */
    hid_t    dcpl;            /* Dataset creation property list ID */
    char    attrname[NAME_BUF_SIZE];        /* Name of attribute on first dataset */
    char    attrname2[NAME_BUF_SIZE];       /* Name of attribute on second dataset */
    unsigned    max_compact;    /* Maximum # of attributes to store compactly */
    unsigned    min_dense;      /* Minimum # of attributes to store "densely" */
    htri_t    is_dense;    /* Are attributes stored densely? */
    htri_t    is_shared;    /* Is attributes shared? */
    hsize_t     shared_refcount;        /* Reference count of shared attribute */
    unsigned    attr_value;     /* Attribute value */
    unsigned    *big_value;     /* Data for "big" attribute */
    size_t      mesg_count;     /* # of shared messages */
    unsigned    test_shared;    /* Index over shared component type */
    unsigned    u;              /* Local index variable */
    h5_stat_size_t empty_filesize;       /* Size of empty file */
    h5_stat_size_t filesize;             /* Size of file after modifications */
    herr_t    ret;        /* Generic return value        */

    /* Output message about test being performed */
    MESSAGE(5, ("Testing Renaming Shared & Unshared Attributes in Compact & Dense Storage\n"));

    /* Allocate & initialize "big" attribute data */
    big_value = (unsigned *)HDmalloc((size_t)(SPACE1_DIM1 * SPACE1_DIM2 * SPACE1_DIM3) * sizeof(unsigned));
    CHECK_PTR(big_value, "HDmalloc");
    HDmemset(big_value, 1, sizeof(unsigned) * (size_t)(SPACE1_DIM1 * SPACE1_DIM2 * SPACE1_DIM3));

    /* Create dataspace for dataset */
    sid = H5Screate(H5S_SCALAR);
    CHECK(sid, FAIL, "H5Screate");

    /* Create "big" dataspace for "large" attributes */
    big_sid = H5Screate_simple(SPACE1_RANK, big_dims, NULL);
    CHECK(big_sid, FAIL, "H5Screate_simple");

    /* Loop over type of shared components */
    for(test_shared = 0; test_shared < 3; test_shared++) {
        /* Make copy of file creation property list */
        my_fcpl = H5Pcopy(fcpl);
        CHECK(my_fcpl, FAIL, "H5Pcopy");

        /* Set up datatype for attributes */
        attr_tid = H5Tcopy(H5T_NATIVE_UINT);
        CHECK(attr_tid, FAIL, "H5Tcopy");

        /* Special setup for each type of shared components */
        if(test_shared == 0) {
            /* Make attributes > 500 bytes shared */
            ret = H5Pset_shared_mesg_nindexes(my_fcpl, (unsigned)1);
            CHECK_I(ret, "H5Pset_shared_mesg_nindexes");
            ret = H5Pset_shared_mesg_index(my_fcpl, (unsigned)0, H5O_SHMESG_ATTR_FLAG, (unsigned)500);
            CHECK_I(ret, "H5Pset_shared_mesg_index");
        } /* end if */
        else {
            /* Set up copy of file creation property list */

            ret = H5Pset_shared_mesg_nindexes(my_fcpl, (unsigned)3);
            CHECK_I(ret, "H5Pset_shared_mesg_nindexes");

            /* Make attributes > 500 bytes shared */
            ret = H5Pset_shared_mesg_index(my_fcpl, (unsigned)0, H5O_SHMESG_ATTR_FLAG, (unsigned)500);
            CHECK_I(ret, "H5Pset_shared_mesg_index");

            /* Make datatypes & dataspaces > 1 byte shared (i.e. all of them :-) */
            ret = H5Pset_shared_mesg_index(my_fcpl, (unsigned)1, H5O_SHMESG_DTYPE_FLAG, (unsigned)1);
            CHECK_I(ret, "H5Pset_shared_mesg_index");
            ret = H5Pset_shared_mesg_index(my_fcpl, (unsigned)2, H5O_SHMESG_SDSPACE_FLAG, (unsigned)1);
            CHECK_I(ret, "H5Pset_shared_mesg_index");
        } /* end else */

        /* Create file */
        fid = H5Fcreate(FILENAME, H5F_ACC_TRUNC, my_fcpl, fapl);
        CHECK(fid, FAIL, "H5Fcreate");

        /* Close FCPL copy */
        ret = H5Pclose(my_fcpl);
        CHECK(ret, FAIL, "H5Pclose");

        /* Close file */
        ret = H5Fclose(fid);
        CHECK(ret, FAIL, "H5Fclose");

        /* Get size of file */
        empty_filesize = h5_get_file_size(FILENAME, fapl);
        if(empty_filesize < 0)
            TestErrPrintf("Line %d: file size wrong!\n", __LINE__);


        /* Re-open file */
        fid = H5Fopen(FILENAME, H5F_ACC_RDWR, fapl);
        CHECK(fid, FAIL, "H5Fopen");

        /* Commit datatype to file */
        if(test_shared == 2) {
            ret = H5Tcommit2(fid, TYPE1_NAME, attr_tid, H5P_DEFAULT, H5P_DEFAULT, H5P_DEFAULT);
            CHECK(ret, FAIL, "H5Tcommit2");
        } /* end if */

        /* Set up to query the object creation properties */
        if (dcpl_g == H5P_DEFAULT) {
            dcpl = H5Pcreate(H5P_DATASET_CREATE);
            CHECK(dcpl, FAIL, "H5Pcreate");
        } else {
            dcpl = H5Pcopy(dcpl_g);
            CHECK(dcpl, FAIL, "H5Pcopy");
        }

        /* Create datasets */
        dataset = H5Dcreate2(fid, DSET1_NAME, H5T_NATIVE_UCHAR, sid, H5P_DEFAULT, dcpl, H5P_DEFAULT);
        CHECK(dataset, FAIL, "H5Dcreate2");
        dataset2 = H5Dcreate2(fid, DSET2_NAME, H5T_NATIVE_UCHAR, sid, H5P_DEFAULT, dcpl, H5P_DEFAULT);
        CHECK(dataset2, FAIL, "H5Dcreate2");

        /* Check on dataset's message storage status */
        if(test_shared != 0) {
            /* Datasets' datatypes can be shared */
            ret = H5F__get_sohm_mesg_count_test(fid, H5O_DTYPE_ID, &mesg_count);
            CHECK(ret, FAIL, "H5F__get_sohm_mesg_count_test");
            VERIFY(mesg_count, 1, "H5F__get_sohm_mesg_count_test");

            /* Datasets' dataspace can be shared */
            ret = H5F__get_sohm_mesg_count_test(fid, H5O_SDSPACE_ID, &mesg_count);
            CHECK(ret, FAIL, "H5F__get_sohm_mesg_count_test");
            VERIFY(mesg_count, 1, "H5F__get_sohm_mesg_count_test");
        } /* end if */

        /* Retrieve limits for compact/dense attribute storage */
        ret = H5Pget_attr_phase_change(dcpl, &max_compact, &min_dense);
        CHECK(ret, FAIL, "H5Pget_attr_phase_change");

        /* Close property list */
        ret = H5Pclose(dcpl);
        CHECK(ret, FAIL, "H5Pclose");

        /* Check on datasets' attribute storage status */
        is_dense = H5O__is_attr_dense_test(dataset);
        VERIFY(is_dense, FALSE, "H5O__is_attr_dense_test");
        is_dense = H5O__is_attr_dense_test(dataset2);
        VERIFY(is_dense, FALSE, "H5O__is_attr_dense_test");

        /* Add attributes to each dataset, until after converting to dense storage */
        for(u = 0; u < max_compact * 2; u++) {
            /* Create attribute name */
            sprintf(attrname, "attr %02u", u);

            /* Alternate between creating "small" & "big" attributes */
            if(u % 2) {
                /* Create "small" attribute on first dataset */
                attr = H5Acreate2(dataset, attrname, attr_tid, sid, H5P_DEFAULT, H5P_DEFAULT);
                CHECK(attr, FAIL, "H5Acreate2");

                /* Check that attribute is not shared */
                is_shared = H5A__is_shared_test(attr);
                VERIFY(is_shared, FALSE, "H5A__is_shared_test");

                /* Write data into the attribute */
                attr_value = u + 1;
                ret = H5Awrite(attr, attr_tid, &attr_value);
                CHECK(ret, FAIL, "H5Awrite");
            } /* end if */
            else {
                /* Create "big" attribute on first dataset */
                attr = H5Acreate2(dataset, attrname, attr_tid, big_sid, H5P_DEFAULT, H5P_DEFAULT);
                CHECK(attr, FAIL, "H5Acreate2");

                /* Check that attribute is shared */
                is_shared = H5A__is_shared_test(attr);
                VERIFY(is_shared, TRUE, "H5A__is_shared_test");

                /* Check refcount for attribute */
                ret = H5A__get_shared_rc_test(attr, &shared_refcount);
                CHECK(ret, FAIL, "H5A__get_shared_rc_test");
                VERIFY(shared_refcount, 1, "H5A__get_shared_rc_test");

                /* Write data into the attribute */
                big_value[0] = u + 1;
                ret = H5Awrite(attr, attr_tid, big_value);
                CHECK(ret, FAIL, "H5Awrite");

                /* Check refcount for attribute */
                ret = H5A__get_shared_rc_test(attr, &shared_refcount);
                CHECK(ret, FAIL, "H5A__get_shared_rc_test");
                VERIFY(shared_refcount, 1, "H5A__get_shared_rc_test");
            } /* end else */

            /* Close attribute */
            ret = H5Aclose(attr);
            CHECK(ret, FAIL, "H5Aclose");

            /* Check on dataset's attribute storage status */
            is_dense = H5O__is_attr_dense_test(dataset);
            if(u < max_compact)
                VERIFY(is_dense, FALSE, "H5O__is_attr_dense_test");
            else
                VERIFY(is_dense, TRUE, "H5O__is_attr_dense_test");


            /* Alternate between creating "small" & "big" attributes */
            if(u % 2) {
                /* Create "small" attribute on second dataset */
                attr = H5Acreate2(dataset2, attrname, attr_tid, sid, H5P_DEFAULT, H5P_DEFAULT);
                CHECK(attr, FAIL, "H5Acreate2");

                /* Check that attribute is not shared */
                is_shared = H5A__is_shared_test(attr);
                VERIFY(is_shared, FALSE, "H5A__is_shared_test");

                /* Write data into the attribute */
                attr_value = u + 1;
                ret = H5Awrite(attr, attr_tid, &attr_value);
                CHECK(ret, FAIL, "H5Awrite");
            } /* end if */
            else {
                /* Create "big" attribute on second dataset */
                attr = H5Acreate2(dataset2, attrname, attr_tid, big_sid, H5P_DEFAULT, H5P_DEFAULT);
                CHECK(attr, FAIL, "H5Acreate2");

                /* Check that attribute is shared */
                is_shared = H5A__is_shared_test(attr);
                VERIFY(is_shared, TRUE, "H5A__is_shared_test");

                /* Check refcount for attribute */
                ret = H5A__get_shared_rc_test(attr, &shared_refcount);
                CHECK(ret, FAIL, "H5A__get_shared_rc_test");
                VERIFY(shared_refcount, 1, "H5A__get_shared_rc_test");

                /* Write data into the attribute */
                big_value[0] = u + 1;
                ret = H5Awrite(attr, attr_tid, big_value);
                CHECK(ret, FAIL, "H5Awrite");

                /* Check refcount for attribute */
                ret = H5A__get_shared_rc_test(attr, &shared_refcount);
                CHECK(ret, FAIL, "H5A__get_shared_rc_test");
                VERIFY(shared_refcount, 2, "H5A__get_shared_rc_test");
            } /* end else */

            /* Close attribute */
            ret = H5Aclose(attr);
            CHECK(ret, FAIL, "H5Aclose");

            /* Check on dataset's attribute storage status */
            is_dense = H5O__is_attr_dense_test(dataset2);
            if(u < max_compact)
                VERIFY(is_dense, FALSE, "H5O__is_attr_dense_test");
            else
                VERIFY(is_dense, TRUE, "H5O__is_attr_dense_test");


            /* Create new attribute name */
            sprintf(attrname2, "new attr %02u", u);

            /* Change second dataset's attribute's name */
            ret = H5Arename_by_name(fid, DSET2_NAME, attrname, attrname2, H5P_DEFAULT);
            CHECK(ret, FAIL, "H5Arename_by_name");


            /* Check refcount on attributes now */

            /* Check refcount on renamed attribute */
            attr = H5Aopen(dataset2, attrname2, H5P_DEFAULT);
            CHECK(attr, FAIL, "H5Aopen");

            if(u % 2) {
                /* Check that attribute is not shared */
                is_shared = H5A__is_shared_test(attr);
                VERIFY(is_shared, FALSE, "H5A__is_shared_test");
            } /* end if */
            else {
                /* Check that attribute is shared */
                is_shared = H5A__is_shared_test(attr);
                VERIFY(is_shared, TRUE, "H5A__is_shared_test");

                /* Check refcount for attribute */
                ret = H5A__get_shared_rc_test(attr, &shared_refcount);
                CHECK(ret, FAIL, "H5A__get_shared_rc_test");
                VERIFY(shared_refcount, 1, "H5A__get_shared_rc_test");
            } /* end else */

            /* Close attribute */
            ret = H5Aclose(attr);
            CHECK(ret, FAIL, "H5Aclose");

            /* Check refcount on original attribute */
            attr = H5Aopen(dataset, attrname, H5P_DEFAULT);
            CHECK(attr, FAIL, "H5Aopen");

            if(u % 2) {
                /* Check that attribute is not shared */
                is_shared = H5A__is_shared_test(attr);
                VERIFY(is_shared, FALSE, "H5A__is_shared_test");
            } /* end if */
            else {
                /* Check that attribute is shared */
                is_shared = H5A__is_shared_test(attr);
                VERIFY(is_shared, TRUE, "H5A__is_shared_test");

                /* Check refcount for attribute */
                ret = H5A__get_shared_rc_test(attr, &shared_refcount);
                CHECK(ret, FAIL, "H5A__get_shared_rc_test");
                VERIFY(shared_refcount, 1, "H5A__get_shared_rc_test");
            } /* end else */

            /* Close attribute */
            ret = H5Aclose(attr);
            CHECK(ret, FAIL, "H5Aclose");


            /* Change second dataset's attribute's name back to original */
            ret = H5Arename_by_name(fid, DSET2_NAME, attrname2, attrname, H5P_DEFAULT);
            CHECK(ret, FAIL, "H5Arename_by_name");


            /* Check refcount on attributes now */

            /* Check refcount on renamed attribute */
            attr = H5Aopen(dataset2, attrname, H5P_DEFAULT);
            CHECK(attr, FAIL, "H5Aopen");

            if(u % 2) {
                /* Check that attribute is not shared */
                is_shared = H5A__is_shared_test(attr);
                VERIFY(is_shared, FALSE, "H5A__is_shared_test");
            } /* end if */
            else {
                /* Check that attribute is shared */
                is_shared = H5A__is_shared_test(attr);
                VERIFY(is_shared, TRUE, "H5A__is_shared_test");

                /* Check refcount for attribute */
                ret = H5A__get_shared_rc_test(attr, &shared_refcount);
                CHECK(ret, FAIL, "H5A__get_shared_rc_test");
                VERIFY(shared_refcount, 2, "H5A__get_shared_rc_test");
            } /* end else */

            /* Close attribute */
            ret = H5Aclose(attr);
            CHECK(ret, FAIL, "H5Aclose");

            /* Check refcount on original attribute */
            attr = H5Aopen(dataset, attrname, H5P_DEFAULT);
            CHECK(attr, FAIL, "H5Aopen");

            if(u % 2) {
                /* Check that attribute is not shared */
                is_shared = H5A__is_shared_test(attr);
                VERIFY(is_shared, FALSE, "H5A__is_shared_test");
            } /* end if */
            else {
                /* Check that attribute is shared */
                is_shared = H5A__is_shared_test(attr);
                VERIFY(is_shared, TRUE, "H5A__is_shared_test");

                /* Check refcount for attribute */
                ret = H5A__get_shared_rc_test(attr, &shared_refcount);
                CHECK(ret, FAIL, "H5A__get_shared_rc_test");
                VERIFY(shared_refcount, 2, "H5A__get_shared_rc_test");
            } /* end else */

            /* Close attribute */
            ret = H5Aclose(attr);
            CHECK(ret, FAIL, "H5Aclose");
        } /* end for */


        /* Close attribute's datatype */
        ret = H5Tclose(attr_tid);
        CHECK(ret, FAIL, "H5Tclose");

        /* Close Datasets */
        ret = H5Dclose(dataset);
        CHECK(ret, FAIL, "H5Dclose");
        ret = H5Dclose(dataset2);
        CHECK(ret, FAIL, "H5Dclose");

        /* Check on shared message status now */
        if(test_shared != 0) {
            if(test_shared == 1) {
                /* Check on datatype storage status */
                ret = H5F__get_sohm_mesg_count_test(fid, H5O_DTYPE_ID, &mesg_count);
                CHECK(ret, FAIL, "H5F__get_sohm_mesg_count_test");
                VERIFY(mesg_count, 2, "H5F__get_sohm_mesg_count_test");
            } /* end if */

            /* Check on dataspace storage status */
            ret = H5F__get_sohm_mesg_count_test(fid, H5O_SDSPACE_ID, &mesg_count);
            CHECK(ret, FAIL, "H5F__get_sohm_mesg_count_test");
            VERIFY(mesg_count, 2, "H5F__get_sohm_mesg_count_test");
        } /* end if */

        /* Unlink datasets with attributes */
        ret = H5Ldelete(fid, DSET1_NAME, H5P_DEFAULT);
        CHECK(ret, FAIL, "HLdelete");
        ret = H5Ldelete(fid, DSET2_NAME, H5P_DEFAULT);
        CHECK(ret, FAIL, "H5Ldelete");

        /* Unlink committed datatype */
        if(test_shared == 2) {
            ret = H5Ldelete(fid, TYPE1_NAME, H5P_DEFAULT);
            CHECK(ret, FAIL, "H5Ldelete");
        } /* end if */

        /* Check on attribute storage status */
        ret = H5F__get_sohm_mesg_count_test(fid, H5O_ATTR_ID, &mesg_count);
        CHECK(ret, FAIL, "H5F__get_sohm_mesg_count_test");
        VERIFY(mesg_count, 0, "H5F__get_sohm_mesg_count_test");

        if(test_shared != 0) {
            /* Check on datatype storage status */
            ret = H5F__get_sohm_mesg_count_test(fid, H5O_DTYPE_ID, &mesg_count);
            CHECK(ret, FAIL, "H5F__get_sohm_mesg_count_test");
            VERIFY(mesg_count, 0, "H5F__get_sohm_mesg_count_test");

            /* Check on dataspace storage status */
            ret = H5F__get_sohm_mesg_count_test(fid, H5O_SDSPACE_ID, &mesg_count);
            CHECK(ret, FAIL, "H5F__get_sohm_mesg_count_test");
            VERIFY(mesg_count, 0, "H5F__get_sohm_mesg_count_test");
        } /* end if */

        /* Close file */
        ret = H5Fclose(fid);
        CHECK(ret, FAIL, "H5Fclose");

        /* Check size of file */
        filesize = h5_get_file_size(FILENAME, fapl);
        VERIFY(filesize, empty_filesize, "h5_get_file_size");
    } /* end for */

    /* Close dataspaces */
    ret = H5Sclose(sid);
    CHECK(ret, FAIL, "H5Sclose");
    ret = H5Sclose(big_sid);
    CHECK(ret, FAIL, "H5Sclose");

    /* Release memory */
    HDfree(big_value);
}   /* test_attr_shared_rename() */

/****************************************************************
**
**  test_attr_shared_delete(): Test basic H5A (attribute) code.
**      Tests deleting shared attributes in "compact" & "dense" storage
**
****************************************************************/
static void
test_attr_shared_delete(hid_t fcpl, hid_t fapl)
{
    hid_t    fid;        /* File ID            */
    hid_t    my_fcpl;    /* File creation property list ID */
    hid_t    dataset, dataset2;    /* Dataset IDs            */
    hid_t    attr_tid;    /* Attribute's datatype ID    */
    hid_t    sid, big_sid;    /* Dataspace IDs        */
    hsize_t    big_dims[] = {SPACE1_DIM1, SPACE1_DIM2, SPACE1_DIM3};   /* Dimensions for "big" attribute */
    hid_t    attr;            /* Attribute ID            */
    hid_t    dcpl;            /* Dataset creation property list ID */
    char    attrname[NAME_BUF_SIZE];        /* Name of attribute on first dataset */
    unsigned    max_compact;    /* Maximum # of attributes to store compactly */
    unsigned    min_dense;      /* Minimum # of attributes to store "densely" */
    htri_t    is_dense;    /* Are attributes stored densely? */
    htri_t    is_shared;    /* Is attributes shared? */
    hsize_t     shared_refcount;        /* Reference count of shared attribute */
    unsigned    attr_value;     /* Attribute value */
    unsigned    *big_value;     /* Data for "big" attribute */
    size_t      mesg_count;     /* # of shared messages */
    unsigned    test_shared;    /* Index over shared component type */
    unsigned    u;              /* Local index variable */
    h5_stat_size_t empty_filesize;       /* Size of empty file */
    h5_stat_size_t filesize;             /* Size of file after modifications */
    herr_t    ret;        /* Generic return value        */

    /* Output message about test being performed */
    MESSAGE(5, ("Testing Deleting Shared & Unshared Attributes in Compact & Dense Storage\n"));

    /* Allocate & initialize "big" attribute data */
    big_value = (unsigned *)HDmalloc((size_t)(SPACE1_DIM1 * SPACE1_DIM2 * SPACE1_DIM3) * sizeof(unsigned));
    CHECK_PTR(big_value, "HDmalloc");
    HDmemset(big_value, 1, sizeof(unsigned) * (size_t)(SPACE1_DIM1 * SPACE1_DIM2 * SPACE1_DIM3));

    /* Create dataspace for dataset */
    sid = H5Screate(H5S_SCALAR);
    CHECK(sid, FAIL, "H5Screate");

    /* Create "big" dataspace for "large" attributes */
    big_sid = H5Screate_simple(SPACE1_RANK, big_dims, NULL);
    CHECK(big_sid, FAIL, "H5Screate_simple");

    /* Loop over type of shared components */
    for(test_shared = 0; test_shared < 3; test_shared++) {
        /* Make copy of file creation property list */
        my_fcpl = H5Pcopy(fcpl);
        CHECK(my_fcpl, FAIL, "H5Pcopy");

        /* Set up datatype for attributes */
        attr_tid = H5Tcopy(H5T_NATIVE_UINT);
        CHECK(attr_tid, FAIL, "H5Tcopy");

        /* Special setup for each type of shared components */
        if(test_shared == 0) {
            /* Make attributes > 500 bytes shared */
            ret = H5Pset_shared_mesg_nindexes(my_fcpl, (unsigned)1);
            CHECK_I(ret, "H5Pset_shared_mesg_nindexes");
            ret = H5Pset_shared_mesg_index(my_fcpl, (unsigned)0, H5O_SHMESG_ATTR_FLAG, (unsigned)500);
            CHECK_I(ret, "H5Pset_shared_mesg_index");
        } /* end if */
        else {
            /* Set up copy of file creation property list */

            ret = H5Pset_shared_mesg_nindexes(my_fcpl, (unsigned)3);
            CHECK_I(ret, "H5Pset_shared_mesg_nindexes");

            /* Make attributes > 500 bytes shared */
            ret = H5Pset_shared_mesg_index(my_fcpl, (unsigned)0, H5O_SHMESG_ATTR_FLAG, (unsigned)500);
            CHECK_I(ret, "H5Pset_shared_mesg_index");

            /* Make datatypes & dataspaces > 1 byte shared (i.e. all of them :-) */
            ret = H5Pset_shared_mesg_index(my_fcpl, (unsigned)1, H5O_SHMESG_DTYPE_FLAG, (unsigned)1);
            CHECK_I(ret, "H5Pset_shared_mesg_index");
            ret = H5Pset_shared_mesg_index(my_fcpl, (unsigned)2, H5O_SHMESG_SDSPACE_FLAG, (unsigned)1);
            CHECK_I(ret, "H5Pset_shared_mesg_index");
        } /* end else */

        /* Create file */
        fid = H5Fcreate(FILENAME, H5F_ACC_TRUNC, my_fcpl, fapl);
        CHECK(fid, FAIL, "H5Fcreate");

        /* Close FCPL copy */
        ret = H5Pclose(my_fcpl);
        CHECK(ret, FAIL, "H5Pclose");

        /* Close file */
        ret = H5Fclose(fid);
        CHECK(ret, FAIL, "H5Fclose");

        /* Get size of file */
        empty_filesize = h5_get_file_size(FILENAME, fapl);
        if(empty_filesize < 0)
            TestErrPrintf("Line %d: file size wrong!\n", __LINE__);


        /* Re-open file */
        fid = H5Fopen(FILENAME, H5F_ACC_RDWR, fapl);
        CHECK(fid, FAIL, "H5Fopen");

        /* Commit datatype to file */
        if(test_shared == 2) {
            ret = H5Tcommit2(fid, TYPE1_NAME, attr_tid, H5P_DEFAULT, H5P_DEFAULT, H5P_DEFAULT);
            CHECK(ret, FAIL, "H5Tcommit2");
        } /* end if */

        /* Set up to query the object creation properties */
        if (dcpl_g == H5P_DEFAULT) {
            dcpl = H5Pcreate(H5P_DATASET_CREATE);
            CHECK(dcpl, FAIL, "H5Pcreate");
        } else {
            dcpl = H5Pcopy(dcpl_g);
            CHECK(dcpl, FAIL, "H5Pcopy");
        }

        /* Create datasets */
        dataset = H5Dcreate2(fid, DSET1_NAME, H5T_NATIVE_UCHAR, sid, H5P_DEFAULT, dcpl, H5P_DEFAULT);
        CHECK(dataset, FAIL, "H5Dcreate2");
        dataset2 = H5Dcreate2(fid, DSET2_NAME, H5T_NATIVE_UCHAR, sid, H5P_DEFAULT, dcpl, H5P_DEFAULT);
        CHECK(dataset2, FAIL, "H5Dcreate2");

        /* Check on dataset's message storage status */
        if(test_shared != 0) {
            /* Datasets' datatypes can be shared */
            ret = H5F__get_sohm_mesg_count_test(fid, H5O_DTYPE_ID, &mesg_count);
            CHECK(ret, FAIL, "H5F__get_sohm_mesg_count_test");
            VERIFY(mesg_count, 1, "H5F__get_sohm_mesg_count_test");

            /* Datasets' dataspace can be shared */
            ret = H5F__get_sohm_mesg_count_test(fid, H5O_SDSPACE_ID, &mesg_count);
            CHECK(ret, FAIL, "H5F__get_sohm_mesg_count_test");
            VERIFY(mesg_count, 1, "H5F__get_sohm_mesg_count_test");
        } /* end if */

        /* Retrieve limits for compact/dense attribute storage */
        ret = H5Pget_attr_phase_change(dcpl, &max_compact, &min_dense);
        CHECK(ret, FAIL, "H5Pget_attr_phase_change");

        /* Close property list */
        ret = H5Pclose(dcpl);
        CHECK(ret, FAIL, "H5Pclose");

        /* Check on datasets' attribute storage status */
        is_dense = H5O__is_attr_dense_test(dataset);
        VERIFY(is_dense, FALSE, "H5O__is_attr_dense_test");
        is_dense = H5O__is_attr_dense_test(dataset2);
        VERIFY(is_dense, FALSE, "H5O__is_attr_dense_test");

        /* Add attributes to each dataset, until after converting to dense storage */
        for(u = 0; u < max_compact * 2; u++) {
            /* Create attribute name */
            sprintf(attrname, "attr %02u", u);

            /* Alternate between creating "small" & "big" attributes */
            if(u % 2) {
                /* Create "small" attribute on first dataset */
                attr = H5Acreate2(dataset, attrname, attr_tid, sid, H5P_DEFAULT, H5P_DEFAULT);
                CHECK(attr, FAIL, "H5Acreate2");

                /* Check that attribute is not shared */
                is_shared = H5A__is_shared_test(attr);
                VERIFY(is_shared, FALSE, "H5A__is_shared_test");

                /* Write data into the attribute */
                attr_value = u + 1;
                ret = H5Awrite(attr, attr_tid, &attr_value);
                CHECK(ret, FAIL, "H5Awrite");
            } /* end if */
            else {
                /* Create "big" attribute on first dataset */
                attr = H5Acreate2(dataset, attrname, attr_tid, big_sid, H5P_DEFAULT, H5P_DEFAULT);
                CHECK(attr, FAIL, "H5Acreate2");

                /* Check that attribute is shared */
                is_shared = H5A__is_shared_test(attr);
                VERIFY(is_shared, TRUE, "H5A__is_shared_test");

                /* Check refcount for attribute */
                ret = H5A__get_shared_rc_test(attr, &shared_refcount);
                CHECK(ret, FAIL, "H5A__get_shared_rc_test");
                VERIFY(shared_refcount, 1, "H5A__get_shared_rc_test");

                /* Write data into the attribute */
                big_value[0] = u + 1;
                ret = H5Awrite(attr, attr_tid, big_value);
                CHECK(ret, FAIL, "H5Awrite");

                /* Check refcount for attribute */
                ret = H5A__get_shared_rc_test(attr, &shared_refcount);
                CHECK(ret, FAIL, "H5A__get_shared_rc_test");
                VERIFY(shared_refcount, 1, "H5A__get_shared_rc_test");
            } /* end else */

            /* Close attribute */
            ret = H5Aclose(attr);
            CHECK(ret, FAIL, "H5Aclose");

            /* Check on dataset's attribute storage status */
            is_dense = H5O__is_attr_dense_test(dataset);
            if(u < max_compact)
                VERIFY(is_dense, FALSE, "H5O__is_attr_dense_test");
            else
                VERIFY(is_dense, TRUE, "H5O__is_attr_dense_test");


            /* Alternate between creating "small" & "big" attributes */
            if(u % 2) {
                /* Create "small" attribute on second dataset */
                attr = H5Acreate2(dataset2, attrname, attr_tid, sid, H5P_DEFAULT, H5P_DEFAULT);
                CHECK(attr, FAIL, "H5Acreate2");

                /* Check that attribute is not shared */
                is_shared = H5A__is_shared_test(attr);
                VERIFY(is_shared, FALSE, "H5A__is_shared_test");

                /* Write data into the attribute */
                attr_value = u + 1;
                ret = H5Awrite(attr, attr_tid, &attr_value);
                CHECK(ret, FAIL, "H5Awrite");
            } /* end if */
            else {
                /* Create "big" attribute on second dataset */
                attr = H5Acreate2(dataset2, attrname, attr_tid, big_sid, H5P_DEFAULT, H5P_DEFAULT);
                CHECK(attr, FAIL, "H5Acreate2");

                /* Check that attribute is shared */
                is_shared = H5A__is_shared_test(attr);
                VERIFY(is_shared, TRUE, "H5A__is_shared_test");

                /* Check refcount for attribute */
                ret = H5A__get_shared_rc_test(attr, &shared_refcount);
                CHECK(ret, FAIL, "H5A__get_shared_rc_test");
                VERIFY(shared_refcount, 1, "H5A__get_shared_rc_test");

                /* Write data into the attribute */
                big_value[0] = u + 1;
                ret = H5Awrite(attr, attr_tid, big_value);
                CHECK(ret, FAIL, "H5Awrite");

                /* Check refcount for attribute */
                ret = H5A__get_shared_rc_test(attr, &shared_refcount);
                CHECK(ret, FAIL, "H5A__get_shared_rc_test");
                VERIFY(shared_refcount, 2, "H5A__get_shared_rc_test");
            } /* end else */

            /* Close attribute */
            ret = H5Aclose(attr);
            CHECK(ret, FAIL, "H5Aclose");

            /* Check on dataset's attribute storage status */
            is_dense = H5O__is_attr_dense_test(dataset2);
            if(u < max_compact)
                VERIFY(is_dense, FALSE, "H5O__is_attr_dense_test");
            else
                VERIFY(is_dense, TRUE, "H5O__is_attr_dense_test");
        } /* end for */


        /* Delete attributes from second dataset */
        for(u = 0; u < max_compact * 2; u++) {
            /* Create attribute name */
            sprintf(attrname, "attr %02u", u);

            /* Delete second dataset's attribute */
            ret = H5Adelete_by_name(fid, DSET2_NAME, attrname, H5P_DEFAULT);
            CHECK(ret, FAIL, "H5Adelete_by_name");


            /* Check refcount on attributes now */

            /* Check refcount on first dataset's attribute */
            attr = H5Aopen(dataset, attrname, H5P_DEFAULT);
            CHECK(attr, FAIL, "H5Aopen");

            if(u % 2) {
                /* Check that attribute is not shared */
                is_shared = H5A__is_shared_test(attr);
                VERIFY(is_shared, FALSE, "H5A__is_shared_test");
            } /* end if */
            else {
                /* Check that attribute is shared */
                is_shared = H5A__is_shared_test(attr);
                VERIFY(is_shared, TRUE, "H5A__is_shared_test");

                /* Check refcount for attribute */
                ret = H5A__get_shared_rc_test(attr, &shared_refcount);
                CHECK(ret, FAIL, "H5A__get_shared_rc_test");
                VERIFY(shared_refcount, 1, "H5A__get_shared_rc_test");
            } /* end else */

            /* Close attribute */
            ret = H5Aclose(attr);
            CHECK(ret, FAIL, "H5Aclose");
        } /* end for */


        /* Close attribute's datatype */
        ret = H5Tclose(attr_tid);
        CHECK(ret, FAIL, "H5Tclose");

        /* Close Datasets */
        ret = H5Dclose(dataset);
        CHECK(ret, FAIL, "H5Dclose");
        ret = H5Dclose(dataset2);
        CHECK(ret, FAIL, "H5Dclose");

        /* Check on shared message status now */
        if(test_shared != 0) {
            if(test_shared == 1) {
                /* Check on datatype storage status */
                ret = H5F__get_sohm_mesg_count_test(fid, H5O_DTYPE_ID, &mesg_count);
                CHECK(ret, FAIL, "H5F__get_sohm_mesg_count_test");
                VERIFY(mesg_count, 2, "H5F__get_sohm_mesg_count_test");
            } /* end if */

            /* Check on dataspace storage status */
            ret = H5F__get_sohm_mesg_count_test(fid, H5O_SDSPACE_ID, &mesg_count);
            CHECK(ret, FAIL, "H5F__get_sohm_mesg_count_test");
            VERIFY(mesg_count, 2, "H5F__get_sohm_mesg_count_test");
        } /* end if */

        /* Unlink datasets with attributes */
        ret = H5Ldelete(fid, DSET1_NAME, H5P_DEFAULT);
        CHECK(ret, FAIL, "H5Ldelete");
        ret = H5Ldelete(fid, DSET2_NAME, H5P_DEFAULT);
        CHECK(ret, FAIL, "H5Ldelete");

        /* Unlink committed datatype */
        if(test_shared == 2) {
            ret = H5Ldelete(fid, TYPE1_NAME, H5P_DEFAULT);
            CHECK(ret, FAIL, "H5Ldelete");
        } /* end if */

        /* Check on attribute storage status */
        ret = H5F__get_sohm_mesg_count_test(fid, H5O_ATTR_ID, &mesg_count);
        CHECK(ret, FAIL, "H5F__get_sohm_mesg_count_test");
        VERIFY(mesg_count, 0, "H5F__get_sohm_mesg_count_test");

        if(test_shared != 0) {
            /* Check on datatype storage status */
            ret = H5F__get_sohm_mesg_count_test(fid, H5O_DTYPE_ID, &mesg_count);
            CHECK(ret, FAIL, "H5F__get_sohm_mesg_count_test");
            VERIFY(mesg_count, 0, "H5F__get_sohm_mesg_count_test");

            /* Check on dataspace storage status */
            ret = H5F__get_sohm_mesg_count_test(fid, H5O_SDSPACE_ID, &mesg_count);
            CHECK(ret, FAIL, "H5F__get_sohm_mesg_count_test");
            VERIFY(mesg_count, 0, "H5F__get_sohm_mesg_count_test");
        } /* end if */

        /* Close file */
        ret = H5Fclose(fid);
        CHECK(ret, FAIL, "H5Fclose");

        /* Check size of file */
        filesize = h5_get_file_size(FILENAME, fapl);
        VERIFY(filesize, empty_filesize, "h5_get_file_size");
    } /* end for */

    /* Close dataspaces */
    ret = H5Sclose(sid);
    CHECK(ret, FAIL, "H5Sclose");
    ret = H5Sclose(big_sid);
    CHECK(ret, FAIL, "H5Sclose");

    /* Release memory */
    HDfree(big_value);
}   /* test_attr_shared_delete() */

/****************************************************************
**
**  test_attr_shared_unlink(): Test basic H5A (attribute) code.
**      Tests unlinking object with  shared attributes in "compact" & "dense" storage
**
****************************************************************/
static void
test_attr_shared_unlink(hid_t fcpl, hid_t fapl)
{
    hid_t    fid;        /* File ID            */
    hid_t    my_fcpl;    /* File creation property list ID */
    hid_t    dataset, dataset2;    /* Dataset IDs            */
    hid_t    attr_tid;    /* Attribute's datatype ID    */
    hid_t    sid, big_sid;    /* Dataspace IDs        */
    hsize_t    big_dims[] = {SPACE1_DIM1, SPACE1_DIM2, SPACE1_DIM3};   /* Dimensions for "big" attribute */
    hid_t    attr;            /* Attribute ID            */
    hid_t    dcpl;            /* Dataset creation property list ID */
    char    attrname[NAME_BUF_SIZE];        /* Name of attribute on first dataset */
    unsigned    max_compact;    /* Maximum # of attributes to store compactly */
    unsigned    min_dense;      /* Minimum # of attributes to store "densely" */
    htri_t    is_dense;    /* Are attributes stored densely? */
    htri_t    is_shared;    /* Is attributes shared? */
    hsize_t     shared_refcount;        /* Reference count of shared attribute */
    unsigned    attr_value;     /* Attribute value */
    unsigned    *big_value;     /* Data for "big" attribute */
    size_t      mesg_count;     /* # of shared messages */
    unsigned    test_shared;    /* Index over shared component type */
    unsigned    u;              /* Local index variable */
    h5_stat_size_t empty_filesize;       /* Size of empty file */
    h5_stat_size_t filesize;             /* Size of file after modifications */
    herr_t    ret;        /* Generic return value        */

    /* Output message about test being performed */
    MESSAGE(5, ("Testing Unlinking Object with Shared Attributes in Compact & Dense Storage\n"));

    /* Allocate & initialize "big" attribute data */
    big_value = (unsigned *)HDmalloc((size_t)(SPACE1_DIM1 * SPACE1_DIM2 * SPACE1_DIM3) * sizeof(unsigned));
    CHECK_PTR(big_value, "HDmalloc");
    HDmemset(big_value, 1, sizeof(unsigned) * (size_t)(SPACE1_DIM1 * SPACE1_DIM2 * SPACE1_DIM3));

    /* Create dataspace for dataset */
    sid = H5Screate(H5S_SCALAR);
    CHECK(sid, FAIL, "H5Screate");

    /* Create "big" dataspace for "large" attributes */
    big_sid = H5Screate_simple(SPACE1_RANK, big_dims, NULL);
    CHECK(big_sid, FAIL, "H5Screate_simple");

    /* Loop over type of shared components */
    for(test_shared = 0; test_shared < 3; test_shared++) {
        /* Make copy of file creation property list */
        my_fcpl = H5Pcopy(fcpl);
        CHECK(my_fcpl, FAIL, "H5Pcopy");

        /* Set up datatype for attributes */
        attr_tid = H5Tcopy(H5T_NATIVE_UINT);
        CHECK(attr_tid, FAIL, "H5Tcopy");

        /* Special setup for each type of shared components */
        if(test_shared == 0) {
            /* Make attributes > 500 bytes shared */
            ret = H5Pset_shared_mesg_nindexes(my_fcpl, (unsigned)1);
            CHECK_I(ret, "H5Pset_shared_mesg_nindexes");
            ret = H5Pset_shared_mesg_index(my_fcpl, (unsigned)0, H5O_SHMESG_ATTR_FLAG, (unsigned)500);
            CHECK_I(ret, "H5Pset_shared_mesg_index");
        } /* end if */
        else {
            /* Set up copy of file creation property list */

            ret = H5Pset_shared_mesg_nindexes(my_fcpl, (unsigned)3);
            CHECK_I(ret, "H5Pset_shared_mesg_nindexes");

            /* Make attributes > 500 bytes shared */
            ret = H5Pset_shared_mesg_index(my_fcpl, (unsigned)0, H5O_SHMESG_ATTR_FLAG, (unsigned)500);
            CHECK_I(ret, "H5Pset_shared_mesg_index");

            /* Make datatypes & dataspaces > 1 byte shared (i.e. all of them :-) */
            ret = H5Pset_shared_mesg_index(my_fcpl, (unsigned)1, H5O_SHMESG_DTYPE_FLAG, (unsigned)1);
            CHECK_I(ret, "H5Pset_shared_mesg_index");
            ret = H5Pset_shared_mesg_index(my_fcpl, (unsigned)2, H5O_SHMESG_SDSPACE_FLAG, (unsigned)1);
            CHECK_I(ret, "H5Pset_shared_mesg_index");
        } /* end else */

        /* Create file */
        fid = H5Fcreate(FILENAME, H5F_ACC_TRUNC, my_fcpl, fapl);
        CHECK(fid, FAIL, "H5Fcreate");

        /* Close FCPL copy */
        ret = H5Pclose(my_fcpl);
        CHECK(ret, FAIL, "H5Pclose");

        /* Close file */
        ret = H5Fclose(fid);
        CHECK(ret, FAIL, "H5Fclose");

        /* Get size of file */
        empty_filesize = h5_get_file_size(FILENAME, fapl);
        if(empty_filesize < 0)
            TestErrPrintf("Line %d: file size wrong!\n", __LINE__);


        /* Re-open file */
        fid = H5Fopen(FILENAME, H5F_ACC_RDWR, fapl);
        CHECK(fid, FAIL, "H5Fopen");

        /* Commit datatype to file */
        if(test_shared == 2) {
            ret = H5Tcommit2(fid, TYPE1_NAME, attr_tid, H5P_DEFAULT, H5P_DEFAULT, H5P_DEFAULT);
            CHECK(ret, FAIL, "H5Tcommit2");
        } /* end if */

        /* Set up to query the object creation properties */
        if (dcpl_g == H5P_DEFAULT) {
            dcpl = H5Pcreate(H5P_DATASET_CREATE);
            CHECK(dcpl, FAIL, "H5Pcreate");
        } else {
            dcpl = H5Pcopy(dcpl_g);
            CHECK(dcpl, FAIL, "H5Pcopy");
        }

        /* Create datasets */
        dataset = H5Dcreate2(fid, DSET1_NAME, H5T_NATIVE_UCHAR, sid, H5P_DEFAULT, dcpl, H5P_DEFAULT);
        CHECK(dataset, FAIL, "H5Dcreate2");
        dataset2 = H5Dcreate2(fid, DSET2_NAME, H5T_NATIVE_UCHAR, sid, H5P_DEFAULT, dcpl, H5P_DEFAULT);
        CHECK(dataset2, FAIL, "H5Dcreate2");

        /* Check on dataset's message storage status */
        if(test_shared != 0) {
            /* Datasets' datatypes can be shared */
            ret = H5F__get_sohm_mesg_count_test(fid, H5O_DTYPE_ID, &mesg_count);
            CHECK(ret, FAIL, "H5F__get_sohm_mesg_count_test");
            VERIFY(mesg_count, 1, "H5F__get_sohm_mesg_count_test");

            /* Datasets' dataspace can be shared */
            ret = H5F__get_sohm_mesg_count_test(fid, H5O_SDSPACE_ID, &mesg_count);
            CHECK(ret, FAIL, "H5F__get_sohm_mesg_count_test");
            VERIFY(mesg_count, 1, "H5F__get_sohm_mesg_count_test");
        } /* end if */

        /* Retrieve limits for compact/dense attribute storage */
        ret = H5Pget_attr_phase_change(dcpl, &max_compact, &min_dense);
        CHECK(ret, FAIL, "H5Pget_attr_phase_change");

        /* Close property list */
        ret = H5Pclose(dcpl);
        CHECK(ret, FAIL, "H5Pclose");

        /* Check on datasets' attribute storage status */
        is_dense = H5O__is_attr_dense_test(dataset);
        VERIFY(is_dense, FALSE, "H5O__is_attr_dense_test");
        is_dense = H5O__is_attr_dense_test(dataset2);
        VERIFY(is_dense, FALSE, "H5O__is_attr_dense_test");

        /* Add attributes to each dataset, until after converting to dense storage */
        for(u = 0; u < max_compact * 2; u++) {
            /* Create attribute name */
            sprintf(attrname, "attr %02u", u);

            /* Alternate between creating "small" & "big" attributes */
            if(u % 2) {
                /* Create "small" attribute on first dataset */
                attr = H5Acreate2(dataset, attrname, attr_tid, sid, H5P_DEFAULT, H5P_DEFAULT);
                CHECK(attr, FAIL, "H5Acreate2");

                /* Check that attribute is not shared */
                is_shared = H5A__is_shared_test(attr);
                VERIFY(is_shared, FALSE, "H5A__is_shared_test");

                /* Write data into the attribute */
                attr_value = u + 1;
                ret = H5Awrite(attr, attr_tid, &attr_value);
                CHECK(ret, FAIL, "H5Awrite");
            } /* end if */
            else {
                /* Create "big" attribute on first dataset */
                attr = H5Acreate2(dataset, attrname, attr_tid, big_sid, H5P_DEFAULT, H5P_DEFAULT);
                CHECK(attr, FAIL, "H5Acreate2");

                /* ChecFk that attribute is shared */
                is_shared = H5A__is_shared_test(attr);
                VERIFY(is_shared, TRUE, "H5A__is_shared_test");

                /* Check refcount for attribute */
                ret = H5A__get_shared_rc_test(attr, &shared_refcount);
                CHECK(ret, FAIL, "H5A__get_shared_rc_test");
                VERIFY(shared_refcount, 1, "H5A__get_shared_rc_test");

                /* Write data into the attribute */
                big_value[0] = u + 1;
                ret = H5Awrite(attr, attr_tid, big_value);
                CHECK(ret, FAIL, "H5Awrite");

                /* Check refcount for attribute */
                ret = H5A__get_shared_rc_test(attr, &shared_refcount);
                CHECK(ret, FAIL, "H5A__get_shared_rc_test");
                VERIFY(shared_refcount, 1, "H5A__get_shared_rc_test");
            } /* end else */

            /* Close attribute */
            ret = H5Aclose(attr);
            CHECK(ret, FAIL, "H5Aclose");

            /* Check on dataset's attribute storage status */
            is_dense = H5O__is_attr_dense_test(dataset);
            if(u < max_compact)
                VERIFY(is_dense, FALSE, "H5O__is_attr_dense_test");
            else
                VERIFY(is_dense, TRUE, "H5O__is_attr_dense_test");


            /* Alternate between creating "small" & "big" attributes */
            if(u % 2) {
                /* Create "small" attribute on second dataset */
                attr = H5Acreate2(dataset2, attrname, attr_tid, sid, H5P_DEFAULT, H5P_DEFAULT);
                CHECK(attr, FAIL, "H5Acreate2");

                /* Check that attribute is not shared */
                is_shared = H5A__is_shared_test(attr);
                VERIFY(is_shared, FALSE, "H5A__is_shared_test");

                /* Write data into the attribute */
                attr_value = u + 1;
                ret = H5Awrite(attr, attr_tid, &attr_value);
                CHECK(ret, FAIL, "H5Awrite");
            } /* end if */
            else {
                /* Create "big" attribute on second dataset */
                attr = H5Acreate2(dataset2, attrname, attr_tid, big_sid, H5P_DEFAULT, H5P_DEFAULT);
                CHECK(attr, FAIL, "H5Acreate2");

                /* Check that attribute is shared */
                is_shared = H5A__is_shared_test(attr);
                VERIFY(is_shared, TRUE, "H5A__is_shared_test");

                /* Check refcount for attribute */
                ret = H5A__get_shared_rc_test(attr, &shared_refcount);
                CHECK(ret, FAIL, "H5A__get_shared_rc_test");
                VERIFY(shared_refcount, 1, "H5A__get_shared_rc_test");

                /* Write data into the attribute */
                big_value[0] = u + 1;
                ret = H5Awrite(attr, attr_tid, big_value);
                CHECK(ret, FAIL, "H5Awrite");

                /* Check refcount for attribute */
                ret = H5A__get_shared_rc_test(attr, &shared_refcount);
                CHECK(ret, FAIL, "H5A__get_shared_rc_test");
                VERIFY(shared_refcount, 2, "H5A__get_shared_rc_test");
            } /* end else */

            /* Close attribute */
            ret = H5Aclose(attr);
            CHECK(ret, FAIL, "H5Aclose");

            /* Check on dataset's attribute storage status */
            is_dense = H5O__is_attr_dense_test(dataset2);
            if(u < max_compact)
                VERIFY(is_dense, FALSE, "H5O__is_attr_dense_test");
            else
                VERIFY(is_dense, TRUE, "H5O__is_attr_dense_test");
        } /* end for */


        /* Close attribute's datatype */
        ret = H5Tclose(attr_tid);
        CHECK(ret, FAIL, "H5Tclose");

        /* Close second dataset */
        ret = H5Dclose(dataset2);
        CHECK(ret, FAIL, "H5Dclose");

        /* Unlink second dataset */
        ret = H5Ldelete(fid, DSET2_NAME, H5P_DEFAULT);
        CHECK(ret, FAIL, "H5Ldelete");


        /* Check on first dataset's attribute storage status */
        is_dense = H5O__is_attr_dense_test(dataset);
        VERIFY(is_dense, TRUE, "H5O__is_attr_dense_test");

        /* Check ref count on  attributes of first dataset */
        for(u = 0; u < max_compact * 2; u++) {
            /* Create attribute name */
            sprintf(attrname, "attr %02u", u);

            /* Open attribute on first dataset */
            attr = H5Aopen(dataset, attrname, H5P_DEFAULT);
            CHECK(attr, FAIL, "H5Aopen");

            if(u % 2) {
                /* Check that attribute is not shared */
                is_shared = H5A__is_shared_test(attr);
                VERIFY(is_shared, FALSE, "H5A__is_shared_test");
            } /* end if */
            else {
                /* Check that attribute is shared */
                is_shared = H5A__is_shared_test(attr);
                VERIFY(is_shared, TRUE, "H5A__is_shared_test");

                /* Check refcount for attribute */
                ret = H5A__get_shared_rc_test(attr, &shared_refcount);
                CHECK(ret, FAIL, "H5A__get_shared_rc_test");
                VERIFY(shared_refcount, 1, "H5A__get_shared_rc_test");
            } /* end else */

            /* Close attribute */
            ret = H5Aclose(attr);
            CHECK(ret, FAIL, "H5Aclose");
        } /* end for */

        /* Close Datasets */
        ret = H5Dclose(dataset);
        CHECK(ret, FAIL, "H5Dclose");

        /* Unlink first dataset */
        ret = H5Ldelete(fid, DSET1_NAME, H5P_DEFAULT);
        CHECK(ret, FAIL, "H5Ldelete");

        /* Unlink committed datatype */
        if(test_shared == 2) {
            ret = H5Ldelete(fid, TYPE1_NAME, H5P_DEFAULT);
            CHECK(ret, FAIL, "H5Ldelete");
        } /* end if */

        /* Check on attribute storage status */
        ret = H5F__get_sohm_mesg_count_test(fid, H5O_ATTR_ID, &mesg_count);
        CHECK(ret, FAIL, "H5F__get_sohm_mesg_count_test");
        VERIFY(mesg_count, 0, "H5F__get_sohm_mesg_count_test");

        if(test_shared != 0) {
            /* Check on datatype storage status */
            ret = H5F__get_sohm_mesg_count_test(fid, H5O_DTYPE_ID, &mesg_count);
            CHECK(ret, FAIL, "H5F__get_sohm_mesg_count_test");
            VERIFY(mesg_count, 0, "H5F__get_sohm_mesg_count_test");

            /* Check on dataspace storage status */
            ret = H5F__get_sohm_mesg_count_test(fid, H5O_SDSPACE_ID, &mesg_count);
            CHECK(ret, FAIL, "H5F__get_sohm_mesg_count_test");
            VERIFY(mesg_count, 0, "H5F__get_sohm_mesg_count_test");
        } /* end if */

        /* Close file */
        ret = H5Fclose(fid);
        CHECK(ret, FAIL, "H5Fclose");

        /* Check size of file */
        filesize = h5_get_file_size(FILENAME, fapl);
        VERIFY(filesize, empty_filesize, "h5_get_file_size");
    } /* end for */

    /* Close dataspaces */
    ret = H5Sclose(sid);
    CHECK(ret, FAIL, "H5Sclose");
    ret = H5Sclose(big_sid);
    CHECK(ret, FAIL, "H5Sclose");

    /* Release memory */
    HDfree(big_value);
}   /* test_attr_shared_unlink() */

/****************************************************************
**
**  test_attr_bug1(): Test basic H5A (attribute) code.
**      Tests odd sequence of allocating and deallocating space in the file.
**      The series of actions below constructs a file with an attribute
**      in each object header chunk, except the first.  Then, the attributes
**      are removed and re-created in a way that makes the object header
**      allocation code remove an object header chunk "in the middle" of
**      the sequence of the chunks.
**
****************************************************************/
static void
test_attr_bug1(hid_t fcpl, hid_t fapl)
{
    hid_t fid;          /* File ID */
    hid_t gid;          /* Group ID */
    hid_t aid;          /* Attribute ID */
    hid_t sid;          /* Dataspace ID */
    herr_t ret;         /* Generic return status */

    /* Output message about test being performed */
    MESSAGE(5, ("Testing Allocating and De-allocating Attributes in Unusual Way\n"));

    /* Create dataspace ID for attributes */
    sid = H5Screate(H5S_SCALAR);
    CHECK(sid, FAIL, "H5Screate");

    /* Create main group to operate on */
    fid = H5Fcreate(FILENAME, H5F_ACC_TRUNC, fcpl, fapl);
    CHECK(fid, FAIL, "H5Fcreate");

    gid = H5Gcreate2(fid, GROUP1_NAME, H5P_DEFAULT, H5P_DEFAULT, H5P_DEFAULT);
    CHECK(gid, FAIL, "H5Gcreate2");

    ret = H5Gclose(gid);
    CHECK(ret, FAIL, "H5Gclose");

    ret = H5Fclose(fid);
    CHECK(ret, FAIL, "H5Fclose");


    /* Re-open file and create another group, then attribute on first group */
    fid = H5Fopen(FILENAME, H5F_ACC_RDWR, fapl);
    CHECK(fid, FAIL, "H5Fopen");

    /* Create second group */
    gid = H5Gcreate2(fid, GROUP2_NAME, H5P_DEFAULT, H5P_DEFAULT, H5P_DEFAULT);
    CHECK(gid, FAIL, "H5Gcreate2");

    ret = H5Gclose(gid);
    CHECK(ret, FAIL, "H5Gclose");

    /* Re-open first group */
    gid = H5Gopen2(fid, GROUP1_NAME, H5P_DEFAULT);
    CHECK(gid, FAIL, "H5Gopen2");

    /* Create attribute on first group */
    aid = H5Acreate2(gid, ATTR7_NAME, H5T_NATIVE_DOUBLE, sid, H5P_DEFAULT, H5P_DEFAULT);
    CHECK(aid, FAIL, "H5Acreate2");

    ret = H5Aclose(aid);
    CHECK(ret, FAIL, "H5Aclose");

    ret = H5Gclose(gid);
    CHECK(ret, FAIL, "H5Gclose");

    ret = H5Fclose(fid);
    CHECK(ret, FAIL, "H5Fclose");


    /* Re-open file and create another group, then another attribute on first group */
    fid = H5Fopen(FILENAME, H5F_ACC_RDWR, fapl);
    CHECK(fid, FAIL, "H5Fopen");

    /* Create third group */
    gid = H5Gcreate2(fid, GROUP3_NAME, H5P_DEFAULT, H5P_DEFAULT, H5P_DEFAULT);
    CHECK(gid, FAIL, "H5Gcreate2");

    ret = H5Gclose(gid);
    CHECK(ret, FAIL, "H5Gclose");

    /* Unlink second group */
    ret = H5Ldelete(fid, GROUP2_NAME, H5P_DEFAULT);
    CHECK(ret, FAIL, "H5Ldelete");

    /* Re-open first group */
    gid = H5Gopen2(fid, GROUP1_NAME, H5P_DEFAULT);
    CHECK(gid, FAIL, "H5Gopen2");

    /* Create another attribute on first group */
    aid = H5Acreate2(gid, ATTR8_NAME, H5T_NATIVE_DOUBLE, sid, H5P_DEFAULT, H5P_DEFAULT);
    CHECK(aid, FAIL, "H5Acreate2");

    ret = H5Aclose(aid);
    CHECK(ret, FAIL, "H5Aclose");

    ret = H5Gclose(gid);
    CHECK(ret, FAIL, "H5Gclose");

    ret = H5Fclose(fid);
    CHECK(ret, FAIL, "H5Fclose");


    /* Re-open file and re-create attributes on first group */
    fid = H5Fopen(FILENAME, H5F_ACC_RDWR, fapl);
    CHECK(fid, FAIL, "H5Fopen");

    /* Re-open first group */
    gid = H5Gopen2(fid, GROUP1_NAME, H5P_DEFAULT);
    CHECK(gid, FAIL, "H5Gopen2");

    /* Delete first attribute */
    ret = H5Adelete(gid, ATTR7_NAME);
    CHECK(ret, FAIL, "H5Adelete");

    /* Re-create first attribute */
    aid = H5Acreate2(gid, ATTR7_NAME, H5T_NATIVE_DOUBLE, sid, H5P_DEFAULT, H5P_DEFAULT);
    CHECK(aid, FAIL, "H5Acreate2");

    ret = H5Aclose(aid);
    CHECK(ret, FAIL, "H5Aclose");

    /* Delete second attribute */
    ret = H5Adelete(gid, ATTR8_NAME);
    CHECK(ret, FAIL, "H5Adelete");

    /* Re-create second attribute */
    aid = H5Acreate2(gid, ATTR8_NAME, H5T_NATIVE_DOUBLE, sid, H5P_DEFAULT, H5P_DEFAULT);
    CHECK(aid, FAIL, "H5Acreate2");

    ret = H5Aclose(aid);
    CHECK(ret, FAIL, "H5Aclose");

    ret = H5Gclose(gid);
    CHECK(ret, FAIL, "H5Gclose");

    ret = H5Fclose(fid);
    CHECK(ret, FAIL, "H5Fclose");


    /* Close dataspace ID */
    ret = H5Sclose(sid);
    CHECK(ret, FAIL, "H5Gclose");
}   /* test_attr_bug1() */

/****************************************************************
**
**  test_attr_bug2(): Test basic H5A (attribute) code.
**      Tests deleting a large number of attributes with the
**      intention of creating a null message with a size that
**      is too large.  This routine deletes every other
**      attribute, but the original bug could also be
**      reproduced by deleting every attribute except a few to
**      keep the chunk open.
**
****************************************************************/
static void
test_attr_bug2(hid_t fcpl, hid_t fapl)
{
    hid_t   fid;            /* File ID */
    hid_t   gid;            /* Group ID */
    hid_t   aid;            /* Attribute ID */
    hid_t   sid;            /* Dataspace ID */
    hid_t   tid;            /* Datatype ID */
    hid_t   gcpl;           /* Group creation property list */
    hsize_t dims[2] = {10, 100}; /* Attribute dimensions */
    char    aname[4];       /* Attribute name */
    unsigned i;             /* index */
    herr_t  ret;            /* Generic return status */
    htri_t  tri_ret;        /* htri_t return status */

    /* Output message about test being performed */
    MESSAGE(5, ("Testing Allocating and De-allocating Attributes in Unusual Way\n"));

    /* Create group creation property list */
    gcpl = H5Pcreate(H5P_GROUP_CREATE);
    CHECK(gcpl, FAIL, "H5Pcreate");

    /* Prevent the library from switching to dense attribute storage */
    /* Not doing this with the latest format actually triggers a different bug.
     * This will be tested here as soon as it is fixed.  -NAF
     */
    ret = H5Pset_attr_phase_change (gcpl, BUG2_NATTR+10, BUG2_NATTR+5);
    CHECK(ret, FAIL, "H5Pset_attr_phase_change");

    /* Create dataspace ID for attributes */
    sid = H5Screate_simple(2, dims, NULL);
    CHECK(sid, FAIL, "H5Screate_simple");

    /* Create main group to operate on */
    fid = H5Fcreate(FILENAME, H5F_ACC_TRUNC, fcpl, fapl);
    CHECK(fid, FAIL, "H5Fcreate");

    gid = H5Gcreate2(fid, GROUP1_NAME, H5P_DEFAULT, gcpl, H5P_DEFAULT);
    CHECK(gid, FAIL, "H5Gcreate2");

    /* Create attributes on group */
    for (i=0; i<BUG2_NATTR; i++) {
        sprintf(aname, "%03u", i);
        aid = H5Acreate2(gid, aname, H5T_STD_I32LE, sid, H5P_DEFAULT, H5P_DEFAULT);
        CHECK(aid, FAIL, "H5Acreate2");

        ret = H5Aclose(aid);
        CHECK(ret, FAIL, "H5Aclose");
    }

    /* Delete every other attribute */
    for (i=1; i<BUG2_NATTR; i+=2) {
        sprintf(aname, "%03u", i);
        ret = H5Adelete(gid, aname);
        CHECK(ret, FAIL, "H5Adelete");
    }

    /* Close IDs */
    ret = H5Gclose(gid);
    CHECK(ret, FAIL, "H5Gclose");

    ret = H5Fclose(fid);
    CHECK(ret, FAIL, "H5Fclose");

    ret = H5Sclose(sid);
    CHECK(ret, FAIL, "H5Sclose");

    /* Reopen file and group */
    fid = H5Fopen(FILENAME, H5F_ACC_RDONLY, fapl);
    CHECK(fid, FAIL, "H5Fopen");

    gid = H5Gopen2(fid, GROUP1_NAME, H5P_DEFAULT);
    CHECK(gid, FAIL, "H5Gopen");

    /* Open an attribute in the middle */
    i = (BUG2_NATTR / 4) * 2;
    sprintf(aname, "%03u", i);
    aid = H5Aopen(gid, aname, H5P_DEFAULT);
    CHECK(aid, FAIL, "H5Aopen");

    /* Verify that the attribute has the correct datatype */
    tid = H5Aget_type(aid);
    CHECK(tid, FAIL, "H5Aget_type");

    tri_ret = H5Tequal(tid, H5T_STD_I32LE);
    VERIFY(tri_ret, TRUE, "H5Tequal");

    /* Close IDs */
    ret = H5Tclose(tid);
    CHECK(ret, FAIL, "H5Tclose");

    ret = H5Aclose(aid);
    CHECK(ret, FAIL, "H5Aclose");

    ret = H5Gclose(gid);
    CHECK(ret, FAIL, "H5Gclose");

    ret = H5Fclose(fid);
    CHECK(ret, FAIL, "H5Fclose");

    /* Now test a variation on this bug - where either the size of chunk 0 goes
     * down a "notch" or two, or chunk 1 becomes completely null at the same
     * time that a null message that is too large is formed */
    dims[0] = 25;
    dims[1] = 41; /* 1025*4 byte attribute size */

    /* Create dataspace ID for attributes */
    sid = H5Screate_simple(2, dims, NULL);
    CHECK(sid, FAIL, "H5Screate_simple");

    /* Create main group to operate on */
    fid = H5Fcreate(FILENAME, H5F_ACC_TRUNC, fcpl, fapl);
    CHECK(fid, FAIL, "H5Fcreate");

    gid = H5Gcreate2(fid, GROUP1_NAME, H5P_DEFAULT, gcpl, H5P_DEFAULT);
    CHECK(gid, FAIL, "H5Gcreate2");

    /* Create attributes on group */
    for (i=0; i<BUG2_NATTR2; i++) {
        sprintf(aname, "%03u", i);
        aid = H5Acreate2(gid, aname, H5T_STD_I32LE, sid, H5P_DEFAULT, H5P_DEFAULT);
        CHECK(aid, FAIL, "H5Acreate2");

        ret = H5Aclose(aid);
        CHECK(ret, FAIL, "H5Aclose");
    }

    /* Delete every other attribute */
    for (i=0; i<BUG2_NATTR2; i++) {
        sprintf(aname, "%03u", i);
        ret = H5Adelete(gid, aname);
        CHECK(ret, FAIL, "H5Adelete");
    }

    /* Close IDs */
    ret = H5Gclose(gid);
    CHECK(ret, FAIL, "H5Gclose");

    ret = H5Fclose(fid);
    CHECK(ret, FAIL, "H5Fclose");

    ret = H5Sclose(sid);
    CHECK(ret, FAIL, "H5Sclose");

    ret = H5Pclose(gcpl);
    CHECK(ret, FAIL, "H5Pclose");
}   /* test_attr_bug2() */

/****************************************************************
**
**  test_attr_bug3(): Test basic H5A (attribute) code.
**      Tests creating and deleting attributes which use a
**      datatype and/or dataspace stored in the same object
**      header.
**
****************************************************************/
static void
test_attr_bug3(hid_t fcpl, hid_t fapl)
{
    hid_t   fid;            /* File ID */
    hid_t   aid1, aid2;     /* Attribute IDs */
    hid_t   sid1, sid2;     /* Dataspace ID */
    hid_t   tid1, tid2;     /* Datatype IDs */
    hid_t   did;            /* Dataset ID */
    hsize_t dims1[2] = {2, 2},
            dims2[2] = {3, 3}; /* Dimensions */
    int     wdata1[2][2];
    unsigned wdata2[3][3];  /* Write buffers */
    unsigned u, v;          /* Local index variables */
    herr_t  ret;            /* Generic return status */

    /* Output message about test being performed */
    MESSAGE(5, ("Testing Attributes in the Same Header as their Datatypes\n"));

    /* Create dataspaces */
    sid1 = H5Screate_simple(2, dims1, NULL);
    CHECK(sid1, FAIL, "H5Screate_simple");
    sid2 = H5Screate_simple(2, dims2, NULL);
    CHECK(sid2, FAIL, "H5Screate_simple");

    /* Create file to operate on */
    fid = H5Fcreate(FILENAME, H5F_ACC_TRUNC, fcpl, fapl);
    CHECK(fid, FAIL, "H5Fcreate");

    /* Create datatypes and commit tid1 */
    tid1 = H5Tcopy(H5T_STD_I16BE);
    CHECK(tid1, FAIL, "H5Tcopy");
    tid2 = H5Tcopy(H5T_STD_U64LE);
    CHECK(tid1, FAIL, "H5Tcopy");
    ret = H5Tcommit2(fid, "dtype", tid1, H5P_DEFAULT, H5P_DEFAULT, H5P_DEFAULT);
    CHECK(ret, FAIL, "H5Tcommit2");

    /* Create dataset */
    did = H5Dcreate2(fid, "dset", tid2, sid2, H5P_DEFAULT, dcpl_g, H5P_DEFAULT);
    CHECK(did, FAIL, "H5Dcreate2");

    /* Create attribute on datatype, using that datatype as its datatype */
    aid1 = H5Acreate2(tid1, "attr", tid1, sid1, H5P_DEFAULT, H5P_DEFAULT);
    CHECK(aid1, FAIL, "H5Acreate2");

    /* Create attribute on dataset, using its datatype and dataspace */
    aid2 = H5Acreate2(did, "attr", tid2, sid2, H5P_DEFAULT, H5P_DEFAULT);
    CHECK(aid2, FAIL, "H5Acreate2");

    /* Close attributes */
    ret = H5Aclose(aid1);
    CHECK(ret, FAIL, "H5Aclose");
    ret = H5Aclose(aid2);
    CHECK(ret, FAIL, "H5Aclose");

    /* Reopen attributes */
    aid1 = H5Aopen(tid1, "attr", H5P_DEFAULT);
    CHECK(aid1, FAIL, "H5Aopen");
    aid2 = H5Aopen(did, "attr", H5P_DEFAULT);
    CHECK(aid2, FAIL, "H5Aopen");

    /* Initialize the write buffers */
    for(u = 0; u < dims1[0]; u++)
        for(v = 0; v < dims1[1]; v++)
            wdata1[u][v] = (int)((u * dims1[1]) + v);
    for(u = 0; u < dims2[0]; u++)
        for(v = 0; v < dims2[1]; v++)
            wdata2[u][v] = (unsigned)((u * dims2[1]) + v);

    /* Write data to the attributes */
    ret = H5Awrite(aid1, H5T_NATIVE_INT, wdata1);
    CHECK(ret, FAIL, "H5Awrite");
    ret = H5Awrite(aid2, H5T_NATIVE_UINT, wdata2);
    CHECK(ret, FAIL, "H5Awrite");

    /* Close attributes */
    ret = H5Aclose(aid1);
    CHECK(ret, FAIL, "H5Aclose");
    ret = H5Aclose(aid2);
    CHECK(ret, FAIL, "H5Aclose");

    /* Delete attributes */
    ret = H5Adelete(tid1, "attr");
    CHECK(ret, FAIL, "H5Adelete");
    ret = H5Adelete(did, "attr");
    CHECK(ret, FAIL, "H5Adelete");

    /* Recreate attributes */
    aid1 = H5Acreate2(tid1, "attr", tid1, sid1, H5P_DEFAULT, H5P_DEFAULT);
    CHECK(aid1, FAIL, "H5Acreate2");
    aid2 = H5Acreate2(did, "attr", tid2, sid2, H5P_DEFAULT, H5P_DEFAULT);
    CHECK(aid2, FAIL, "H5Acreate2");

    /* Delete attributes (note they are still open) */
    ret = H5Adelete(tid1, "attr");
    CHECK(ret, FAIL, "H5Adelete");
    ret = H5Adelete(did, "attr");
    CHECK(ret, FAIL, "H5Adelete");

    /* Close dataspaces and transient datatype */
    ret = H5Sclose(sid1);
    CHECK(ret, FAIL, "H5Sclose");
    ret = H5Sclose(sid2);
    CHECK(ret, FAIL, "H5Sclose");
    ret = H5Tclose(tid2);
    CHECK(ret, FAIL, "H5Tclose");

    /* Close dataset and committed datatype */
    ret = H5Tclose(tid1);
    CHECK(ret, FAIL, "H5Tclose");
    ret = H5Dclose(did);
    CHECK(ret, FAIL, "H5Dclose");

    /* Delete dataset and committed datatype */
    ret = H5Ldelete(fid, "dtype", H5P_DEFAULT);
    CHECK(ret, FAIL, "H5Tclose");
    ret = H5Ldelete(fid, "dset", H5P_DEFAULT);
    CHECK(ret, FAIL, "H5Dclose");

    /* Close attributes */
    ret = H5Aclose(aid1);
    CHECK(ret, FAIL, "H5Aclose");
    ret = H5Aclose(aid2);
    CHECK(ret, FAIL, "H5Aclose");

    /* Close file */
    ret = H5Fclose(fid);
    CHECK(ret, FAIL, "H5Fclose");
}   /* test_attr_bug3() */

/****************************************************************
**
**  test_attr_bug4(): Test basic H5A (attribute) code.
**      Attempts to trigger a bug which would result in being
**      unable to add an attribute to a named datatype.  This
**      happened when an object header chunk was too small to
**      hold a continuation message and could not be extended.
**
****************************************************************/
static void
test_attr_bug4(hid_t fcpl, hid_t fapl)
{
    hid_t   fid;            /* File ID */
    hid_t   gid;            /* Group ID */
    hid_t   aid1, aid2, aid3; /* Attribute IDs */
    hid_t   sid;            /* Dataspace ID */
    hid_t   tid;            /* Datatype ID */
    hid_t   did;            /* Dataset ID */
    hsize_t dims[1] = {5};  /* Attribute dimensions */
    herr_t  ret;            /* Generic return status */

    /* Output message about test being performed */
    MESSAGE(5, ("Testing that attributes can always be added to named datatypes\n"));

    /* Create dataspace */
    sid = H5Screate_simple(1, dims, NULL);
    CHECK(sid, FAIL, "H5Screate_simple");

    /* Create file */
    fid = H5Fcreate(FILENAME, H5F_ACC_TRUNC, fcpl, fapl);
    CHECK(fid, FAIL, "H5Fcreate");

    /* Open root group */
    gid = H5Gopen2(fid, "/", H5P_DEFAULT);
    CHECK(gid, FAIL, "H5Gcreate2");

    /* Create committed datatype */
    tid = H5Tcopy(H5T_STD_I32LE);
    CHECK(tid, FAIL, "H5Tcopy");
    ret = H5Tcommit2(fid, "dtype", tid, H5P_DEFAULT, H5P_DEFAULT, H5P_DEFAULT);
    CHECK(ret, FAIL, "H5Tcommit2");

    /* Create dataset */
    did = H5Dcreate2(fid, "dset", tid, sid, H5P_DEFAULT, dcpl_g, H5P_DEFAULT);
    CHECK(did, FAIL, "H5Dcreate2");

    /* Create attributes on group and dataset */
    aid1 = H5Acreate2(gid, "attr", tid, sid, H5P_DEFAULT, H5P_DEFAULT);
    CHECK(aid1, FAIL, "H5Acreate2");
    aid2 = H5Acreate2(did, "attr", tid, sid, H5P_DEFAULT, H5P_DEFAULT);
    CHECK(aid2, FAIL, "H5Acreate2");

    /* Create attribute on datatype (this is the main test) */
    aid3 = H5Acreate2(tid, "attr", tid, sid, H5P_DEFAULT, H5P_DEFAULT);
    CHECK(aid3, FAIL, "H5Acreate2");

    /* Close IDs */
    ret = H5Aclose(aid3);
    CHECK(ret, FAIL, "H5Aclose");

    ret = H5Aclose(aid2);
    CHECK(ret, FAIL, "H5Aclose");

    ret = H5Aclose(aid1);
    CHECK(ret, FAIL, "H5Aclose");

    ret = H5Dclose(did);
    CHECK(ret, FAIL, "H5Dclose");

    ret = H5Tclose(tid);
    CHECK(ret, FAIL, "H5Tclose");

    ret = H5Gclose(gid);
    CHECK(ret, FAIL, "H5Gclose");

    ret = H5Fclose(fid);
    CHECK(ret, FAIL, "H5Fclose");

    ret = H5Sclose(sid);
    CHECK(ret, FAIL, "H5Sclose");
}   /* test_attr_bug4() */

/****************************************************************
**
**  test_attr_bug5(): Test basic H5A (attribute) code.
**      Tests opening an attribute multiple times through
**      objects opened through different file handles.
**
****************************************************************/
static void
test_attr_bug5(hid_t fcpl, hid_t fapl)
{
    hid_t   fid1, fid2;     /* File IDs */
    hid_t   gid1, gid2;     /* Group IDs */
    hid_t   did1, did2;     /* Dataset IDs */
    hid_t   tid1, tid2;     /* Datatype IDs */
    hid_t   aidg1, aidg2,
            aidd1, aidd2,
            aidt1, aidt2;   /* Attribute IDs */
    hid_t   sid;            /* Dataspace ID */
    hsize_t dims[1] = {5};  /* Attribute dimensions */
    herr_t  ret;            /* Generic return status */

    /* Output message about test being performed */
    MESSAGE(5, ("Testing Opening an Attribute Through Multiple Files Concurrently\n"));

    /* Create dataspace ID for attributes and datasets */
    sid = H5Screate_simple(1, dims, NULL);
    CHECK(sid, FAIL, "H5Screate_simple");

    /* Create file */
    fid1 = H5Fcreate(FILENAME, H5F_ACC_TRUNC, fcpl, fapl);
    CHECK(fid1, FAIL, "H5Fcreate");

    /* Open root group */
    gid1 = H5Gopen2(fid1, "/", H5P_DEFAULT);
    CHECK(gid1, FAIL, "H5Gopen2");

    /* Create and commit datatype */
    tid1 = H5Tcopy(H5T_STD_I32LE);
    CHECK(tid1, FAIL, "H5Tcopy");
    ret = H5Tcommit2(fid1, BUG3_DT_NAME, tid1, H5P_DEFAULT, H5P_DEFAULT, H5P_DEFAULT);
    CHECK(ret, FAIL, "H5Tcommit2");

    /* Create dataset */
    did1 = H5Dcreate2(fid1, BUG3_DSET_NAME, tid1, sid, H5P_DEFAULT, dcpl_g, H5P_DEFAULT);
    CHECK(did1, FAIL, "H5Dcreate2");

    /* Create attribute on root group */
    aidg1 = H5Acreate2(gid1, BUG3_ATTR_NAME, tid1, sid, H5P_DEFAULT, H5P_DEFAULT);
    CHECK(aidg1, FAIL, "H5Acreate2");

    /* Create attribute on dataset */
    aidd1 = H5Acreate2(did1, BUG3_ATTR_NAME, tid1, sid, H5P_DEFAULT, H5P_DEFAULT);
    CHECK(aidd1, FAIL, "H5Acreate2");

    /* Create attribute on datatype */
    aidt1 = H5Acreate2(tid1, BUG3_ATTR_NAME, tid1, sid, H5P_DEFAULT, H5P_DEFAULT);
    CHECK(aidt1, FAIL, "H5Acreate2");

    /* Close all IDs */
    ret = H5Aclose(aidt1);
    CHECK(ret, FAIL, "H5Aclose");
    ret = H5Aclose(aidd1);
    CHECK(ret, FAIL, "H5Aclose");
    ret = H5Aclose(aidg1);
    CHECK(ret, FAIL, "H5Aclose");
    ret = H5Dclose(did1);
    CHECK(ret, FAIL, "H5Dclose");
    ret = H5Tclose(tid1);
    CHECK(ret, FAIL, "H5Tclose");
    ret = H5Gclose(gid1);
    CHECK(ret, FAIL, "H5Gclose");
    ret = H5Fclose(fid1);
    CHECK(ret, FAIL, "H5Fclose");
    ret = H5Sclose(sid);
    CHECK(ret, FAIL, "H5Sclose");

    /* Open file twice */
    fid1 = H5Fopen(FILENAME, H5F_ACC_RDONLY, fapl);
    CHECK(fid1, FAIL, "H5Fopen");
    fid2 = H5Fopen(FILENAME, H5F_ACC_RDONLY, fapl);
    CHECK(fid2, FAIL, "H5Fopen");

    /* Open the root group twice */
    gid1 = H5Gopen2(fid1, "/", H5P_DEFAULT);
    CHECK(gid1, FAIL, "H5Gopen2");
    gid2 = H5Gopen2(fid2, "/", H5P_DEFAULT);
    CHECK(gid2, FAIL, "H5Gopen2");

    /* Open the root group attribute twice */
    aidg1 = H5Aopen(gid1, BUG3_ATTR_NAME, H5P_DEFAULT);
    CHECK(aidg1, FAIL, "H5Aopen");
    aidg2 = H5Aopen(gid2, BUG3_ATTR_NAME, H5P_DEFAULT);
    CHECK(aidg1, FAIL, "H5Aopen");

    /* Open the dataset twice */
    did1 = H5Dopen2(fid1, BUG3_DSET_NAME, H5P_DEFAULT);
    CHECK(did1, FAIL, "H5Dopen2");
    did2 = H5Dopen2(fid2, BUG3_DSET_NAME, H5P_DEFAULT);
    CHECK(did2, FAIL, "H5Dopen2");

    /* Open the dataset attribute twice */
    aidd1 = H5Aopen(did1, BUG3_ATTR_NAME, H5P_DEFAULT);
    CHECK(aidd1, FAIL, "H5Aopen");
    aidd2 = H5Aopen(did2, BUG3_ATTR_NAME, H5P_DEFAULT);
    CHECK(aidd1, FAIL, "H5Aopen");

    /* Open the datatype twice */
    tid1 = H5Topen2(fid1, BUG3_DT_NAME, H5P_DEFAULT);
    CHECK(tid1, FAIL, "H5Topen2");
    tid2 = H5Topen2(fid2, BUG3_DT_NAME, H5P_DEFAULT);
    CHECK(tid2, FAIL, "H5Topen2");

    /* Open the datatype attribute twice */
    aidt1 = H5Aopen(tid1, BUG3_ATTR_NAME, H5P_DEFAULT);
    CHECK(aidt1, FAIL, "H5Aopen");
    aidt2 = H5Aopen(tid2, BUG3_ATTR_NAME, H5P_DEFAULT);
    CHECK(aidt2, FAIL, "H5Aopen");

    /* Close all attributes */
    ret = H5Aclose(aidg1);
    CHECK(ret, FAIL, "H5Aclose");
    ret = H5Aclose(aidg2);
    CHECK(ret, FAIL, "H5Aclose");
    ret = H5Aclose(aidd1);
    CHECK(ret, FAIL, "H5Aclose");
    ret = H5Aclose(aidd2);
    CHECK(ret, FAIL, "H5Aclose");
    ret = H5Aclose(aidt1);
    CHECK(ret, FAIL, "H5Aclose");
    ret = H5Aclose(aidt2);
    CHECK(ret, FAIL, "H5Aclose");

    /* Close root groups */
    ret = H5Gclose(gid1);
    CHECK(ret, FAIL, "H5Gclose");
    ret = H5Gclose(gid2);
    CHECK(ret, FAIL, "H5Gclose");

    /* Close datasets */
    ret = H5Dclose(did1);
    CHECK(ret, FAIL, "H5Dclose");
    ret = H5Dclose(did2);
    CHECK(ret, FAIL, "H5Dclose");

    /* Close datatypes */
    ret = H5Tclose(tid1);
    CHECK(ret, FAIL, "H5Tclose");
    ret = H5Tclose(tid2);
    CHECK(ret, FAIL, "H5Tclose");

    /* Close files */
    ret = H5Fclose(fid1);
    CHECK(ret, FAIL, "H5Fclose");
    ret = H5Fclose(fid2);
    CHECK(ret, FAIL, "H5Fclose");
}   /* test_attr_bug5() */

/****************************************************************
**
**  test_attr_bug6(): Test basic H5A (attribute) code.
**      Tests if reading an empty attribute is OK.
**
****************************************************************/
static void
test_attr_bug6(hid_t fcpl, hid_t fapl)
{
    hid_t   fid;            /* File ID */
    hid_t   gid;            /* Group ID */
    hid_t   aid1, aid2;     /* Attribute IDs */
    hid_t   sid;            /* Dataspace ID */
    hsize_t dims[ATTR1_RANK] = {ATTR1_DIM1};  /* Attribute dimensions */
    int     intar[ATTR1_DIM1];       /* Data reading buffer */
    herr_t  ret;            /* Generic return status */

    /* Output message about test being performed */
    MESSAGE(5, ("Testing that empty attribute can be read\n"));

    /* Create file */
    fid = H5Fcreate(FILENAME, H5F_ACC_TRUNC, fcpl, fapl);
    CHECK(fid, FAIL, "H5Fcreate");

    /* Open root group */
    gid = H5Gopen2(fid, "/", H5P_DEFAULT);
    CHECK(gid, FAIL, "H5Gopen2");

    /* Create dataspace */
    sid = H5Screate_simple(1, dims, NULL);
    CHECK(sid, FAIL, "H5Screate_simple");

    /* Create attribute on group */
    aid1 = H5Acreate2(gid, ATTR1_NAME, H5T_NATIVE_INT, sid, H5P_DEFAULT, H5P_DEFAULT);
    CHECK(aid1, FAIL, "H5Acreate2");

    ret = H5Aclose(aid1);
    CHECK(ret, FAIL, "H5Aclose");

    /* Open the attribute again */
    aid2 = H5Aopen(gid, ATTR1_NAME, H5P_DEFAULT);
    CHECK(aid2, FAIL, "H5Aopen");

    ret = H5Aread(aid2, H5T_NATIVE_INT, intar);
    CHECK(ret, FAIL, "H5Aread");

    /* Close IDs */
    ret = H5Aclose(aid2);
    CHECK(ret, FAIL, "H5Aclose");

    ret = H5Gclose(gid);
    CHECK(ret, FAIL, "H5Gclose");

    ret = H5Fclose(fid);
    CHECK(ret, FAIL, "H5Fclose");

    ret = H5Sclose(sid);
    CHECK(ret, FAIL, "H5Sclose");
}   /* test_attr_bug6() */

/****************************************************************
**
**  test_attr_bug7(): Test basic H5A (attribute) code.
**      (Really tests object header allocation code).
**      Tests creating and deleting attributes in such a way as
**      to change the size of the "chunk #0 size" field.
**      Includes testing "skipping" a possible size of the
**      field, i.e. going from 1 to 4 bytes or 4 to 1 byte.
**
****************************************************************/
static void
test_attr_bug7(hid_t fcpl, hid_t fapl)
{
    hid_t   fid;            /* File ID */
    hid_t   aid;            /* Attribute ID */
    hid_t   sid;            /* Dataspace ID */
    hid_t   tid;            /* Datatype ID */
    hsize_t dims_s = 140;   /* Small attribute dimensions */
    hsize_t dims_l = 65480; /* Large attribute dimensions */
    H5A_info_t ainfo;       /* Attribute info */
    herr_t  ret;            /* Generic return status */

    /* Output message about test being performed */
    MESSAGE(5, ("Testing adding and deleting large attributes\n"));


    /* Create committed datatype to operate on.  Use a committed datatype so that
     * there is nothing after the object header and the first chunk can expand and
     * contract as necessary. */
    fid = H5Fcreate(FILENAME, H5F_ACC_TRUNC, fcpl, fapl);
    CHECK(fid, FAIL, "H5Fcreate");
    tid = H5Tcopy(H5T_STD_I32LE);
    CHECK(tid, FAIL, "H5Tcopy");
    ret = H5Tcommit2(fid, TYPE1_NAME, tid, H5P_DEFAULT, H5P_DEFAULT, H5P_DEFAULT);
    CHECK(ret, FAIL, "H5Tcommit2");

    /*
     * Create small attribute
     */
    sid = H5Screate_simple(1, &dims_s, NULL);
    CHECK(sid, FAIL, "H5Screate_simple");
    aid = H5Acreate2(tid, ATTR1_NAME, H5T_STD_I8LE, sid, H5P_DEFAULT, H5P_DEFAULT);
    CHECK(aid, FAIL, "H5Acreate2");

    /* Close file */
    ret = H5Aclose(aid);
    CHECK(ret, FAIL, "H5Aclose");
    ret = H5Fclose(fid);
    CHECK(ret, FAIL, "H5Fclose");
    ret = H5Tclose(tid);
    CHECK(ret, FAIL, "H5Tclose");

    /* Open file */
    fid = H5Fopen(FILENAME, H5F_ACC_RDWR, fapl);
    CHECK(fid, FAIL, "H5Fopen");

    /* Check attribute */
    tid = H5Topen2(fid, TYPE1_NAME, H5P_DEFAULT);
    CHECK(tid, FAIL, "H5Topen2");
    ret = H5Aget_info_by_name(tid, ".", ATTR1_NAME, &ainfo, H5P_DEFAULT);
    CHECK(ret, FAIL, "H5Aget_info_by_name");
    if(ainfo.data_size != dims_s)
        TestErrPrintf("attribute data size different: data_size=%llu, should be %llu\n", (long long unsigned)ainfo.data_size, (long long unsigned)dims_s);

    /*
     * Create another small attribute.  Should cause chunk size field to expand by
     * 1 byte (1->2).
     */
    aid = H5Acreate2(tid, ATTR2_NAME, H5T_STD_I8LE, sid, H5P_DEFAULT, H5P_DEFAULT);
    CHECK(aid, FAIL, "H5Acreate2");

    /* Close file */
    ret = H5Aclose(aid);
    CHECK(ret, FAIL, "H5Aclose");
    ret = H5Fclose(fid);
    CHECK(ret, FAIL, "H5Fclose");
    ret = H5Tclose(tid);
    CHECK(ret, FAIL, "H5Tclose");

    /* Open file */
    fid = H5Fopen(FILENAME, H5F_ACC_RDWR, fapl);
    CHECK(fid, FAIL, "H5Fopen");

    /* Check attributes */
    tid = H5Topen2(fid, TYPE1_NAME, H5P_DEFAULT);
    CHECK(tid, FAIL, "H5Topen2");
    ret = H5Aget_info_by_name(tid, ".", ATTR1_NAME, &ainfo, H5P_DEFAULT);
    CHECK(ret, FAIL, "H5Aget_info_by_name");
    if(ainfo.data_size != dims_s)
        TestErrPrintf("attribute data size different: data_size=%llu, should be %llu\n", (long long unsigned)ainfo.data_size, (long long unsigned)dims_s);
    ret = H5Aget_info_by_name(tid, ".", ATTR2_NAME, &ainfo, H5P_DEFAULT);
    CHECK(ret, FAIL, "H5Aget_info_by_name");
    if(ainfo.data_size != dims_s)
        TestErrPrintf("attribute data size different: data_size=%llu, should be %llu\n", (long long unsigned)ainfo.data_size, (long long unsigned)dims_s);

    /*
     * Create large attribute.  Should cause chunk size field to expand by 2 bytes
     * (2->4).
     */
    ret = H5Sset_extent_simple(sid, 1, &dims_l, NULL);
    CHECK(ret, FAIL, "H5Sset_extent_simple");
    aid = H5Acreate2(tid, ATTR3_NAME, H5T_STD_I8LE, sid, H5P_DEFAULT, H5P_DEFAULT);
    CHECK(aid, FAIL, "H5Acreate2");

    /* Close file */
    ret = H5Aclose(aid);
    CHECK(ret, FAIL, "H5Aclose");
    ret = H5Fclose(fid);
    CHECK(ret, FAIL, "H5Fclose");
    ret = H5Tclose(tid);
    CHECK(ret, FAIL, "H5Tclose");

    /* Open file */
    fid = H5Fopen(FILENAME, H5F_ACC_RDWR, fapl);
    CHECK(fid, FAIL, "H5Fopen");

    /* Check attributes */
    tid = H5Topen2(fid, TYPE1_NAME, H5P_DEFAULT);
    CHECK(tid, FAIL, "H5Topen2");
    ret = H5Aget_info_by_name(tid, ".", ATTR1_NAME, &ainfo, H5P_DEFAULT);
    CHECK(ret, FAIL, "H5Aget_info_by_name");
    if(ainfo.data_size != dims_s)
        TestErrPrintf("attribute data size different: data_size=%llu, should be %llu\n", (long long unsigned)ainfo.data_size, (long long unsigned)dims_s);
    ret = H5Aget_info_by_name(tid, ".", ATTR2_NAME, &ainfo, H5P_DEFAULT);
    CHECK(ret, FAIL, "H5Aget_info_by_name");
    if(ainfo.data_size != dims_s)
        TestErrPrintf("attribute data size different: data_size=%llu, should be %llu\n", (long long unsigned)ainfo.data_size, (long long unsigned)dims_s);
    ret = H5Aget_info_by_name(tid, ".", ATTR3_NAME, &ainfo, H5P_DEFAULT);
    CHECK(ret, FAIL, "H5Aget_info_by_name");
    if(ainfo.data_size != dims_l)
        TestErrPrintf("attribute data size different: data_size=%llu, should be %llu\n", (long long unsigned)ainfo.data_size, (long long unsigned)dims_l);

    /*
     * Delete last two attributes - should merge into a null message that is too
     * large, causing the chunk size field to shrink by 3 bytes (4->1).
     */
    ret = H5Sset_extent_simple(sid, 1, &dims_l, NULL);
    CHECK(ret, FAIL, "H5Sset_extent_simple");
    ret = H5Adelete(tid, ATTR2_NAME);
    CHECK(ret, FAIL, "H5Adelete");
    ret = H5Adelete(tid, ATTR3_NAME);
    CHECK(ret, FAIL, "H5Adelete");

    /* Close file */
    ret = H5Fclose(fid);
    CHECK(ret, FAIL, "H5Fclose");
    ret = H5Tclose(tid);
    CHECK(ret, FAIL, "H5Tclose");

    /* Open file */
    fid = H5Fopen(FILENAME, H5F_ACC_RDWR, fapl);
    CHECK(fid, FAIL, "H5Fopen");

    /* Check attribute */
    tid = H5Topen2(fid, TYPE1_NAME, H5P_DEFAULT);
    CHECK(tid, FAIL, "H5Topen2");
    ret = H5Aget_info_by_name(tid, ".", ATTR1_NAME, &ainfo, H5P_DEFAULT);
    CHECK(ret, FAIL, "H5Aget_info_by_name");
    if(ainfo.data_size != dims_s)
        TestErrPrintf("attribute data size different: data_size=%llu, should be %llu\n", (long long unsigned)ainfo.data_size, (long long unsigned)dims_s);

    /*
     * Create large attribute.  Should cause chunk size field to expand by 3 bytes
     * (1->4).
     */
    aid = H5Acreate2(tid, ATTR2_NAME, H5T_STD_I8LE, sid, H5P_DEFAULT, H5P_DEFAULT);
    CHECK(aid, FAIL, "H5Acreate2");

    /* Close file */
    ret = H5Aclose(aid);
    CHECK(ret, FAIL, "H5Aclose");
    ret = H5Fclose(fid);
    CHECK(ret, FAIL, "H5Fclose");
    ret = H5Tclose(tid);
    CHECK(ret, FAIL, "H5Tclose");

    /* Open file */
    fid = H5Fopen(FILENAME, H5F_ACC_RDWR, fapl);
    CHECK(fid, FAIL, "H5Fopen");

    /* Check attributes */
    tid = H5Topen2(fid, TYPE1_NAME, H5P_DEFAULT);
    CHECK(tid, FAIL, "H5Topen2");
    ret = H5Aget_info_by_name(tid, ".", ATTR1_NAME, &ainfo, H5P_DEFAULT);
    CHECK(ret, FAIL, "H5Aget_info_by_name");
    if(ainfo.data_size != dims_s)
        TestErrPrintf("attribute data size different: data_size=%llu, should be %llu\n", (long long unsigned)ainfo.data_size, (long long unsigned)dims_s);
    ret = H5Aget_info_by_name(tid, ".", ATTR2_NAME, &ainfo, H5P_DEFAULT);
    CHECK(ret, FAIL, "H5Aget_info_by_name");
    if(ainfo.data_size != dims_l)
        TestErrPrintf("attribute data size different: data_size=%llu, should be %llu\n", (long long unsigned)ainfo.data_size, (long long unsigned)dims_l);

    /* Close IDs */
    ret = H5Tclose(tid);
    CHECK(ret, FAIL, "H5Tclose");
    ret = H5Sclose(sid);
    CHECK(ret, FAIL, "H5Sclose");
    ret = H5Fclose(fid);
    CHECK(ret, FAIL, "H5Fclose");
}   /* test_attr_bug7() */

/****************************************************************
**
**  test_attr_bug8(): Test basic H5A (attribute) code.
**      (Really tests object header code).
**      Tests adding a link and attribute to a group in such a
**      way as to cause the "chunk #0 size" field to expand
**      when some object header messages are not loaded into
**      cache.  Before the bug was fixed, this would prevent
**      these messages from being shifted to the correct
**      position as the expansion algorithm marked them dirty,
**      invalidating the raw form, when there was no native
**      form to encode.
**
****************************************************************/
static void
test_attr_bug8(hid_t fcpl, hid_t fapl)
{
    hid_t   fid;            /* File ID */
    hid_t   aid;            /* Attribute ID */
    hid_t   sid;            /* Dataspace ID */
    hid_t   gid;            /* Group ID */
    hid_t   oid;            /* Object ID */
    hsize_t dims = 256;     /* Attribute dimensions */
    H5O_info_t oinfo;       /* Object info */
    H5A_info_t ainfo;       /* Attribute info */
    haddr_t root_addr;      /* Root group address */
    herr_t  ret;            /* Generic return status */

    /* Output message about test being performed */
    MESSAGE(5, ("Testing attribute expanding object header with undecoded messages\n"));


    /* Create committed datatype to operate on.  Use a committed datatype so that
     * there is nothing after the object header and the first chunk can expand and
     * contract as necessary. */
    fid = H5Fcreate(FILENAME, H5F_ACC_TRUNC, fcpl, fapl);
    CHECK(fid, FAIL, "H5Fcreate");
    gid = H5Gcreate2(fid, GROUP1_NAME, H5P_DEFAULT, H5P_DEFAULT, H5P_DEFAULT);
    CHECK(gid, FAIL, "H5Gcreate2");

    /* Get root group address */
    ret = H5Oget_info2(fid, &oinfo, H5O_INFO_BASIC);
    CHECK(ret, FAIL, "H5Oget_info");
    root_addr = oinfo.addr;

    /*
     * Create link to root group
     */
    ret = H5Lcreate_hard(fid, "/", gid, LINK1_NAME, H5P_DEFAULT, H5P_DEFAULT);
    CHECK(ret, FAIL, "H5Lcreate_hard");

    /* Close file */
    ret = H5Fclose(fid);
    CHECK(ret, FAIL, "H5Fclose");
    ret = H5Gclose(gid);
    CHECK(ret, FAIL, "H5Gclose");

    /* Open file */
    fid = H5Fopen(FILENAME, H5F_ACC_RDONLY, fapl);
    CHECK(fid, FAIL, "H5Fopen");

    /* Check link */
    gid = H5Gopen2(fid, GROUP1_NAME, H5P_DEFAULT);
    CHECK(gid, FAIL, "H5Gopen2");
    oid = H5Oopen(gid, LINK1_NAME, H5P_DEFAULT);
    CHECK(oid, FAIL, "H5Oopen");
    ret = H5Oget_info2(oid, &oinfo, H5O_INFO_BASIC);
    CHECK(ret, FAIL, "H5Oget_info");
    if(oinfo.addr != root_addr)
        TestErrPrintf("incorrect link target address: addr: %llu, expected: %llu\n", (long long unsigned)oinfo.addr, (long long unsigned)root_addr);

    /* Close file */
    ret = H5Fclose(fid);
    CHECK(ret, FAIL, "H5Fclose");
    ret = H5Gclose(gid);
    CHECK(ret, FAIL, "H5Gclose");
    ret = H5Oclose(oid);
    CHECK(ret, FAIL, "H5Oclose");

    /* Open file */
    fid = H5Fopen(FILENAME, H5F_ACC_RDWR, fapl);
    CHECK(fid, FAIL, "H5Fopen");

    /*
     * Create attribute.  Should cause chunk size field to expand by 1 byte
     * (1->2).
     */
    gid = H5Gopen2(fid, GROUP1_NAME, H5P_DEFAULT);
    CHECK(gid, FAIL, "H5Gopen2");
    sid = H5Screate_simple(1, &dims, NULL);
    CHECK(sid, FAIL, "H5Screate_simple");
    aid = H5Acreate2(gid, ATTR1_NAME, H5T_STD_I8LE, sid, H5P_DEFAULT, H5P_DEFAULT);
    CHECK(aid, FAIL, "H5Acreate2");

    /* Close file */
    ret = H5Aclose(aid);
    CHECK(ret, FAIL, "H5Aclose");
    ret = H5Fclose(fid);
    CHECK(ret, FAIL, "H5Fclose");
    ret = H5Gclose(gid);
    CHECK(ret, FAIL, "H5Gclose");

    /* Open file */
    fid = H5Fopen(FILENAME, H5F_ACC_RDONLY, fapl);
    CHECK(fid, FAIL, "H5Fopen");

    /* Check link and attribute */
    gid = H5Gopen2(fid, GROUP1_NAME, H5P_DEFAULT);
    CHECK(gid, FAIL, "H5Gopen2");
    oid = H5Oopen(gid, LINK1_NAME, H5P_DEFAULT);
    CHECK(oid, FAIL, "H5Oopen");
    ret = H5Oget_info2(oid, &oinfo, H5O_INFO_BASIC);
    CHECK(ret, FAIL, "H5Oget_info");
    if(oinfo.addr != root_addr)
        TestErrPrintf("incorrect link target address: addr: %llu, expected: %llu\n", (long long unsigned)oinfo.addr, (long long unsigned)root_addr);
    ret = H5Aget_info_by_name(gid, ".", ATTR1_NAME, &ainfo, H5P_DEFAULT);
    CHECK(ret, FAIL, "H5Aget_info_by_name");
    if(ainfo.data_size != dims)
        TestErrPrintf("attribute data size different: data_size=%llu, should be %llu\n", (long long unsigned)ainfo.data_size, (long long unsigned)dims);

    /* Close IDs */
    ret = H5Oclose(oid);
    CHECK(ret, FAIL, "H5Oclose");
    ret = H5Gclose(gid);
    CHECK(ret, FAIL, "H5Gclose");
    ret = H5Sclose(sid);
    CHECK(ret, FAIL, "H5Sclose");
    ret = H5Fclose(fid);
    CHECK(ret, FAIL, "H5Fclose");
}   /* test_attr_bug8() */

/****************************************************************
**
**  test_attr_bug9(): Test basic H5A (attribute) code.
**      (Really tests object header code).
**      Tests adding several large attributes to an object until
**      they convert to dense storage.  The total size of all
**      attributes is larger than 64K, causing the internal
**      object header code to, after merging the deleted
**      messages in to a NULL message, shrink the object header
**      chunk.  Do this twice: once with only attributes in the
**      object header chunk and once with a (small) soft link in
**      the chunk as well.  In both cases, the shrunk chunk will
**      initally be too small and a new NULL message must be
**      created.
**
****************************************************************/
static void
test_attr_bug9(hid_t fcpl, hid_t fapl)
{
    hid_t   fid = -1;       /* File ID */
    hid_t   gid = -1;       /* Group ID */
    hid_t   aid = -1;       /* Attribute ID */
    hid_t   sid = -1;       /* Dataspace ID */
    hsize_t dims[1] = {32768}; /* Attribute dimensions */
    int create_link;        /* Whether to create a soft link */
    unsigned max_compact;   /* Setting from fcpl */
    unsigned min_dense;     /* Setting from fcpl */
    char aname[11];         /* Attribute name */
    unsigned i;             /* Local index variable */
    herr_t  ret;            /* Generic return status */

    /* Output message about test being performed */
    MESSAGE(5, ("Testing that attributes can always be added to named datatypes\n"));

    /* Create dataspace */
    sid = H5Screate_simple(1, dims, NULL);
    CHECK(sid, FAIL, "H5Screate_simple");

    /* Obtain attribute phase change settings */
    ret = H5Pget_attr_phase_change(fcpl, &max_compact, &min_dense);
    CHECK(ret, FAIL, "H5Pget_attr_phase_change");

    /* Run with and without the soft link */
    for(create_link = 0; create_link < 2; create_link++) {
        /* Create file */
        fid = H5Fcreate(FILENAME, H5F_ACC_TRUNC, fcpl, fapl);
        CHECK(fid, FAIL, "H5Fcreate");

        /* Create second group */
        gid = H5Gcreate2(fid, "group", H5P_DEFAULT, H5P_DEFAULT, H5P_DEFAULT);
        CHECK(gid, FAIL, "H5Gcreate2");

        /* Close second group */
        ret = H5Gclose(gid);
        CHECK(ret, FAIL, "H5Gclose");

        /* Open root group */
        gid = H5Gopen2(fid, "/", H5P_DEFAULT);
        CHECK(gid, FAIL, "H5Gopen2");

        /* Create enough attributes to cause a change to dense storage */
        for(i = 0; i < max_compact + 1; i++) {
            /* Create attribute */
            HDsnprintf(aname, sizeof(aname), "%u", i);
            aid = H5Acreate2(gid, aname, H5T_NATIVE_CHAR, sid, H5P_DEFAULT, H5P_DEFAULT);
            CHECK(aid, FAIL, "H5Acreate2");

            /* Close attribute */
            ret = H5Aclose(aid);
            CHECK(ret, FAIL, "H5Aclose");

            /* Create enough soft links that exactly one goes into chunk 1 if
             * requested */
            if(i == 0 && create_link) {
                ret = H5Lcreate_soft("b", gid, "a", H5P_DEFAULT, H5P_DEFAULT);
                CHECK(ret, FAIL, "H5Lcreate_soft");
                ret = H5Lcreate_soft("d", gid, "c", H5P_DEFAULT, H5P_DEFAULT);
                CHECK(ret, FAIL, "H5Lcreate_soft");
                ret = H5Lcreate_soft("f", gid, "e", H5P_DEFAULT, H5P_DEFAULT);
                CHECK(ret, FAIL, "H5Lcreate_soft");
            } /* end if */
        } /* end for */

        /* Close IDs */
        ret = H5Gclose(gid);
        CHECK(ret, FAIL, "H5Gclose");

        ret = H5Fclose(fid);
        CHECK(ret, FAIL, "H5Fclose");
    } /* end for */

    /* Close dataspace */
    ret = H5Sclose(sid);
    CHECK(ret, FAIL, "H5Sclose");
}   /* test_attr_bug9() */

/****************************************************************
**
**  test_attr_delete_dense(): 
**      This is to verify the error as described in HDFFV-9277
**      is fixed when deleting the last "large" attribute that
**      is stored densely.
**
****************************************************************/
static void
test_attr_delete_last_dense(hid_t fcpl, hid_t fapl)
{
    hid_t fid;      /* File ID */
    hid_t gid;      /* Group ID */
    hid_t aid;      /* Attribute ID */
    hid_t sid;      /* Dataspace ID */
    hsize_t dim2[2] = {DIM0, DIM1}; /* Dimension sizes */
    int i, j;       /* Local index variables */
    double *data = NULL;    /* Pointer to the data buffer */
    herr_t ret;     /* Generic return status */

    /* Output message about test being performed */
    MESSAGE(5, ("Testing Deleting the last large attribute stored densely\n"));

    /* Create the file */
    fid = H5Fcreate(FILENAME, H5F_ACC_TRUNC, fcpl, fapl);
    CHECK(fid, FAIL, "H5Fcreate");

    /* Create the group */
    gid = H5Gcreate2(fid, GRPNAME, H5P_DEFAULT, H5P_DEFAULT, H5P_DEFAULT);
    CHECK(gid, FAIL, "H5Gcreate");

    /* Create the dataspace */
    sid = H5Screate_simple(RANK, dim2, NULL);
    CHECK(sid, FAIL, "H5Screate_simple");

    /* Attach the attribute to the group */
    aid = H5Acreate2(gid, ATTRNAME, H5T_IEEE_F64LE, sid, H5P_DEFAULT, H5P_DEFAULT);
    CHECK(aid, FAIL, "H5Acreate2");

    /* Allocate the data buffer */
    data = (double *)HDmalloc((size_t)(DIM0 * DIM1) * sizeof(double));
    CHECK_PTR(data, "HDmalloc");

    /* Initialize the data */
    for(i = 0; i < DIM0; i++)
        for(j = 0; j < DIM1; j++)
            *(data + i * DIM1 + j) = i + j;

    /* Write to the attribute */
    ret = H5Awrite(aid, H5T_NATIVE_DOUBLE, data);
    CHECK(ret, FAIL, "H5Awrite");

    /* Closing */
    ret = H5Aclose(aid);
    CHECK(ret, FAIL, "H5Aclose");
    ret = H5Sclose(sid);
    CHECK(ret, FAIL, "H5Sclose");
    ret = H5Gclose(gid);
    CHECK(ret, FAIL, "H5Gclose");
    ret = H5Fclose(fid);
    CHECK(ret, FAIL, "H5Fclose");

    /* Re-open the file */
    fid = H5Fopen(FILENAME, H5F_ACC_RDWR, fapl);
    CHECK(fid, FAIL, "H5Fopen");

    /* Open the group */
    gid = H5Gopen2(fid, GRPNAME, H5P_DEFAULT);
    CHECK(gid, FAIL, "H5Gopen");

    /* Delete the attribute */
    ret = H5Adelete(gid, ATTRNAME);
    CHECK(ret, FAIL, "H5Adelete");

    /* Closing */
    ret = H5Gclose(gid);
    CHECK(ret, FAIL, "H5Gclose");
    ret = H5Fclose(fid);
    CHECK(ret, FAIL, "H5Fclose");

    /* Free the data buffer */
    if(data)
        HDfree(data);

}   /* test_attr_delete_last_dense() */

/****************************************************************
**
**  test_attr(): Main H5A (attribute) testing routine.
**
****************************************************************/
void
test_attr(void)
{
    hid_t    fapl = (-1), fapl2 = (-1);    /* File access property lists */
    hid_t    fcpl = (-1), fcpl2 = (-1);    /* File creation property lists */
    hid_t    dcpl = -1;
    unsigned new_format;       /* Whether to use the new format or not */
    unsigned use_shared;       /* Whether to use shared attributes or not */
    unsigned minimize_dset_oh; /* Whether to use minimized dataset object headers */
    herr_t ret;                /* Generic return value */

    MESSAGE(5, ("Testing Attributes\n"));

    fapl = H5Pcreate(H5P_FILE_ACCESS);
    CHECK(fapl, FAIL, "H5Pcreate");

    fapl2 = H5Pcopy(fapl);
    CHECK(fapl2, FAIL, "H5Pcopy");
    ret = H5Pset_libver_bounds(fapl2, H5F_LIBVER_LATEST, H5F_LIBVER_LATEST);
    CHECK(ret, FAIL, "H5Pset_libver_bounds");

    fcpl = H5Pcreate(H5P_FILE_CREATE);
    CHECK(fcpl, FAIL, "H5Pcreate");

    /* files with fcpl2 make all attributes ( > 1 byte) shared
     * (i.e. all of them :-) */
    fcpl2 = H5Pcopy(fcpl);
    CHECK(fcpl2, FAIL, "H5Pcopy");
    ret = H5Pset_shared_mesg_nindexes(fcpl2, (unsigned)1);
    CHECK_I(ret, "H5Pset_shared_mesg_nindexes");
    ret = H5Pset_shared_mesg_index(fcpl2, (unsigned)0, H5O_SHMESG_ATTR_FLAG, (unsigned)1);
    CHECK_I(ret, "H5Pset_shared_mesg_index");

    for(minimize_dset_oh = 0; minimize_dset_oh <= 1; minimize_dset_oh++) {
        if (minimize_dset_oh == 0) {
            MESSAGE(7, ("testing with default dataset object headers\n"));
            dcpl_g = H5P_DEFAULT;
        } else {
            MESSAGE(7, ("testing with minimzied dataset object headers\n"));
            dcpl = H5Pcreate(H5P_DATASET_CREATE);
            CHECK(dcpl, FAIL, "H5Pcreate");
            ret = H5Pset_dset_no_attrs_hint(dcpl, TRUE);
            CHECK_I(ret, "H5Pset_dset_no_attrs_hint");

            dcpl_g = dcpl;
        }

    for(new_format = FALSE; new_format <= TRUE; new_format++) {
        hid_t my_fapl;

        if(new_format) {
            MESSAGE(7, ("testing with new file format\n"));
            my_fapl = fapl2;
        } else {
            MESSAGE(7, ("testing with old file format\n"));
            my_fapl = fapl;
        }

        /* These next two tests use the same file information */
        test_attr_basic_write(my_fapl);    /* Test basic H5A writing code */
        test_attr_basic_read(my_fapl);     /* Test basic H5A reading code */

        /* These next two tests use their own file information */
        test_attr_flush(my_fapl);          /* Test H5A I/O in the presence of H5Fflush calls */
        test_attr_plist(my_fapl);          /* Test attribute property lists */

        /* These next two tests use the same file information */
        test_attr_compound_write(my_fapl);  /* Test complex datatype H5A writing code */
        test_attr_compound_read(my_fapl);   /* Test complex datatype H5A reading code */

        /* These next two tests use the same file information */
        test_attr_scalar_write(my_fapl);  /* Test scalar dataspace H5A writing code */
        test_attr_scalar_read(my_fapl);   /* Test scalar dataspace H5A reading code */

        /* These next four tests use the same file information */
        test_attr_mult_write(my_fapl);     /* Test H5A writing code for multiple attributes */
        test_attr_mult_read(my_fapl);      /* Test H5A reading code for multiple attributes */
        test_attr_iterate(my_fapl);        /* Test H5A iterator code */
        test_attr_delete(my_fapl);         /* Test H5A code for deleting attributes */

        /* This next test uses its own file information */
        test_attr_dtype_shared(my_fapl);   /* Test using shared dataypes in attributes */

        /* This next test uses its own file information */
        test_attr_duplicate_ids(my_fapl);

        for(use_shared = FALSE; use_shared <= TRUE; use_shared++) {
            hid_t my_fcpl;

            if(new_format == TRUE && use_shared) {
                MESSAGE(7, ("testing with shared attributes\n"));
                my_fcpl = fcpl2;
            } else {
                MESSAGE(7, ("testing without shared attributes\n"));
                my_fcpl = fcpl;
            }

            test_attr_big(my_fcpl, my_fapl);                /* Test storing big attribute */
            test_attr_null_space(my_fcpl, my_fapl);         /* Test storing attribute with NULL dataspace */
            test_attr_deprec(fcpl, my_fapl);                /* Test deprecated API routines */
            test_attr_many(new_format, my_fcpl, my_fapl);               /* Test storing lots of attributes */

            /* New attribute API routine tests
             */
            test_attr_info_by_idx(new_format, my_fcpl, my_fapl);    /* Test querying attribute info by index */
            test_attr_delete_by_idx(new_format, my_fcpl, my_fapl);  /* Test deleting attribute by index */
            test_attr_iterate2(new_format, my_fcpl, my_fapl);       /* Test iterating over attributes by index */
            test_attr_open_by_idx(new_format, my_fcpl, my_fapl);    /* Test opening attributes by index */
            test_attr_open_by_name(new_format, my_fcpl, my_fapl);   /* Test opening attributes by name */
            test_attr_create_by_name(new_format, my_fcpl, my_fapl); /* Test creating attributes by name */

            /* Tests that address specific bugs
             */
            test_attr_bug1(my_fcpl, my_fapl);               /* Test odd allocation operations */
            test_attr_bug2(my_fcpl, my_fapl);               /* Test many deleted attributes */
            test_attr_bug3(my_fcpl, my_fapl);               /* Test "self referential" attributes */
            test_attr_bug4(my_fcpl, my_fapl);               /* Test attributes on named datatypes */
            test_attr_bug5(my_fcpl, my_fapl);               /* Test opening/closing attributes through different file handles */
            test_attr_bug6(my_fcpl, my_fapl);               /* Test reading empty attribute */
            /* test_attr_bug7 is specific to the "new" object header format,
             * and in fact fails if used with the old format due to the
             * attributes being larger than 64K */
            test_attr_bug8(my_fcpl, my_fapl);               /* Test attribute expanding object header with undecoded messages */
            test_attr_bug9(my_fcpl, my_fapl);               /* Test large attributes converting to dense storage */

            /* tests specific to the "new format"
             */
            if (new_format == TRUE) {
                /* General attribute tests */
                test_attr_dense_create(my_fcpl, my_fapl);       /* Test dense attribute storage creation */
                test_attr_dense_open(my_fcpl, my_fapl);         /* Test opening attributes in dense storage */
                test_attr_dense_delete(my_fcpl, my_fapl);       /* Test deleting attributes in dense storage */
                test_attr_dense_rename(my_fcpl, my_fapl);       /* Test renaming attributes in dense storage */
                test_attr_dense_unlink(my_fcpl, my_fapl);       /* Test unlinking object with attributes in dense storage */
                test_attr_dense_limits(my_fcpl, my_fapl);       /* Test dense attribute storage limits */
                test_attr_dense_dup_ids(my_fcpl, my_fapl);      /* Test duplicated IDs for dense attribute storage */

<<<<<<< HEAD
                /* Attribute creation order tests
                 */
=======
                test_attr_big(my_fcpl, my_fapl);                /* Test storing big attribute */
                test_attr_null_space(my_fcpl, my_fapl);         /* Test storing attribute with NULL dataspace */
                test_attr_deprec(fcpl, my_fapl);                /* Test deprecated API routines */
                test_attr_many(new_format, my_fcpl, my_fapl);               /* Test storing lots of attributes */
                test_attr_info_null_info_pointer(my_fcpl, my_fapl); /* Test passing a NULL attribute info pointer to H5Aget_info(_by_name/_by_idx) */

                /* Attribute creation order tests */
>>>>>>> 1dd81af5
                test_attr_corder_create_basic(my_fcpl, my_fapl);/* Test creating an object w/attribute creation order info */
                test_attr_corder_create_compact(my_fcpl, my_fapl);  /* Test compact attribute storage on an object w/attribute creation order info */
                test_attr_corder_create_dense(my_fcpl, my_fapl);/* Test dense attribute storage on an object w/attribute creation order info */
                test_attr_corder_create_reopen(my_fcpl, my_fapl);/* Test creating attributes w/reopening file from using new format to using old format */
                test_attr_corder_transition(my_fcpl, my_fapl);  /* Test attribute storage transitions on an object w/attribute creation order info */
                test_attr_corder_delete(my_fcpl, my_fapl);      /* Test deleting object using dense storage w/attribute creation order info */

                /* More complex tests with exclusively both "new format" and "shared" attributes
                 */
                if(use_shared == TRUE) {
                    test_attr_shared_write(my_fcpl, my_fapl);   /* Test writing to shared attributes in compact & dense storage */
                    test_attr_shared_rename(my_fcpl, my_fapl);  /* Test renaming shared attributes in compact & dense storage */
                    test_attr_shared_delete(my_fcpl, my_fapl);  /* Test deleting shared attributes in compact & dense storage */
                    test_attr_shared_unlink(my_fcpl, my_fapl);  /* Test unlinking object with shared attributes in compact & dense storage */
                } /* if using shared attributes */

                test_attr_delete_last_dense(my_fcpl, my_fapl);

                /* test_attr_bug7 is specific to the "new" object header format,
                 * and in fact fails if used with the old format due to the
                 * attributes being larger than 64K */
                test_attr_bug7(my_fcpl, my_fapl);               /* Test creating and deleting large attributes in ohdr chunk 0 */
<<<<<<< HEAD

            } /* if using "new format" */
        } /* for unshared/shared attributes */
    } /* for old/new format */

        if (minimize_dset_oh != 0) {
            ret = H5Pclose(dcpl);
            CHECK(ret, FAIL, "H5Pclose");
            dcpl_g = H5P_DEFAULT;
        }

    } /* for default/minimized dataset object headers */
=======
                test_attr_bug8(my_fcpl, my_fapl);               /* Test attribute expanding object header with undecoded messages */
                test_attr_bug9(my_fcpl, my_fapl);               /* Test large attributes converting to dense storage */
                test_attr_delete_last_dense(my_fcpl, my_fapl);  /* Test */
            } /* end for */
        } /* end if */
        else {
            /* General attribute tests */
            test_attr_big(fcpl, my_fapl);                       /* Test storing big attribute */
            test_attr_null_space(fcpl, my_fapl);                /* Test storing attribute with NULL dataspace */
            test_attr_deprec(fcpl, my_fapl);                    /* Test deprecated API routines */
            test_attr_many(new_format, fcpl, my_fapl);               /* Test storing lots of attributes */
            test_attr_info_null_info_pointer(fcpl, my_fapl); /* Test passing a NULL attribute info pointer to H5Aget_info(_by_name/_by_idx) */

            /* New attribute API routine tests, on old-format storage */
            test_attr_info_by_idx(new_format, fcpl, my_fapl);   /* Test querying attribute info by index */
            test_attr_delete_by_idx(new_format, fcpl, my_fapl); /* Test deleting attribute by index */
            test_attr_iterate2(new_format, fcpl, my_fapl);      /* Test iterating over attributes by index */
            test_attr_open_by_idx(new_format, fcpl, my_fapl);   /* Test opening attributes by index */
            test_attr_open_by_name(new_format, fcpl, my_fapl);  /* Test opening attributes by name */
            test_attr_create_by_name(new_format, fcpl, my_fapl); /* Test creating attributes by name */

            /* Tests that address specific bugs */
            test_attr_bug1(fcpl, my_fapl);                      /* Test odd allocation operations */
            test_attr_bug2(fcpl, my_fapl);                      /* Test many deleted attributes */
            test_attr_bug3(fcpl, my_fapl);                      /* Test "self referential" attributes */
            test_attr_bug4(fcpl, my_fapl);                      /* Test attributes on named datatypes */
            test_attr_bug5(fcpl, my_fapl);                      /* Test opening/closing attributes through different file handles */
            test_attr_bug6(fcpl, my_fapl);                      /* Test reading empty attribute */
            /* Skip test_attr_bug7 because it is specific to the new object
             * header format and in fact fails if used with the old format, due
             * to the attributes being larger than 64K */
            test_attr_bug8(fcpl, my_fapl);                      /* Test attribute expanding object header with undecoded messages */
            test_attr_bug9(fcpl, my_fapl);                      /* Test large attributes converting to dense storage */
        } /* end else */
    } /* end for */
>>>>>>> 1dd81af5

    /* Close  FCPLs */
    ret = H5Pclose(fcpl);
    CHECK(ret, FAIL, "H5Pclose");
    ret = H5Pclose(fcpl2);
    CHECK(ret, FAIL, "H5Pclose");

    /* Close  FAPLs */
    ret = H5Pclose(fapl);
    CHECK(ret, FAIL, "H5Pclose");
    ret = H5Pclose(fapl2);
    CHECK(ret, FAIL, "H5Pclose");
}   /* test_attr() */


/*-------------------------------------------------------------------------
 * Function:    cleanup_attr
 *
 * Purpose:    Cleanup temporary test files
 *
 * Return:    none
 *
 * Programmer:    Albert Cheng
 *              July 2, 1998
 *
 * Modifications:
 *
 *-------------------------------------------------------------------------
 */
void
cleanup_attr(void)
{
    remove(FILENAME);
}
<|MERGE_RESOLUTION|>--- conflicted
+++ resolved
@@ -11134,6 +11134,7 @@
             test_attr_null_space(my_fcpl, my_fapl);         /* Test storing attribute with NULL dataspace */
             test_attr_deprec(fcpl, my_fapl);                /* Test deprecated API routines */
             test_attr_many(new_format, my_fcpl, my_fapl);               /* Test storing lots of attributes */
+            test_attr_info_null_info_pointer(my_fcpl, my_fapl); /* Test passing a NULL attribute info pointer to H5Aget_info(_by_name/_by_idx) */
 
             /* New attribute API routine tests
              */
@@ -11170,18 +11171,8 @@
                 test_attr_dense_limits(my_fcpl, my_fapl);       /* Test dense attribute storage limits */
                 test_attr_dense_dup_ids(my_fcpl, my_fapl);      /* Test duplicated IDs for dense attribute storage */
 
-<<<<<<< HEAD
                 /* Attribute creation order tests
                  */
-=======
-                test_attr_big(my_fcpl, my_fapl);                /* Test storing big attribute */
-                test_attr_null_space(my_fcpl, my_fapl);         /* Test storing attribute with NULL dataspace */
-                test_attr_deprec(fcpl, my_fapl);                /* Test deprecated API routines */
-                test_attr_many(new_format, my_fcpl, my_fapl);               /* Test storing lots of attributes */
-                test_attr_info_null_info_pointer(my_fcpl, my_fapl); /* Test passing a NULL attribute info pointer to H5Aget_info(_by_name/_by_idx) */
-
-                /* Attribute creation order tests */
->>>>>>> 1dd81af5
                 test_attr_corder_create_basic(my_fcpl, my_fapl);/* Test creating an object w/attribute creation order info */
                 test_attr_corder_create_compact(my_fcpl, my_fapl);  /* Test compact attribute storage on an object w/attribute creation order info */
                 test_attr_corder_create_dense(my_fcpl, my_fapl);/* Test dense attribute storage on an object w/attribute creation order info */
@@ -11204,7 +11195,6 @@
                  * and in fact fails if used with the old format due to the
                  * attributes being larger than 64K */
                 test_attr_bug7(my_fcpl, my_fapl);               /* Test creating and deleting large attributes in ohdr chunk 0 */
-<<<<<<< HEAD
 
             } /* if using "new format" */
         } /* for unshared/shared attributes */
@@ -11217,43 +11207,6 @@
         }
 
     } /* for default/minimized dataset object headers */
-=======
-                test_attr_bug8(my_fcpl, my_fapl);               /* Test attribute expanding object header with undecoded messages */
-                test_attr_bug9(my_fcpl, my_fapl);               /* Test large attributes converting to dense storage */
-                test_attr_delete_last_dense(my_fcpl, my_fapl);  /* Test */
-            } /* end for */
-        } /* end if */
-        else {
-            /* General attribute tests */
-            test_attr_big(fcpl, my_fapl);                       /* Test storing big attribute */
-            test_attr_null_space(fcpl, my_fapl);                /* Test storing attribute with NULL dataspace */
-            test_attr_deprec(fcpl, my_fapl);                    /* Test deprecated API routines */
-            test_attr_many(new_format, fcpl, my_fapl);               /* Test storing lots of attributes */
-            test_attr_info_null_info_pointer(fcpl, my_fapl); /* Test passing a NULL attribute info pointer to H5Aget_info(_by_name/_by_idx) */
-
-            /* New attribute API routine tests, on old-format storage */
-            test_attr_info_by_idx(new_format, fcpl, my_fapl);   /* Test querying attribute info by index */
-            test_attr_delete_by_idx(new_format, fcpl, my_fapl); /* Test deleting attribute by index */
-            test_attr_iterate2(new_format, fcpl, my_fapl);      /* Test iterating over attributes by index */
-            test_attr_open_by_idx(new_format, fcpl, my_fapl);   /* Test opening attributes by index */
-            test_attr_open_by_name(new_format, fcpl, my_fapl);  /* Test opening attributes by name */
-            test_attr_create_by_name(new_format, fcpl, my_fapl); /* Test creating attributes by name */
-
-            /* Tests that address specific bugs */
-            test_attr_bug1(fcpl, my_fapl);                      /* Test odd allocation operations */
-            test_attr_bug2(fcpl, my_fapl);                      /* Test many deleted attributes */
-            test_attr_bug3(fcpl, my_fapl);                      /* Test "self referential" attributes */
-            test_attr_bug4(fcpl, my_fapl);                      /* Test attributes on named datatypes */
-            test_attr_bug5(fcpl, my_fapl);                      /* Test opening/closing attributes through different file handles */
-            test_attr_bug6(fcpl, my_fapl);                      /* Test reading empty attribute */
-            /* Skip test_attr_bug7 because it is specific to the new object
-             * header format and in fact fails if used with the old format, due
-             * to the attributes being larger than 64K */
-            test_attr_bug8(fcpl, my_fapl);                      /* Test attribute expanding object header with undecoded messages */
-            test_attr_bug9(fcpl, my_fapl);                      /* Test large attributes converting to dense storage */
-        } /* end else */
-    } /* end for */
->>>>>>> 1dd81af5
 
     /* Close  FCPLs */
     ret = H5Pclose(fcpl);
