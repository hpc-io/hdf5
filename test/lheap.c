/* * * * * * * * * * * * * * * * * * * * * * * * * * * * * * * * * * * * * * *
 * Copyright by The HDF Group.                                               *
 * Copyright by the Board of Trustees of the University of Illinois.         *
 * All rights reserved.                                                      *
 *                                                                           *
 * This file is part of HDF5.  The full HDF5 copyright notice, including     *
 * terms governing use, modification, and redistribution, is contained in    *
 * the COPYING file, which can be found at the root of the source code       *
 * distribution tree, or in https://support.hdfgroup.org/ftp/HDF5/releases.  *
 * If you do not have access to either file, you may request a copy from     *
 * help@hdfgroup.org.                                                        *
 * * * * * * * * * * * * * * * * * * * * * * * * * * * * * * * * * * * * * * */

/*
 * Programmer:  Robb Matzke
 *              Tuesday, November 24, 1998
 *
 * Purpose:    Test local heaps used by symbol tables (groups).
 */
#include "h5test.h"
#include "H5srcdir.h"
#include "H5ACprivate.h"
#include "H5CXprivate.h" /* API Contexts                         */
#include "H5HLprivate.h"
#include "H5Iprivate.h"
#include "H5VLprivate.h" /* Virtual Object Layer                     */

const char *FILENAME[] = {"lheap", NULL};

#define TESTFILE "tsizeslheap.h5"

#define NOBJS 40

/*-------------------------------------------------------------------------
 * Function:    main
 *
 * Purpose:     Create a file, create a local heap, write data into the local
 *              heap, close the file, open the file, read data out of the
 *              local heap, close the file.
 *
 * Return:      EXIT_SUCCESS/EXIT_FAILURE
 *
 * Programmer:  Robb Matzke
 *              Tuesday, November 24, 1998
 *
 *-------------------------------------------------------------------------
 */
int
main(void)
{
    hid_t       fapl = H5P_DEFAULT;     /* file access properties   */
    hid_t       file = -1;              /* hdf5 file                */
    H5F_t *     f    = NULL;            /* hdf5 file pointer        */
    char        filename[1024];         /* file name                */
    haddr_t     heap_addr;              /* local heap address       */
    H5HL_t *    heap = NULL;            /* local heap               */
    size_t      obj[NOBJS];             /* offsets within the heap  */
    int         i, j;                   /* miscellaneous counters   */
    char        buf[1024];              /* the value to store       */
    const char *s;                      /* value to read            */
    hbool_t     api_ctx_pushed = FALSE; /* Whether API context pushed */

    /* Reset library */
    h5_reset();
    fapl = h5_fileaccess();

    /* Push API context */
    if (H5CX_push() < 0)
        FAIL_STACK_ERROR
    api_ctx_pushed = TRUE;

    /*
     * Test writing to the heap...
     */
    TESTING("local heap write");
    h5_fixname(FILENAME[0], fapl, filename, sizeof filename);
    if (FAIL == (file = H5Fcreate(filename, H5F_ACC_TRUNC, H5P_DEFAULT, fapl)))
        goto error;
    if (NULL == (f = (H5F_t *)H5VL_object(file))) {
        H5_FAILED();
        H5Eprint2(H5E_DEFAULT, stdout);
        goto error;
    }
    if (FAIL == H5AC_ignore_tags(f)) {
        H5_FAILED();
        H5Eprint2(H5E_DEFAULT, stdout);
        goto error;
    }
    if (FAIL == H5HL_create(f, (size_t)0, &heap_addr /*out*/)) {
        H5_FAILED();
        H5Eprint2(H5E_DEFAULT, stdout);
        goto error;
    }
    if (NULL == (heap = H5HL_protect(f, heap_addr, H5AC__NO_FLAGS_SET))) {
        H5_FAILED();
        H5Eprint2(H5E_DEFAULT, stdout);
        goto error;
    }
    for (i = 0; i < NOBJS; i++) {
        HDsprintf(buf, "%03d-", i);
        for (j = 4; j < i; j++)
            buf[j] = (char)('0' + j % 10);
        if (j > 4)
            buf[j] = '\0';

        if (UFAIL == (obj[i] = H5HL_insert(f, heap, strlen(buf) + 1, buf))) {
            H5_FAILED();
            H5Eprint2(H5E_DEFAULT, stdout);
            goto error;
        }
    }
    if (FAIL == H5HL_unprotect(heap)) {
        H5_FAILED();
        H5Eprint2(H5E_DEFAULT, stdout);
        goto error;
    }
    if (FAIL == H5Fclose(file))
        goto error;
    PASSED();

    /*
     * Test reading from the heap...
     */

    TESTING("local heap read");
    h5_fixname(FILENAME[0], fapl, filename, sizeof filename);
    if (FAIL == (file = H5Fopen(filename, H5F_ACC_RDONLY, fapl)))
        goto error;
    if (NULL == (f = (H5F_t *)H5VL_object(file))) {
        H5_FAILED();
        H5Eprint2(H5E_DEFAULT, stdout);
        goto error;
    }
    if (FAIL == H5AC_ignore_tags(f)) {
        H5_FAILED();
        H5Eprint2(H5E_DEFAULT, stdout);
        goto error;
    }
    for (i = 0; i < NOBJS; i++) {
        HDsprintf(buf, "%03d-", i);
        for (j = 4; j < i; j++)
            buf[j] = (char)('0' + j % 10);
        if (j > 4)
            buf[j] = '\0';

        if (NULL == (heap = H5HL_protect(f, heap_addr, H5AC__READ_ONLY_FLAG))) {
            H5_FAILED();
            H5Eprint2(H5E_DEFAULT, stdout);
            goto error;
        }

        if (NULL == (s = (const char *)H5HL_offset_into(heap, obj[i]))) {
            H5_FAILED();
            H5Eprint2(H5E_DEFAULT, stdout);
            goto error;
        }

        if (strcmp(s, buf)) {
            H5_FAILED();
            HDprintf("    i=%d, heap offset=%lu\n", i, (unsigned long)(obj[i]));
            HDprintf("    got: \"%s\"\n", s);
            HDprintf("    ans: \"%s\"\n", buf);
            goto error;
        }

        if (FAIL == H5HL_unprotect(heap)) {
            H5_FAILED();
            H5Eprint2(H5E_DEFAULT, stdout);
            goto error;
        }
    }

    if (FAIL == H5Fclose(file))
        goto error;
    PASSED();

    /* Check opening existing file non-default sizes of lengths and addresses */
    TESTING("opening pre-created file with non-default sizes");
    {
        const char *testfile = H5_get_srcdir_filename(TESTFILE); /* Corrected test file name */
        hid_t       dset     = -1;
        file                 = H5Fopen(testfile, H5F_ACC_RDONLY, H5P_DEFAULT);
        if (file >= 0) {
            if ((dset = H5Dopen2(file, "/Dataset1", H5P_DEFAULT)) < 0)
                TEST_ERROR
            if (H5Dclose(dset) < 0)
                TEST_ERROR
            if (H5Fclose(file) < 0)
                TEST_ERROR
        }
        else {
            H5_FAILED();
            HDprintf("***cannot open the pre-created non-default sizes test file (%s)\n", testfile);
            goto error;
        } /* end else */
    }
    PASSED();

    /* Verify symbol table messages are cached */
    if (h5_verify_cached_stabs(FILENAME, fapl) < 0)
        TEST_ERROR

    /* Pop API context */
<<<<<<< HEAD
    if(api_ctx_pushed && H5CX_pop(FALSE) < 0) FAIL_STACK_ERROR
=======
    if (api_ctx_pushed && H5CX_pop() < 0)
        FAIL_STACK_ERROR
>>>>>>> 1a6fba94
    api_ctx_pushed = FALSE;

    HDputs("All local heap tests passed.");
    h5_cleanup(FILENAME, fapl);

    return EXIT_SUCCESS;

error:
    HDputs("*** TESTS FAILED ***");
    H5E_BEGIN_TRY { H5Fclose(file); }
    H5E_END_TRY;

<<<<<<< HEAD
    if(api_ctx_pushed) H5CX_pop(FALSE);
=======
    if (api_ctx_pushed)
        H5CX_pop();
>>>>>>> 1a6fba94

    return EXIT_FAILURE;
}<|MERGE_RESOLUTION|>--- conflicted
+++ resolved
@@ -201,12 +201,8 @@
         TEST_ERROR
 
     /* Pop API context */
-<<<<<<< HEAD
-    if(api_ctx_pushed && H5CX_pop(FALSE) < 0) FAIL_STACK_ERROR
-=======
-    if (api_ctx_pushed && H5CX_pop() < 0)
+    if (api_ctx_pushed && H5CX_pop(FALSE) < 0)
         FAIL_STACK_ERROR
->>>>>>> 1a6fba94
     api_ctx_pushed = FALSE;
 
     HDputs("All local heap tests passed.");
@@ -219,12 +215,8 @@
     H5E_BEGIN_TRY { H5Fclose(file); }
     H5E_END_TRY;
 
-<<<<<<< HEAD
-    if(api_ctx_pushed) H5CX_pop(FALSE);
-=======
     if (api_ctx_pushed)
-        H5CX_pop();
->>>>>>> 1a6fba94
+        H5CX_pop(FALSE);
 
     return EXIT_FAILURE;
 }