/* * * * * * * * * * * * * * * * * * * * * * * * * * * * * * * * * * * * * * *
 * Copyright by The HDF Group.                                               *
 * Copyright by the Board of Trustees of the University of Illinois.         *
 * All rights reserved.                                                      *
 *                                                                           *
 * This file is part of HDF5.  The full HDF5 copyright notice, including     *
 * terms governing use, modification, and redistribution, is contained in    *
 * the COPYING file, which can be found at the root of the source code       *
 * distribution tree, or in https://support.hdfgroup.org/ftp/HDF5/releases.  *
 * If you do not have access to either file, you may request a copy from     *
 * help@hdfgroup.org.                                                        *
 * * * * * * * * * * * * * * * * * * * * * * * * * * * * * * * * * * * * * * */

/***********************************************************
*
* Test program:  swmr
*
*   To test new public routines from SWMR project:
*       H5Pget/set_metadata_read_attempts()
*       H5Fget_metadata_read_retry_info()
*       H5Fstart_swmr_write()
*       H5Pget/set_object_flush_cb()
*       H5Pget/set_append_flush()
*       H5Pget/set_swmr_deltat()
*
*************************************************************/

#include "h5test.h"
#include "H5Iprivate.h"
#include "H5VLprivate.h"        /* Virtual Object Layer                     */

/*
 * This file needs to access private information from the H5F package.
 * This file also needs to access the file, file driver, dataset,
 * and object header testing code.
 */
#define H5F_FRIEND      /*suppress error about including H5Fpkg   */
#define H5F_TESTING
#include "H5Fpkg.h"     /* File access              */

#define H5D_FRIEND      /*suppress error about including H5Dpkg          */
#define H5D_TESTING
#include "H5Dpkg.h"    /* Datasets                 */

#define H5FD_FRIEND     /*suppress error about including H5FDpkg      */
#define H5FD_TESTING
#include "H5FDpkg.h"    /* File drivers             */

#define H5O_FRIEND    /*suppress error about including H5Opkg      */
#define H5O_TESTING
#include "H5Opkg.h"     /* Object headers            */


const char *FILENAME[] = {
    "swmr0",        /* 0 */
    "swmr1",        /* 1 */
    "swmr2",        /* 2 */
    "swmr3",        /* 3 */
    "swmr4",        /* 4 */
    "swmr5",        /* 5 */
    "swmr6",        /* 6 */
    "swmr7",        /* 7 */
    "swmr8",        /* 8 */
    NULL
};


#define NAME_BUF_SIZE   1024        /* Length of file name */

/* Tests for H5Pget/set_metadata_read_attempts(), H5Fget_metadata_read_retry_info */
static int test_metadata_read_attempts(hid_t in_fapl);
static int test_metadata_read_retry_info(hid_t in_fapl);

/* Tests for H5Fstart_swmr_write() */
static int test_start_swmr_write(hid_t in_fapl, hbool_t new_format);
static int test_err_start_swmr_write(hid_t in_fapl, hbool_t new_format);
static int test_start_swmr_write_concur(hid_t in_fapl, hbool_t new_format);
static int test_start_swmr_write_stress_ohdr(hid_t in_fapl);

/* Tests for H5Pget/set_object_flush_cb() */
static herr_t flush_cb(hid_t obj_id, void *_udata);
static int test_object_flush_cb(hid_t in_fapl);

/* Tests for H5Pget/set_append_flush() */
static herr_t append_cb(hid_t dset_id, hsize_t *cur_dims, void *_udata);
static herr_t append_cb2(hid_t dset_id, hsize_t *cur_dims, void *_udata);
static int test_append_flush_generic(void);
static int test_append_flush_dataset_chunked(hid_t in_fapl);
static int test_append_flush_dataset_fixed(hid_t in_fapl);
static int test_append_flush_dataset_multiple(hid_t in_fapl);

/* Tests for file open flags/SWMR flags: single process access */
static int test_file_lock_same(hid_t fapl);
static int test_file_lock_swmr_same(hid_t fapl);

/* Tests for file open flags/SWMR flags: concurrent process access */
static int test_file_lock_concur(hid_t fapl);
static int test_file_lock_swmr_concur(hid_t fapl);

/* Test file lock environment variable */
static int test_file_lock_env_var(hid_t fapl);

/* Tests for SWMR VFD flag */
static int test_swmr_vfd_flag(void);

/* Tests for H5Drefresh: concurrent access */
static int test_refresh_concur(hid_t in_fapl, hbool_t new_format);

/* Tests for multiple opens of files and datasets with H5Drefresh() & H5Fstart_swmr_write(): same process */
static int test_multiple_same(hid_t in_fapl, hbool_t new_format);

/* Tests for SWMR delta t */
static int test_swmr_deltat_getset(hid_t fapl);
static int test_swmr_deltat_file_create(hid_t fapl);
static int test_swmr_deltat_file_create_without_swmr_write(hid_t fapl);
static int test_swmr_deltat_read_concur(hid_t in_fapl);
static int test_swmr_reader_timeout(hid_t in_fapl);

/* Tests for concurrent "full SWMR" modifications */
static int test_swmr_create_del_grp_dset(hid_t in_fapl);
#ifdef NOT_YET
static int test_swmr_create_del_attr(hid_t in_fapl);
static int test_swmr_rename_grp_dset(hid_t in_fapl);
static int test_swmr_rename_attr(hid_t in_fapl);
#endif /* NOT_YET */

/*
 * Tests for H5Pget/set_metadata_read_attemps(), H5Fget_metadata_read_retry_info()
 */

/*
 *  test_metadata_read_attempts():
 *
 *  Checks the following two public routines work as specified:
 *  H5Pset_metadata_read_attempts()
 *  H5Pget_metadata_read_attempts()
 */
static int
test_metadata_read_attempts(hid_t in_fapl)
{
    hid_t fapl = -1;                        /* File access property list            */
    hid_t file_fapl = -1;                   /* The file's access property list      */
    hid_t fid = -1, fid1 = -1, fid2 = -1;   /* File IDs                             */
    hid_t driver_id = -1;                   /* ID for this VFD                      */
    unsigned long driver_flags = 0;         /* VFD feature flags                    */
    hbool_t compat_w_default_vfd;           /* current VFD compat w/ H5P_DEFAULT?   */
    unsigned attempts;                      /* The # of read attempts               */
    char filename[NAME_BUF_SIZE];           /* File name                            */
    herr_t ret;                             /* Generic return value                 */

    /* Output message about test being performed */
    TESTING("H5Pget/set_metadata_read_attempts()");

    /* Check if the driver is compatible with the default VFD.
     * Most of the tests will attempt to create and open files with both the
     * VFD specified in the passed-in fapl and the default VFD. Since this
     * will clearly not work with VFDs that are not compatible with the default
     * fapl (e.g.: split/multi), we just skip this entire test.
     */
    if ((driver_id = H5Pget_driver(in_fapl)) < 0)
        FAIL_STACK_ERROR
    if (H5FDdriver_query(driver_id, &driver_flags) < 0)
        FAIL_STACK_ERROR
    compat_w_default_vfd = (driver_flags & H5FD_FEAT_DEFAULT_VFD_COMPATIBLE) ? TRUE : FALSE;

    if (!compat_w_default_vfd) {
        SKIPPED()
        HDputs("    The current VFD is not compatible with the default VFD.");
        return 0;
    }

    /* Get a copy of the parameter fapl */
    if((fapl = H5Pcopy(in_fapl)) < 0)
        FAIL_STACK_ERROR

    /* Set the filename to use for this test (dependent on fapl) */
    h5_fixname(FILENAME[0], fapl, filename, sizeof(filename));

    /*
     * Set A:
     *  Tests on verifying the # of read attempts when:
     *    --setting/getting read attempts from a
     *      file access property list.
     */
    /* Get # of read attempts -- should be the default: 1 */
    if(H5Pget_metadata_read_attempts(fapl, &attempts) < 0)
        FAIL_STACK_ERROR
    if(attempts != 1)
        TEST_ERROR

    /* Set the # of read attempts to 0--should fail */
    H5E_BEGIN_TRY {
        ret = H5Pset_metadata_read_attempts(fapl, 0);
    } H5E_END_TRY;
    if(ret >= 0)
        TEST_ERROR

    /* Set the # of read attempts to a # > 0--should succeed */
    if(H5Pset_metadata_read_attempts(fapl, 9) < 0)
        TEST_ERROR

    /* Retrieve the # of read attempts -- should be 9 */
    if(H5Pget_metadata_read_attempts(fapl, &attempts) < 0)
        FAIL_STACK_ERROR
    if(attempts != 9)
        TEST_ERROR

    /* Set the # of read attempts to the default for non-SWMR access: H5F_METADATA_READ_ATTEMPTS --should succeed */
    if(H5Pset_metadata_read_attempts(fapl, H5F_METADATA_READ_ATTEMPTS) < 0)
        TEST_ERROR

    /* Retrieve the # of read attempts -- should be H5F_METADATA_READ_ATTEMPTS */
    if(H5Pget_metadata_read_attempts(fapl, &attempts) < 0)
        FAIL_STACK_ERROR
    if(attempts != H5F_METADATA_READ_ATTEMPTS)
        TEST_ERROR

    /* Set the # of read attempts to the default for SWMR access: H5F_SWMR_METADATA_READ_ATEMPTS --should succeed */
    if(H5Pset_metadata_read_attempts(fapl, H5F_SWMR_METADATA_READ_ATTEMPTS) < 0)
        TEST_ERROR

    /* Retrieve the # of read attempts -- should be H5F_SWMR_METADATA_READ_ATTEMPTS */
    if(H5Pget_metadata_read_attempts(fapl, &attempts) < 0)
        FAIL_STACK_ERROR
    if(attempts != H5F_SWMR_METADATA_READ_ATTEMPTS)
        TEST_ERROR

    /* Close the property list */
    if(H5Pclose(fapl) < 0)
        FAIL_STACK_ERROR

    /*
     * Set B:
     *  Tests on verifying read attempts when:
     *    --create a file with non-SWMR access
     *    --opening files with SWMR access
     *    --using default or non-default file access property list
     */
    /* Test 1 */
    /* Create a file with non-SWMR access and default fapl */
    if((fid = H5Fcreate(filename, H5F_ACC_TRUNC, H5P_DEFAULT, H5P_DEFAULT)) < 0)
        FAIL_STACK_ERROR

    /* Get file's fapl */
    if((file_fapl = H5Fget_access_plist(fid)) < 0)
        FAIL_STACK_ERROR

    /* Retrieve the # of read attempts from file's fapl -- should be H5F_METADATA_READ_ATTEMPTS */
    if(H5Pget_metadata_read_attempts(file_fapl, &attempts) < 0)
        FAIL_STACK_ERROR
    if(attempts != H5F_METADATA_READ_ATTEMPTS)
        TEST_ERROR

    /* Close the file */
    if(H5Fclose(fid) < 0)
        FAIL_STACK_ERROR

    /* Close file's fapl */
    if(H5Pclose(file_fapl) < 0)
        FAIL_STACK_ERROR

    /* Test 2 */
    /* Get a copy of the parameter fapl */
    if((fapl = H5Pcopy(in_fapl)) < 0)
        FAIL_STACK_ERROR

    /* Set to use latest library format */
    if(H5Pset_libver_bounds(fapl, H5F_LIBVER_LATEST, H5F_LIBVER_LATEST) < 0)
        FAIL_STACK_ERROR

    /* Open the file with SWMR access and default read attempts */
    if((fid = H5Fopen(filename, (H5F_ACC_RDONLY | H5F_ACC_SWMR_READ), fapl)) < 0)
        FAIL_STACK_ERROR

    /* Close fapl */
    if(H5Pclose(fapl) < 0)
        FAIL_STACK_ERROR

    /* Get file's fapl */
    if((file_fapl = H5Fget_access_plist(fid)) < 0)
        FAIL_STACK_ERROR

    /* Retrieve the # of read attempts from file's fapl -- should be H5F_SWMR_METADATA_READ_ATTEMPTS */
    if(H5Pget_metadata_read_attempts(file_fapl, &attempts) < 0)
        FAIL_STACK_ERROR
    if(attempts != H5F_SWMR_METADATA_READ_ATTEMPTS)
        TEST_ERROR

    /* Close the file */
    if(H5Fclose(fid) < 0)
        FAIL_STACK_ERROR

    /* Close file's fapl */
    if(H5Pclose(file_fapl) < 0)
        FAIL_STACK_ERROR

    /* Test 3 */
    /* Get a copy of the parameter fapl */
    if((fapl = H5Pcopy(in_fapl)) < 0)
        FAIL_STACK_ERROR

    /* Set to use latest library format */
    if(H5Pset_libver_bounds(fapl, H5F_LIBVER_LATEST, H5F_LIBVER_LATEST) < 0)
        FAIL_STACK_ERROR

    /* Set the # of read attempts */
    if(H5Pset_metadata_read_attempts(fapl, 9) < 0)
        FAIL_STACK_ERROR

    /* Open the file with SWMR access and fapl (non-default & set to 9) */
    if((fid = H5Fopen(filename, (H5F_ACC_RDONLY | H5F_ACC_SWMR_READ), fapl)) < 0)
        FAIL_STACK_ERROR

    /* Close fapl */
    if(H5Pclose(fapl) < 0)
        FAIL_STACK_ERROR

    /* Get file's fapl */
    if((file_fapl = H5Fget_access_plist(fid)) < 0)
        FAIL_STACK_ERROR

    /* Retrieve the # of read attempts from file's fapl -- should be 9 */
    if(H5Pget_metadata_read_attempts(file_fapl, &attempts) < 0)
        FAIL_STACK_ERROR
    if(attempts != 9)
        TEST_ERROR

    /* Close the file */
    if(H5Fclose(fid) < 0)
    FAIL_STACK_ERROR

    /* Close file's fapl */
    if(H5Pclose(file_fapl) < 0)
        FAIL_STACK_ERROR

    /* Test 4 */
    /* Get a copy of the parameter fapl */
    if((fapl = H5Pcopy(in_fapl)) < 0)
        FAIL_STACK_ERROR

    /* Set to use latest library format */
    if(H5Pset_libver_bounds(fapl, H5F_LIBVER_LATEST, H5F_LIBVER_LATEST) < 0)
        FAIL_STACK_ERROR

    /* Set the # of read attempts */
    if(H5Pset_metadata_read_attempts(fapl, 1) < 0)
        FAIL_STACK_ERROR

    /* Open the file with SWMR access and fapl (non-default & set to 1) */
    if((fid = H5Fopen(filename, (H5F_ACC_RDONLY | H5F_ACC_SWMR_READ), fapl)) < 0)
        FAIL_STACK_ERROR

    /* Close fapl */
    if(H5Pclose(fapl) < 0)
        FAIL_STACK_ERROR

    /* Get file's fapl */
    if((file_fapl = H5Fget_access_plist(fid)) < 0)
        FAIL_STACK_ERROR

    /* Retrieve the # of read attempts from file fapl -- should be 1 */
    if(H5Pget_metadata_read_attempts(file_fapl, &attempts) < 0)
        FAIL_STACK_ERROR
    if(attempts != 1)
        TEST_ERROR

    /* Close the file */
    if(H5Fclose(fid) < 0)
        FAIL_STACK_ERROR

    /* Close file's fapl */
    if(H5Pclose(file_fapl) < 0)
        FAIL_STACK_ERROR

    /* Test 5 */
    /* Get a copy of the parameter fapl */
    if((fapl = H5Pcopy(in_fapl)) < 0)
        FAIL_STACK_ERROR

    /* Set to use latest library format */
    if(H5Pset_libver_bounds(fapl, H5F_LIBVER_LATEST, H5F_LIBVER_LATEST) < 0)
        FAIL_STACK_ERROR

    /* Open the file with SWMR_READ and fapl (non-default read attempts but unset) */
    if((fid = H5Fopen(filename, (H5F_ACC_RDONLY | H5F_ACC_SWMR_READ), fapl)) < 0)
        FAIL_STACK_ERROR

    /* Close fapl */
    if(H5Pclose(fapl) < 0)
        FAIL_STACK_ERROR

    /* Get file's fapl */
    if((file_fapl = H5Fget_access_plist(fid)) < 0)
        FAIL_STACK_ERROR

    /* Retrieve the # of read attempts from file's fapl -- should be H5F_SWMR_METADATA_READ_ATTEMPTS */
    if(H5Pget_metadata_read_attempts(file_fapl, &attempts) < 0)
        FAIL_STACK_ERROR
    if(attempts != H5F_SWMR_METADATA_READ_ATTEMPTS)
        TEST_ERROR

    /* Close the file */
    if(H5Fclose(fid) < 0)
        FAIL_STACK_ERROR

    /* Close file's fapl */
    if(H5Pclose(file_fapl) < 0)
        FAIL_STACK_ERROR

    /*
     * Set C:
     *  Tests on verifying read attempts when:
     *    --create a file with SWMR access
     *    --opening files with non-SWMR access
     *    --using default or non-default file access property list
     */
    /* Test 1 */
    /* Get a copy of the parameter fapl */
    if((fapl = H5Pcopy(in_fapl)) < 0)
        FAIL_STACK_ERROR

    /* Set to use latest library format */
    if(H5Pset_libver_bounds(fapl, H5F_LIBVER_LATEST, H5F_LIBVER_LATEST) < 0)
        FAIL_STACK_ERROR

    /* Create a file with non-SWMR access and default read attempts */
    if((fid = H5Fcreate(filename, H5F_ACC_TRUNC|H5F_ACC_SWMR_WRITE, H5P_DEFAULT, fapl)) < 0)
        FAIL_STACK_ERROR

    /* Close fapl */
    if(H5Pclose(fapl) < 0)
        FAIL_STACK_ERROR

    /* Get file's fapl */
    if((file_fapl = H5Fget_access_plist(fid)) < 0)
        FAIL_STACK_ERROR

    /* Retrieve the # of read attempts from file's fapl -- should be H5F_SWMR_METADATA_READ_ATTEMPTS */
    if(H5Pget_metadata_read_attempts(file_fapl, &attempts) < 0)
        FAIL_STACK_ERROR
    if(attempts != H5F_SWMR_METADATA_READ_ATTEMPTS)
        TEST_ERROR

    /* Close the file */
    if(H5Fclose(fid) < 0)
        FAIL_STACK_ERROR

    /* Close file's fapl */
    if(H5Pclose(file_fapl) < 0)
        FAIL_STACK_ERROR

    /* Test 2 */
    /* Open the file with non-SWMR access and default fapl */
    if((fid = H5Fopen(filename, H5F_ACC_RDONLY, H5P_DEFAULT)) < 0)
        FAIL_STACK_ERROR

    /* Get file's fapl */
    if((file_fapl = H5Fget_access_plist(fid)) < 0)
        FAIL_STACK_ERROR

    /* Retrieve the # of read attempts from file's fapl -- should be H5F_METADATA_READ_ATTEMPTS */
    if(H5Pget_metadata_read_attempts(file_fapl, &attempts) < 0)
        FAIL_STACK_ERROR
    if(attempts != H5F_METADATA_READ_ATTEMPTS)
        TEST_ERROR

    /* Close the file */
    if(H5Fclose(fid) < 0)
        FAIL_STACK_ERROR

    /* Close file's fapl */
    if(H5Pclose(file_fapl) < 0)
        FAIL_STACK_ERROR

    /* Test 3 */
    /* Get a copy of the parameter fapl */
    if((fapl = H5Pcopy(in_fapl)) < 0)
        FAIL_STACK_ERROR

    /* Set the # of read attempts */
    if(H5Pset_metadata_read_attempts(fapl, 9) < 0)
        FAIL_STACK_ERROR

    /* Open the file with non-SWMR access and fapl (non-default & set to 9) */
    if((fid = H5Fopen(filename, H5F_ACC_RDONLY, fapl)) < 0)
        FAIL_STACK_ERROR

    /* Close fapl */
    if(H5Pclose(fapl) < 0)
        FAIL_STACK_ERROR

    /* Get file's fapl */
    if((file_fapl = H5Fget_access_plist(fid)) < 0)
        FAIL_STACK_ERROR

    /* Retrieve the # of read attempts from file's fapl -- should be 9 */
    if(H5Pget_metadata_read_attempts(file_fapl, &attempts) < 0)
        FAIL_STACK_ERROR
    if(attempts != 9)
        TEST_ERROR

    /* Close the file */
    if(H5Fclose(fid) < 0)
        FAIL_STACK_ERROR

    /* Close file's fapl */
    if(H5Pclose(file_fapl) < 0)
        FAIL_STACK_ERROR

    /* Test 4 */
    /* Get a copy of the parameter fapl */
    if((fapl = H5Pcopy(in_fapl)) < 0)
        FAIL_STACK_ERROR

    /* Set the # of read attempts */
    if(H5Pset_metadata_read_attempts(fapl, 1) < 0)
        FAIL_STACK_ERROR

    /* Open the file with non-SWMR access and fapl (non-default & set to 1) */
    if((fid = H5Fopen(filename, H5F_ACC_RDONLY, fapl)) < 0)
        FAIL_STACK_ERROR

    /* Close fapl */
    if(H5Pclose(fapl) < 0)
        FAIL_STACK_ERROR

    /* Get file's fapl */
    if((file_fapl = H5Fget_access_plist(fid)) < 0)
        FAIL_STACK_ERROR

    /* Retrieve the # of read attempts from file fapl -- should be 1 */
    if(H5Pget_metadata_read_attempts(file_fapl, &attempts) < 0)
        FAIL_STACK_ERROR
    if(attempts != 1)
        TEST_ERROR

    /* Close the file */
    if(H5Fclose(fid) < 0)
        FAIL_STACK_ERROR

    /* Close file's fapl */
    if(H5Pclose(file_fapl) < 0)
        FAIL_STACK_ERROR

    /* Test 5 */
    /* Get a copy of the parameter fapl */
    if((fapl = H5Pcopy(in_fapl)) < 0)
        FAIL_STACK_ERROR

    /* Open the file with non-SWMR_READ and fapl (non-default but unset) */
    if((fid = H5Fopen(filename, H5F_ACC_RDONLY, fapl)) < 0)
        FAIL_STACK_ERROR

    /* Close fapl */
    if(H5Pclose(fapl) < 0)
        FAIL_STACK_ERROR

    /* Get file's fapl */
    if((file_fapl = H5Fget_access_plist(fid)) < 0)
        FAIL_STACK_ERROR

    /* Retrieve the # of read attempts from file's fapl -- should be H5F_METADATA_READ_ATTEMPTS */
    if(H5Pget_metadata_read_attempts(file_fapl, &attempts) < 0)
        FAIL_STACK_ERROR
    if(attempts != H5F_METADATA_READ_ATTEMPTS)
        TEST_ERROR

    /* Close the file */
    if(H5Fclose(fid) < 0)
        FAIL_STACK_ERROR

    /* Close file's fapl */
    if(H5Pclose(file_fapl) < 0)
        FAIL_STACK_ERROR

    /* Get a copy of the parameter fapl */
    if((fapl = H5Pcopy(in_fapl)) < 0)
        FAIL_STACK_ERROR

    /* Set to use latest library format */
    if(H5Pset_libver_bounds(fapl, H5F_LIBVER_LATEST, H5F_LIBVER_LATEST) < 0)
        FAIL_STACK_ERROR

    /* Set the # of read attempts */
    if(H5Pset_metadata_read_attempts(fapl, 9) < 0)
        FAIL_STACK_ERROR

    /* Create a file */
    if((fid = H5Fcreate(filename, H5F_ACC_TRUNC|H5F_ACC_SWMR_WRITE, H5P_DEFAULT, fapl)) < 0)
        FAIL_STACK_ERROR

    /* Close fapl */
    if(H5Pclose(fapl) < 0)
        FAIL_STACK_ERROR

    /* Close the file */
    if(H5Fclose(fid) < 0)
        FAIL_STACK_ERROR

    /* Open file again with non-SWMR access and default fapl */
    if((fid = H5Fopen(filename, H5F_ACC_RDONLY, H5P_DEFAULT)) < 0)
        FAIL_STACK_ERROR

    /* Get file's fapl */
    if((file_fapl = H5Fget_access_plist(fid)) < 0)
        FAIL_STACK_ERROR

    /* Retrieve the # of read attempts from file fapl -- should be H5F_METADATA_READ_ATTEMPTS */
    if(H5Pget_metadata_read_attempts(file_fapl, &attempts) < 0)
        FAIL_STACK_ERROR
    if(attempts != H5F_METADATA_READ_ATTEMPTS)
        TEST_ERROR

    /* Close the file's fapl */
    if(H5Pclose(file_fapl) < 0)
        FAIL_STACK_ERROR

    /* Close the file */
    if(H5Fclose(fid) < 0)
        FAIL_STACK_ERROR

    /* Get a copy of the parameter fapl */
    if((fapl = H5Pcopy(in_fapl)) < 0)
        FAIL_STACK_ERROR

    /* Set to use latest library format */
    if(H5Pset_libver_bounds(fapl, H5F_LIBVER_LATEST, H5F_LIBVER_LATEST) < 0)
        FAIL_STACK_ERROR

    /* Open file again with SWMR access and default read attempts */
    if((fid = H5Fopen(filename, H5F_ACC_SWMR_READ, fapl)) < 0)
        FAIL_STACK_ERROR

    /* Close fapl */
    if(H5Pclose(fapl) < 0)
        FAIL_STACK_ERROR

    /* Get file's fapl */
    if((file_fapl = H5Fget_access_plist(fid)) < 0)
        FAIL_STACK_ERROR

    /* Retrieve the # of read attempts from file fapl -- should be H5F_SWMR_METADATA_READ_ATTEMPTS */
    if(H5Pget_metadata_read_attempts(file_fapl, &attempts) < 0)
        FAIL_STACK_ERROR
    if(attempts != H5F_SWMR_METADATA_READ_ATTEMPTS)
        TEST_ERROR

    /* Close the file's fapl */
    if(H5Pclose(file_fapl) < 0)
        FAIL_STACK_ERROR

    /* Close the file */
    if(H5Fclose(fid) < 0)
        FAIL_STACK_ERROR

    /*
     * Set D:
     *  Tests on verifying read attempts when:
     *    --create with non-SWMR access
     *    --opening files with SWMR access
     *    --H5reopen the files
     */

    /* Create a file */
    if((fid = H5Fcreate(filename, H5F_ACC_TRUNC, H5P_DEFAULT, H5P_DEFAULT)) < 0)
        FAIL_STACK_ERROR

    /* Close the file */
    if(H5Fclose(fid) < 0)
        FAIL_STACK_ERROR

    /* Get a copy of the parameter fapl */
    if((fapl = H5Pcopy(in_fapl)) < 0)
        FAIL_STACK_ERROR

    /* Set to use latest library format */
    if(H5Pset_libver_bounds(fapl, H5F_LIBVER_LATEST, H5F_LIBVER_LATEST) < 0)
        FAIL_STACK_ERROR

    /* Open file again with SWMR access and default read attempts */
    if((fid1 = H5Fopen(filename, H5F_ACC_RDONLY|H5F_ACC_SWMR_READ, fapl)) < 0)
        FAIL_STACK_ERROR

    /* Set the # of read attempts */
    if(H5Pset_metadata_read_attempts(fapl, 9) < 0)
        FAIL_STACK_ERROR

    /* Open file again with SWMR access and fapl (non-default & set to 9) */
    if((fid2 = H5Fopen(filename, (H5F_ACC_RDONLY | H5F_ACC_SWMR_READ), fapl)) < 0)
        FAIL_STACK_ERROR

    /* Close fapl */
    if(H5Pclose(fapl) < 0)
        FAIL_STACK_ERROR

    /* Re-open fid1 */
    if((fid = H5Freopen(fid1)) < 0)
        FAIL_STACK_ERROR

    /* Get file's fapl */
    if((file_fapl = H5Fget_access_plist(fid)) < 0)
        FAIL_STACK_ERROR

    /* Retrieve the # of read attempts from file fapl -- should be H5F_SWMR_METADATA_READ_ATTEMPTS */
    if(H5Pget_metadata_read_attempts(file_fapl, &attempts) < 0)
        FAIL_STACK_ERROR
    if(attempts != H5F_SWMR_METADATA_READ_ATTEMPTS)
        TEST_ERROR

    /* Close the file's fapl */
    if(H5Pclose(file_fapl) < 0)
        FAIL_STACK_ERROR

    /* Close the file */
    if(H5Fclose(fid) < 0)
        FAIL_STACK_ERROR

    /* Re-open fid2 */
    if((fid = H5Freopen(fid2)) < 0)
        FAIL_STACK_ERROR

    /* Get file's fapl */
    if((file_fapl = H5Fget_access_plist(fid)) < 0)
        FAIL_STACK_ERROR

    /* Retrieve the # of read attempts from file fapl -- should be H5F_SWMR_METADATA_READ_ATTEMPTS, not 9 */
    if(H5Pget_metadata_read_attempts(file_fapl, &attempts) < 0)
        FAIL_STACK_ERROR
    if(attempts != H5F_SWMR_METADATA_READ_ATTEMPTS)
        TEST_ERROR

    /* Close the file's fapl */
    if(H5Pclose(file_fapl) < 0)
        FAIL_STACK_ERROR

    /* Close the file */
    if(H5Fclose(fid) < 0)
        FAIL_STACK_ERROR

    /* Close all the files */
    if(H5Fclose(fid1) < 0)
        FAIL_STACK_ERROR
    if(H5Fclose(fid2) < 0)
        FAIL_STACK_ERROR

    /*
     * Set E:
     *  Tests on verifying read attempts when:
     *    --create with SWMR access
     *    --opening files with non-SWMR access
     *    --H5reopen the files
     */

    /* Get a copy of the parameter fapl */
    if((fapl = H5Pcopy(in_fapl)) < 0)
        FAIL_STACK_ERROR

    /* Set to use latest library format */
    if(H5Pset_libver_bounds(fapl, H5F_LIBVER_LATEST, H5F_LIBVER_LATEST) < 0)
        FAIL_STACK_ERROR

    /* Create a file */
    if((fid = H5Fcreate(filename, H5F_ACC_TRUNC|H5F_ACC_SWMR_WRITE, H5P_DEFAULT, fapl)) < 0)
        FAIL_STACK_ERROR

    /* Close fapl */
    if(H5Pclose(fapl) < 0)
        FAIL_STACK_ERROR

    /* Close the file */
    if(H5Fclose(fid) < 0)
        FAIL_STACK_ERROR

    /* Open file again with non-SWMR access and default fapl */
    if((fid1 = H5Fopen(filename, H5F_ACC_RDONLY, H5P_DEFAULT)) < 0)
        FAIL_STACK_ERROR

    /* Get a copy of the parameter fapl */
    if((fapl = H5Pcopy(in_fapl)) < 0)
        FAIL_STACK_ERROR

    /* Set the # of read attempts */
    if(H5Pset_metadata_read_attempts(fapl, 9) < 0)
        FAIL_STACK_ERROR

    /* Open file again with non-SWMR access and fapl (non-default & set to 9) */
    if((fid2 = H5Fopen(filename, H5F_ACC_RDONLY, fapl)) < 0)
        FAIL_STACK_ERROR

    /* Close fapl */
    if(H5Pclose(fapl) < 0)
        FAIL_STACK_ERROR

    /* Re-open fid1 */
    if((fid = H5Freopen(fid1)) < 0)
        FAIL_STACK_ERROR

    /* Get file's fapl */
    if((file_fapl = H5Fget_access_plist(fid)) < 0)
        FAIL_STACK_ERROR

    /* Retrieve the # of read attempts from file fapl -- should be H5F_METADATA_READ_ATTEMPTS */
    if(H5Pget_metadata_read_attempts(file_fapl, &attempts) < 0)
        FAIL_STACK_ERROR
    if(attempts != H5F_METADATA_READ_ATTEMPTS)
        TEST_ERROR

    /* Close the file's fapl */
    if(H5Pclose(file_fapl) < 0)
        FAIL_STACK_ERROR

    /* Close the file */
    if(H5Fclose(fid) < 0)
        FAIL_STACK_ERROR

    /* Re-open fid2 */
    if((fid = H5Freopen(fid2)) < 0)
        FAIL_STACK_ERROR

    /* Get file's fapl */
    if((file_fapl = H5Fget_access_plist(fid)) < 0)
        FAIL_STACK_ERROR

    /* Retrieve the # of read attempts from file fapl -- should be H5F_METADATA_READ_ATTEMPTS */
    if(H5Pget_metadata_read_attempts(file_fapl, &attempts) < 0)
        FAIL_STACK_ERROR
    if(attempts != H5F_METADATA_READ_ATTEMPTS)
        TEST_ERROR

    /* Close the file's fapl */
    if(H5Pclose(file_fapl) < 0)
        FAIL_STACK_ERROR

    /* Close the file */
    if(H5Fclose(fid) < 0)
        FAIL_STACK_ERROR

    /* Close all the files */
    if(H5Fclose(fid1) < 0)
        FAIL_STACK_ERROR
    if(H5Fclose(fid2) < 0)
        FAIL_STACK_ERROR

    PASSED();
    return 0;

error:
    H5E_BEGIN_TRY {
        H5Pclose(fapl);
        H5Pclose(file_fapl);
        H5Fclose(fid);
        H5Fclose(fid1);
        H5Fclose(fid2);
    } H5E_END_TRY;

    return -1;


} /* test_metadata_read_attempts() */

/*
 *  test_metadata_read_retry_info():
 *
 *  Checks whether the public routine H5Fget_metadata_read_retry_info
 *  works as specified.
 *
 */
static int
test_metadata_read_retry_info(hid_t in_fapl)
{
    hid_t fapl, new_fapl;       /* File access property list */
    hid_t fid, fid1;            /* File IDs */
    H5F_retry_info_t info, info1;   /* The collection of metadata retries */
    H5F_t *f = NULL, *f1 = NULL;    /* Internal file object pointers */
    unsigned i, j, n;           /* Local index variables */
    hid_t did1, did2;           /* Dataset IDs */
    hid_t sid;              /* Dataspace ID */
    hid_t dcpl;             /* Dataset creation property list */
    hsize_t dims[2] = {6, 10};      /* Dataset dimensions */
    char filename[NAME_BUF_SIZE];       /* File name */
    int buf[6][10], chkbuf1[6][10], chkbuf2[6][10];     /* Buffers for data */
    hsize_t max_dims_1un[2] = {H5S_UNLIMITED, H5S_UNLIMITED};   /* Dataset maximum dimensions */
    hsize_t max_dims_2un[2] = {500, H5S_UNLIMITED};         /* Dataset maximum dimensions */
    hsize_t chunk_dims[2] = {2, 2};                 /* Chunk dimensions */

    /* Output message about test being performed */
    TESTING("H5Fset_metadata_read_retry_info()");

    /* Get a copy of the parameter in_fapl */
    if((fapl = H5Pcopy(in_fapl)) < 0)
        FAIL_STACK_ERROR

    /* Set the filename to use for this test (dependent on fapl) */
    h5_fixname(FILENAME[0], fapl, filename, sizeof(filename));

    /* Set to use latest library format */
    if(H5Pset_libver_bounds(fapl, H5F_LIBVER_LATEST, H5F_LIBVER_LATEST) < 0)
        FAIL_STACK_ERROR

    /* Create a file without SWMR access */
    if((fid = H5Fcreate(filename, H5F_ACC_TRUNC, H5P_DEFAULT, fapl)) < 0)
        FAIL_STACK_ERROR

    /* Create a chunked dataset with 1 unlimited dimension: extensible array indexing will be used */
    if((sid = H5Screate_simple(2, dims, max_dims_1un)) < 0)
        FAIL_STACK_ERROR
    if((dcpl = H5Pcreate(H5P_DATASET_CREATE)) < 0)
        FAIL_STACK_ERROR
    if(H5Pset_chunk(dcpl, 2, chunk_dims) < 0)
        FAIL_STACK_ERROR
    if((did1 = H5Dcreate2(fid, "DSET_1UNLIM", H5T_NATIVE_INT, sid, H5P_DEFAULT, dcpl, H5P_DEFAULT)) < 0)
        FAIL_STACK_ERROR

    /* Create a chunked dataset with 2 unlimited dimension: v2 Btree indexing will be used */
    if((sid = H5Screate_simple(2, dims, max_dims_2un)) < 0)
        FAIL_STACK_ERROR
    if((dcpl = H5Pcreate(H5P_DATASET_CREATE)) < 0)
        FAIL_STACK_ERROR
    if(H5Pset_chunk(dcpl, 2, chunk_dims) < 0)
        FAIL_STACK_ERROR
    if((did2 = H5Dcreate2(fid, "DSET_2UNLIM", H5T_NATIVE_INT, sid, H5P_DEFAULT, dcpl, H5P_DEFAULT)) < 0)
        FAIL_STACK_ERROR

    /* Initialize buffer data */
    for(i = n = 0; i < 6; i++)
        for(j = 0; j < 10; j++)
              buf[i][j] = (int)n++;

    /* Write to the 2 datasets */
    if(H5Dwrite(did1, H5T_NATIVE_INT, H5S_ALL, H5S_ALL, H5P_DEFAULT, buf) < 0)
        FAIL_STACK_ERROR
    if(H5Dwrite(did2, H5T_NATIVE_INT, H5S_ALL, H5S_ALL, H5P_DEFAULT, buf) < 0)
        FAIL_STACK_ERROR

    /* Closing */
    if(H5Dclose(did1) < 0)
        FAIL_STACK_ERROR
    if(H5Dclose(did2) < 0)
        FAIL_STACK_ERROR
    if(H5Sclose(sid) < 0)
        FAIL_STACK_ERROR
    if(H5Pclose(dcpl) < 0)
        FAIL_STACK_ERROR
    if(H5Fclose(fid) < 0)
        FAIL_STACK_ERROR

    /*
     *  Case 1: tests on nbins
     */
    /*
     * Open a file without SWMR access, default # of read attempts--
     *   info.nbins should be 0
     *   info.retries should all be NULL
     */
    /* Open the file without SWMR access */
    if((fid = H5Fopen(filename, H5F_ACC_RDONLY, fapl)) < 0)
        FAIL_STACK_ERROR

    /* Open the dataset */
    if((did1 = H5Dopen2(fid, "DSET_1UNLIM", H5P_DEFAULT)) < 0)
        FAIL_STACK_ERROR

    if(H5Dread(did1, H5T_NATIVE_INT, H5S_ALL, H5S_ALL, H5P_DEFAULT, chkbuf1) < 0)
        FAIL_STACK_ERROR

    /* Open the dataset */
    if((did2 = H5Dopen2(fid, "DSET_2UNLIM", H5P_DEFAULT)) < 0)
        FAIL_STACK_ERROR
    if(H5Dread(did2, H5T_NATIVE_INT, H5S_ALL, H5S_ALL, H5P_DEFAULT, chkbuf2) < 0)
        FAIL_STACK_ERROR

    /* Retrieve retries information */
    if(H5Fget_metadata_read_retry_info(fid, &info) < 0)
        FAIL_STACK_ERROR

    /* Should be 0 */
    if(info.nbins != 0)
        TEST_ERROR

    /* Should be all NULL */
    for(i = 0; i < H5F_NUM_METADATA_READ_RETRY_TYPES; i++)
        if(info.retries[i] != NULL)
            TEST_ERROR

    /* Closing */
    if(H5Dclose(did1) < 0)
        FAIL_STACK_ERROR
    if(H5Dclose(did2) < 0)
        FAIL_STACK_ERROR
    if(H5Fclose(fid) < 0)
        FAIL_STACK_ERROR


    /*
     * Open a file with SWMR access, default # of read attempts--
     *   info.nbins should be 2
     *   info.retries should all be NULL
     */
    /* Open the file with SWMR access */
    if((fid = H5Fopen(filename, H5F_ACC_RDONLY|H5F_ACC_SWMR_READ, fapl)) < 0)
        FAIL_STACK_ERROR

    /* Retrieve retries information */
    if(H5Fget_metadata_read_retry_info(fid, &info) < 0)
        FAIL_STACK_ERROR

    /* Should be 2 */
    if(info.nbins != 2)
        TEST_ERROR

    /* Should be all NULL */
    for(i = 0; i < H5F_NUM_METADATA_READ_RETRY_TYPES; i++)
        if(info.retries[i] != NULL)
            TEST_ERROR

    /* Closing */
    if(H5Fclose(fid) < 0)
        FAIL_STACK_ERROR

    /*
     * Open a file with SWMR access, # of read_attempts is 10:
     *   info.nbins should be 1
     *   info.retries should all be NULL
     */
    if((new_fapl = H5Pcopy(fapl)) < 0)
        FAIL_STACK_ERROR

    if(H5Pset_metadata_read_attempts(new_fapl, 10) < 0)
        FAIL_STACK_ERROR

    /* Open the file with SWMR access */
    if((fid = H5Fopen(filename, H5F_ACC_RDONLY|H5F_ACC_SWMR_READ, new_fapl)) < 0)
        FAIL_STACK_ERROR

    /* Retrieve retry information */
    if(H5Fget_metadata_read_retry_info(fid, &info) < 0)
        FAIL_STACK_ERROR

    /* Should be 1 */
    if(info.nbins != 1)
        TEST_ERROR

    /* Should be all NULL */
    for(i = 0; i < H5F_NUM_METADATA_READ_RETRY_TYPES; i++)
        if(info.retries[i] != NULL)
            TEST_ERROR

    /* Closing */
    if(H5Pclose(new_fapl) < 0)
        FAIL_STACK_ERROR
    if(H5Fclose(fid) < 0)
        FAIL_STACK_ERROR

    /*
     * Open a file with SWMR access, # of read attempts is 101:
     *   info.nbins should be 3
     *   info.retries should all be NULL
     */
    if((new_fapl = H5Pcopy(fapl)) < 0)
        FAIL_STACK_ERROR
    if(H5Pset_metadata_read_attempts(new_fapl, 101) < 0)
        FAIL_STACK_ERROR

    /* Open the file with SWMR access */
    if((fid = H5Fopen(filename, H5F_ACC_RDONLY|H5F_ACC_SWMR_READ, new_fapl)) < 0)
        FAIL_STACK_ERROR

    /* Retrieve retry information */
    if(H5Fget_metadata_read_retry_info(fid, &info) < 0)
        FAIL_STACK_ERROR

    /* Should be 3 */
    if(info.nbins != 3)
        TEST_ERROR

    /* Should be all NULL */
    for(i = 0; i < H5F_NUM_METADATA_READ_RETRY_TYPES; i++)
        if(info.retries[i] != NULL)
            TEST_ERROR

    /* Closing */
    if(H5Pclose(new_fapl) < 0)
        FAIL_STACK_ERROR
    if(H5Fclose(fid) < 0)
        FAIL_STACK_ERROR

    /*
     * Open a file with SWMR access, # of read_attempts is 10000:
     *   info.nbins should be 4
     *   info.retries should all be NULL
     */
    if((new_fapl = H5Pcopy(fapl)) < 0)
        FAIL_STACK_ERROR

    if(H5Pset_metadata_read_attempts(new_fapl, 10000) < 0)
        FAIL_STACK_ERROR

    /* Open the file with SWMR access */
    if((fid = H5Fopen(filename, H5F_ACC_RDONLY|H5F_ACC_SWMR_READ, new_fapl)) < 0)
        FAIL_STACK_ERROR

    /* Retrieve retry information */
    if(H5Fget_metadata_read_retry_info(fid, &info) < 0)
        FAIL_STACK_ERROR

    /* Should be 4 */
    if(info.nbins != 4)
        TEST_ERROR

    /* Should be all NULL */
    for(i = 0; i < H5F_NUM_METADATA_READ_RETRY_TYPES; i++)
        if(info.retries[i] != NULL)
            TEST_ERROR

    /* Closing */
    if(H5Pclose(new_fapl) < 0)
        FAIL_STACK_ERROR
    if(H5Fclose(fid) < 0)
        FAIL_STACK_ERROR

    /*
     * Open a file with SWMR access, # of read_attempts is 1:
     *   info.nbins should be 0
     *   info.retries should all be NULL
     */
    if((new_fapl = H5Pcopy(fapl)) < 0)
        FAIL_STACK_ERROR

    if(H5Pset_metadata_read_attempts(new_fapl, 1) < 0)
        FAIL_STACK_ERROR

    /* Open the file with SWMR access */
    if((fid = H5Fopen(filename, H5F_ACC_RDONLY|H5F_ACC_SWMR_READ, new_fapl)) < 0)
        FAIL_STACK_ERROR

    /* Retrieve retry information */
    if(H5Fget_metadata_read_retry_info(fid, &info) < 0)
        FAIL_STACK_ERROR

    /* Should be 0 */
    if(info.nbins != 0)
        TEST_ERROR

    /* Should be all NULL */
    for(i = 0; i < H5F_NUM_METADATA_READ_RETRY_TYPES; i++)
        if(info.retries[i] != NULL)
            TEST_ERROR

    /* Closing */
    if(H5Pclose(new_fapl) < 0)
        FAIL_STACK_ERROR
    if(H5Fclose(fid) < 0)
        FAIL_STACK_ERROR


    /*
     * Case 2: tests on retries info
     */

    /* Open the file with SWMR access */
    if((fid = H5Fopen(filename, H5F_ACC_RDONLY|H5F_ACC_SWMR_READ, fapl)) < 0)
        FAIL_STACK_ERROR

    /* Open the dataset */
    if((did1 = H5Dopen2(fid, "DSET_1UNLIM", H5P_DEFAULT)) < 0)
        FAIL_STACK_ERROR

    /* Read data from the dataset */
    if(H5Dread(did1, H5T_NATIVE_INT, H5S_ALL, H5S_ALL, H5P_DEFAULT, chkbuf1) < 0)
        FAIL_STACK_ERROR

    /* Open the dataset */
    if((did2 = H5Dopen2(fid, "DSET_2UNLIM", H5P_DEFAULT)) < 0)
        FAIL_STACK_ERROR

    /* Read data from the dataset */
    if(H5Dread(did2, H5T_NATIVE_INT, H5S_ALL, H5S_ALL, H5P_DEFAULT, chkbuf2) < 0)
        FAIL_STACK_ERROR

    /* Retrieve retry information */
    if(H5Fget_metadata_read_retry_info(fid, &info) < 0)
        FAIL_STACK_ERROR

    /* Should be 2 */
    if(info.nbins != 2)
        TEST_ERROR

    /* Should be all NULL */
    for(i = 0; i < H5F_NUM_METADATA_READ_RETRY_TYPES; i++)
        if(info.retries[i] != NULL)
            TEST_ERROR

    /* Get a pointer to the internal file object */
    if((f = (H5F_t *)H5VL_object(fid)) == NULL)
        FAIL_STACK_ERROR

    /*
     * Increment 1st set of retries for metadata items:
     *   a) v2 B-tree leaf node--retries[4][1]
     *   b) Extensive array data block--retries[15][1]
     *   c) File's superblock--retries[20][0]
     */

    /* v2 B-tree leaf node: log retry (H5F_SWMR_METADATA_READ_ATTEMPTS - 1)
     * for 500 times */
    for(i = 0; i < 500; i++)
        if(H5F_track_metadata_read_retries(f, H5AC_BT2_LEAF_ID, (H5F_SWMR_METADATA_READ_ATTEMPTS - 1)) < 0)
            FAIL_STACK_ERROR

    /* Extensive array data block: log retry 10 for 1000 times */
    for(i = 0; i < 1000; i++)
        if(H5F_track_metadata_read_retries(f, H5AC_EARRAY_DBLOCK_ID, 10) < 0)
            FAIL_STACK_ERROR

    /* File's superblock: log retry 1 for 1 time */
    if(H5F_track_metadata_read_retries(f, H5AC_SUPERBLOCK_ID, 1) < 0)
        FAIL_STACK_ERROR

    /* Retrieve the collection of metadata read retries */
    if(H5Fget_metadata_read_retry_info(fid, &info) < 0)
        FAIL_STACK_ERROR

    /* Verify retries for v2 B-tree leaf node */
    if(info.retries[4][0] != 0)
        TEST_ERROR
    if(info.retries[4][1] != 500)
        TEST_ERROR

    /* Verify retries for extensive array data block */
    if(info.retries[15][0] != 0)
        TEST_ERROR
    if(info.retries[15][1] != 1000)
        TEST_ERROR

    /* Verify retries for file's superblock */
    if(info.retries[20][0] != 1)
        TEST_ERROR
    if(info.retries[20][1] != 0)
        TEST_ERROR

    /* Free memory for info.retries */
    for(i = 0; i < H5F_NUM_METADATA_READ_RETRY_TYPES; i++) 
        if(info.retries[i] != NULL)
            H5free_memory(info.retries[i]);

    /*
     * Increment 2nd set of retries for metadata items:
     *   a) Object header--retries[0][0]
     *   b) Extensive array datablock--retries[15][0]
     *   c) Fixed array header--retries[17][1]
     *   d) File's superblock--retries[20][0]
     */

    /* Object header: log retry 5 for 5 times */
    for(i = 0; i < 5; i++)
        if(H5F_track_metadata_read_retries(f, H5AC_OHDR_ID, 5) < 0)
            TEST_ERROR

    /* Extensive array data block: log retry 4 for 1 time */
    if(H5F_track_metadata_read_retries(f, H5AC_EARRAY_DBLOCK_ID, 4) < 0)
        TEST_ERROR

    /* Fixed array header : log retry 20 for 10000 times */
    for(i = 0; i < 10000; i++)
        if(H5F_track_metadata_read_retries(f, H5AC_FARRAY_HDR_ID, 20) < 0)
            TEST_ERROR

    /* File's superblock: log retry 1 for 1 more time */
    if(H5F_track_metadata_read_retries(f, H5AC_SUPERBLOCK_ID, 1) < 0)
        FAIL_STACK_ERROR

    /* Retrieve the collection of metadata read retries */
    if(H5Fget_metadata_read_retry_info(fid, &info) < 0)
        FAIL_STACK_ERROR

    /*
     * Verify info has both previous + current retries information:
     */
    for(i = 0; i < H5F_NUM_METADATA_READ_RETRY_TYPES; i++) {
        switch(i) {
            case 0: /* Object header */
                if(info.retries[i][0] != 5)
                    TEST_ERROR
                if(info.retries[i][1] != 0)
                    TEST_ERROR
                break;

            case 4: /* v2 B-tree leaf node */
                if(info.retries[i][0] != 0)
                    TEST_ERROR
                if(info.retries[i][1] != 500)
                    TEST_ERROR
                break;

            case 15: /* Extensive array data block */
                if(info.retries[i][0] != 1)
                    TEST_ERROR
                if(info.retries[i][1] != 1000)
                    TEST_ERROR
                break;

            case 17: /* Fixed array header */
                if(info.retries[i][0] != 0)
                    TEST_ERROR
                if(info.retries[i][1] != 10000)
                    TEST_ERROR
                break;

            case 20: /* File's superblock */
                if(info.retries[i][0] != 2)
                    TEST_ERROR
                if(info.retries[i][1] != 0)
                    TEST_ERROR
                break;

            default:
                if(info.retries[i] != NULL)
                    TEST_ERROR
                break;
        }
    }

    /* Free memory for info.retries */
    for(i = 0; i < H5F_NUM_METADATA_READ_RETRY_TYPES; i++)
        if(info.retries[i] != NULL)
            H5free_memory(info.retries[i]);

    /* Closing */
    if(H5Dclose(did1) < 0)
        FAIL_STACK_ERROR
    if(H5Dclose(did2) < 0)
        FAIL_STACK_ERROR
    if(H5Fclose(fid) < 0)
        FAIL_STACK_ERROR

    /* Get a copy of the file access property list */
    if((new_fapl = H5Pcopy(fapl)) < 0)
        FAIL_STACK_ERROR

    /* Set the number of metadata read attempts to 101 */
    if(H5Pset_metadata_read_attempts(new_fapl, 101) < 0)
        FAIL_STACK_ERROR

    /* Open the file with SWMR access */
    if((fid = H5Fopen(filename, H5F_ACC_RDONLY|H5F_ACC_SWMR_READ, new_fapl)) < 0)
        FAIL_STACK_ERROR

    /* Get a pointer to the internal file object */
    if((f = (H5F_t *)H5VL_object(fid)) == NULL)
        FAIL_STACK_ERROR

    /* File's superblock: log retry 1 for 1 time */
    if(H5F_track_metadata_read_retries(f, H5AC_SUPERBLOCK_ID, 1) < 0)
        FAIL_STACK_ERROR

    /* Retrieve the collection of metadata read retries */
    if(H5Fget_metadata_read_retry_info(fid, &info) < 0)
        FAIL_STACK_ERROR

    /* Should be 3 */
    if(info.nbins != 3)
        TEST_ERROR

    /* Verify retries info */
    for(i = 0; i < H5F_NUM_METADATA_READ_RETRY_TYPES; i++) {
        switch(i) {
            case 20: /* File's superblock */
                if(info.retries[i][0] != 1)
                    TEST_ERROR
                if(info.retries[i][1] != 0)
                    TEST_ERROR
                if(info.retries[i][2] != 0)
                    TEST_ERROR
                break;

            default:
                if(info.retries[i] != NULL)
                    TEST_ERROR
                break;
        }
    }

    /* Free memory */
    for(i = 0; i < H5F_NUM_METADATA_READ_RETRY_TYPES; i++)
        if(info.retries[i] != NULL)
            H5free_memory(info.retries[i]);

    /* Closing */
    if(H5Pclose(new_fapl) < 0)
        FAIL_STACK_ERROR
    if(H5Fclose(fid) < 0)
        FAIL_STACK_ERROR

    /*
     * Case 3: Tests on retrieving the collection of retries
     *         when H5Fopen and H5Freopen the same file.
     */

    /*
     * Open a file without SWMR access, default # of read attempts--
     * H5Freopen the same file--
     * Both files should:
     *   nbins should be 0
     *   retries should all be NULL
     */
    /* Open the file without SWMR access */
    if((fid = H5Fopen(filename, H5F_ACC_RDONLY, fapl)) < 0)
        FAIL_STACK_ERROR

    /* Re-open fid */
    if((fid1 = H5Freopen(fid)) < 0)
        FAIL_STACK_ERROR

    /* Retrieve retries information for fid */
    if(H5Fget_metadata_read_retry_info(fid, &info) < 0)
        FAIL_STACK_ERROR

    /* Retrieve retries information for fid1*/
    if(H5Fget_metadata_read_retry_info(fid1, &info1)< 0)
        FAIL_STACK_ERROR

    /* Should be 0 */
    if(info.nbins != 0)
        TEST_ERROR
    if(info1.nbins != 0)
        TEST_ERROR

    /* Should be all NULL */
    for(i = 0; i < H5F_NUM_METADATA_READ_RETRY_TYPES; i++) {
        if(info.retries[i] != NULL)
            TEST_ERROR
        if(info1.retries[i] != NULL)
            TEST_ERROR
    }

    /* Closing */
    if(H5Fclose(fid) < 0)
        FAIL_STACK_ERROR
    if(H5Fclose(fid1) < 0)
        FAIL_STACK_ERROR

    /*
     * Open a file with SWMR access, default # of read attempts:
     *   --increment retries for metadata item: fixed array data block page (retries[19][0])
     * H5Freopen the same file:
     *   --increment retries for metadata item: free-space sections (retries[9][1])--
     */
    /* Open the file with SWMR access */
    if((fid = H5Fopen(filename, H5F_ACC_RDONLY|H5F_ACC_SWMR_READ, fapl)) < 0)
        FAIL_STACK_ERROR

    /* Get a pointer to the internal file object for fid */
    if((f = (H5F_t *)H5VL_object(fid)) == NULL)
        FAIL_STACK_ERROR

    /* Re-open fid */
    if((fid1 = H5Freopen(fid)) < 0)
        FAIL_STACK_ERROR

    /* Get a pointer to the internal file object for fid1 */
    if((f1 = (H5F_t *)H5VL_object(fid1)) == NULL)
        FAIL_STACK_ERROR

    /* For fid: fixed array data block page--log retry 9 for 500 times */
    for(i = 0; i < 500; i++) {
        if(H5F_track_metadata_read_retries(f, H5AC_FARRAY_DBLK_PAGE_ID, 9) < 0)
            FAIL_STACK_ERROR
    }

    /* For fid1: free-space sections--log retry (H5F_SWMR_METADATA_READ_ATTEMPTS - 1)
     * for 1000 times */
    for(i = 0; i < 1000; i++)
        if(H5F_track_metadata_read_retries(f1, H5AC_FSPACE_SINFO_ID, (H5F_SWMR_METADATA_READ_ATTEMPTS - 1)) < 0)
            FAIL_STACK_ERROR

    /* Retrieve the collection of metadata read retries for fid */
    if(H5Fget_metadata_read_retry_info(fid, &info) < 0)
        FAIL_STACK_ERROR

    /* Retrieve the collection of metadata read retries for fid1 */
    if(H5Fget_metadata_read_retry_info(fid1, &info1) < 0)
        FAIL_STACK_ERROR

    /* Verify nbins for fid & fid1: should be 2 */
    if(info.nbins != 2)
        TEST_ERROR
    if(info1.nbins != 2)
        TEST_ERROR

    /* Verify retries for fid: fixed array data block page */
    if(info.retries[19][0] != 500)
        TEST_ERROR
    if(info.retries[19][1] != 0)
        TEST_ERROR

    /* Verify retries for fid: free-space sections */
    /* (Since file was re-opened) */
    if(info.retries[9][0] != 0)
        TEST_ERROR
    if(info.retries[9][1] != 1000)
        TEST_ERROR

    /* Verify retries for fid1: free-space sections */
    if(info1.retries[9][0] != 0)
        TEST_ERROR
    if(info1.retries[9][1] != 1000)
        TEST_ERROR

    /* Verify retries for fid1: fixed array data block page */
    /* (Since file was re-opened) */
    if(info1.retries[19][0] != 500)
        TEST_ERROR
    if(info1.retries[19][1] != 0)
        TEST_ERROR

    /* Free memory for info.retries and info1.retries */
    for(i = 0; i < H5F_NUM_METADATA_READ_RETRY_TYPES; i++) {
        if(info.retries[i] != NULL)
            H5free_memory(info.retries[i]);
        if(info1.retries[i] != NULL)
            H5free_memory(info1.retries[i]);
    } /* end for */

    /* Closing */
    if(H5Fclose(fid) < 0)
        FAIL_STACK_ERROR
    if(H5Fclose(fid1) < 0)
        FAIL_STACK_ERROR

    if(H5Pclose(fapl) < 0)
        FAIL_STACK_ERROR

    PASSED();
    return 0;

error:
    H5E_BEGIN_TRY {
        H5Pclose(fapl);
        H5Pclose(new_fapl);
        H5Dclose(did1);
        H5Dclose(did2);
        H5Sclose(sid);
        H5Pclose(dcpl);
        H5Fclose(fid);
        H5Fclose(fid1);
    } H5E_END_TRY;

    return -1;

} /* test_metadata_read_retry_info() */



/*
 * Tests for H5Fstart_swmr_write()
 */

/*
 *  test_start_swmr_write():
 *
 *  Verify SWMR writing is enabled via H5Fstart_swmr_write():
 *  Mainly test for file created with SWMR_WRITE + with/without latest format:
 *  --file will have v3 superblock and all latest version support enabled
 *
 *  (A) Creating a file
 *      Create a file with SWMR_WRITE + non-latest-format
 *      Create a chunked dataset "dataset1" in the file -- should be using latest chunk indexing
 *      Should fail to enable SWMR as the file is already in SWMR writing mode
 *      Close the file
 *
 *  (B) Opening a file
 *      Open the file with write + non-latest-format
 *      --file has v3 superblock and all latest version support enabled
 *      Open dataset "dataset1" 3 times--keep it open
 *    Write to "dataset1"
 *    Create a group in the file
 *      Create a chunked dataset "dataset2" in the group--should be using latest chunk indexing--keep it open
 *      Should succeed in enabling SWMR
 *    Should succeed in reading from multiple opens of "dataset1"
 *      Close multiple opens of "dataset1"
 *    Close "dataset2"
 *      Create "dataset3"--should be using latest chunk indexing
 *      Close "dataset3"
 *      Close the group and file
 */
static int
test_start_swmr_write(hid_t in_fapl, hbool_t new_format)
{
    hid_t fid = -1;             /* File ID */
    hid_t fapl = -1;                /* File access property */
    hid_t gid = -1;             /* Group ID */
    hid_t dcpl = -1;                /* Dataset creation property */
    hid_t file_fapl = -1;           /* File access property for the file */
    hid_t did1 = -1, did2 = -1, did3 = -1;  /* Dataset IDs */
    hid_t did1_a = -1, did1_b = -1;
    hid_t sid1 = -1, sid2 = -1, sid3 = -1;  /* Dataspace IDs */
    hsize_t dim[1] = {1};           /* Dimension sizes */
    hsize_t max_dim[1] = {H5S_UNLIMITED};   /* Maximum dimension sizes */
    hsize_t chunk_dim[1] = {2};         /* Chunk dimension sizes */
    hsize_t dim2[2] = {5, 10};          /* Dimension sizes */
    hsize_t max_dim2[2] = {H5S_UNLIMITED, H5S_UNLIMITED};   /* Maximum dimension sizes */
    hsize_t chunk_dim2[2] = {2, 7};     /* Chunk dimension sizes */
    H5D_chunk_index_t idx_type;         /* Dataset chunk index type */
    int wdata = 99;             /* Data to write */
    int rdata;                  /* Data read */
    unsigned attempts;              /* The retrieved # of read attempts */
    char filename[NAME_BUF_SIZE];       /* File name */
    herr_t ret;                             /* Return value */


    /* Get a copy of the parameter fapl (non-latest-format) */
    if((fapl = H5Pcopy(in_fapl)) < 0)
        FAIL_STACK_ERROR

    if(new_format) {
        TESTING("H5Fstart_swmr_write() when creating/opening a file with latest format");

    /* Set to use the latest library format */
    if(H5Pset_libver_bounds(fapl, H5F_LIBVER_LATEST, H5F_LIBVER_LATEST) < 0)
        FAIL_STACK_ERROR
    } else {
        TESTING("H5Fstart_swmr_write() when creating/opening a file without latest format");
    } /* end if */

    /* Set the filename to use for this test (dependent on fapl) */
    h5_fixname(FILENAME[0], fapl, filename, sizeof(filename));

    /*
     * Case A: when creating a file
     */

    /* Create the file with SWMR write + non-latest-format */
    if((fid = H5Fcreate(filename, H5F_ACC_TRUNC | (new_format ? 0 : H5F_ACC_SWMR_WRITE), H5P_DEFAULT, fapl)) < 0)
        FAIL_STACK_ERROR

    /* Get the file's access_property list */
    if((file_fapl = H5Fget_access_plist(fid)) < 0)
        FAIL_STACK_ERROR

    /* Retrieve the # of read attempts from the file's fapl */
    if(H5Pget_metadata_read_attempts(file_fapl, &attempts) < 0)
        FAIL_STACK_ERROR

    /* Should be 100 */
    if(attempts != (new_format ? H5F_METADATA_READ_ATTEMPTS : H5F_SWMR_METADATA_READ_ATTEMPTS))
        TEST_ERROR;

    /* Close the property list */
    if(H5Pclose(file_fapl) < 0)
        FAIL_STACK_ERROR

    /* Create "dataset1" */
    if((dcpl = H5Pcreate(H5P_DATASET_CREATE)) < 0)
        FAIL_STACK_ERROR
    if(H5Pset_chunk(dcpl, 1, chunk_dim) < 0)
        FAIL_STACK_ERROR
    if((sid1 = H5Screate_simple(1, dim, max_dim)) < 0)
        FAIL_STACK_ERROR;
    if((did1 = H5Dcreate2(fid, "dataset1", H5T_NATIVE_INT, sid1, H5P_DEFAULT, dcpl, H5P_DEFAULT)) < 0)
        FAIL_STACK_ERROR;

    /* Get the chunk index type */
    if(H5D__layout_idx_type_test(did1, &idx_type) < 0)
        FAIL_STACK_ERROR;
    if(idx_type != H5D_CHUNK_IDX_EARRAY)
        FAIL_PUTS_ERROR("should be using extensible array as index");

    /* Write to the dataset */
    if(H5Dwrite(did1, H5T_NATIVE_INT, H5S_ALL, H5S_ALL, H5P_DEFAULT, &wdata) < 0)
        FAIL_STACK_ERROR;

    /* Should fail to enable SWMR for non-latest-format */
    /* Should succeed in enabling SWMR for latest format */
    H5E_BEGIN_TRY {
        ret = H5Fstart_swmr_write(fid);
    } H5E_END_TRY;
    if(new_format) {
        if(ret < 0) TEST_ERROR
    } else if(ret >= 0)
        TEST_ERROR

    /* Read from the dataset */
    if(H5Dread(did1, H5T_NATIVE_INT, H5S_ALL, H5S_ALL, H5P_DEFAULT, &rdata) < 0)
        FAIL_STACK_ERROR;

    /* Verify the data is correct */
    if(wdata != rdata)
        TEST_ERROR

    /* Close "dataset1", dataspace, dataset creation property list */
    if(H5Dclose(did1) < 0)
        FAIL_STACK_ERROR;
    if(H5Sclose(sid1) < 0)
        FAIL_STACK_ERROR;
    if(H5Pclose(dcpl) < 0)
        FAIL_STACK_ERROR;

    /* Get the file's access_property list */
    if((file_fapl = H5Fget_access_plist(fid)) < 0)
        FAIL_STACK_ERROR

    /* Retrieve the # of read attempts */
    if(H5Pget_metadata_read_attempts(file_fapl, &attempts) < 0)
        FAIL_STACK_ERROR

    /* Should be 100 */
    if(attempts != H5F_SWMR_METADATA_READ_ATTEMPTS)
        TEST_ERROR;

    /* Close the file access property list */
    if(H5Pclose(file_fapl) < 0)
        FAIL_STACK_ERROR;

    /* Close the file */
    if(H5Fclose(fid) < 0)
        FAIL_STACK_ERROR;

    /*
     * Case B: when opening a file
     */

    /* Open the file again with write + non-latest-format */
    if((fid = H5Fopen(filename, H5F_ACC_RDWR, fapl)) < 0)
        FAIL_STACK_ERROR;

    /* Get the file's access_property list */
    if((file_fapl = H5Fget_access_plist(fid)) < 0)
        FAIL_STACK_ERROR

    /* Retrieve the # of read attempts */
    if(H5Pget_metadata_read_attempts(file_fapl, &attempts) < 0)
        FAIL_STACK_ERROR

    /* Should be 1 */
    if(attempts != H5F_METADATA_READ_ATTEMPTS)
        TEST_ERROR;

    /* Close the property list */
    if(H5Pclose(file_fapl) < 0)
        FAIL_STACK_ERROR;

    /* open "dataset1", keep it open */
    if((did1 = H5Dopen2(fid, "dataset1", H5P_DEFAULT)) < 0)
        FAIL_STACK_ERROR;

    /* open "dataset1" second time */
    if((did1_a = H5Dopen2(fid, "dataset1", H5P_DEFAULT)) < 0)
        FAIL_STACK_ERROR;

    /* open "dataset1" third time */
    if((did1_b = H5Dopen2(fid, "dataset1", H5P_DEFAULT)) < 0)
        FAIL_STACK_ERROR;

    /* Write to "dataset1" */
    wdata = 88;
    if(H5Dwrite(did1, H5T_NATIVE_INT, H5S_ALL, H5S_ALL, H5P_DEFAULT, &wdata) < 0)
        FAIL_STACK_ERROR;

    /* Create a group */
    if((gid = H5Gcreate2(fid, "group", H5P_DEFAULT, H5P_DEFAULT, H5P_DEFAULT)) < 0)
        FAIL_STACK_ERROR

    /* Create "dataset2" in the group, keep it open */
    if((dcpl = H5Pcreate(H5P_DATASET_CREATE)) < 0)
        FAIL_STACK_ERROR
    if(H5Pset_chunk(dcpl, 2, chunk_dim2) < 0)
        FAIL_STACK_ERROR
    if((sid2 = H5Screate_simple(2, dim2, max_dim2)) < 0)
        FAIL_STACK_ERROR;
    if((did2 = H5Dcreate2(gid, "dataset2", H5T_NATIVE_INT, sid2, H5P_DEFAULT, dcpl, H5P_DEFAULT)) < 0)
        FAIL_STACK_ERROR;

    /* Get the chunk index type for "dataset2" */
    if(H5D__layout_idx_type_test(did2, &idx_type) < 0)
        FAIL_STACK_ERROR;
    if(idx_type != H5D_CHUNK_IDX_BT2)
        FAIL_PUTS_ERROR("should be using v2 B-tree chunk indexing");

    /* Should succeed in enabling SWMR writing */
    if(H5Fstart_swmr_write(fid) < 0)
        FAIL_STACK_ERROR;

    /* Get the file's access_property list */
    if((file_fapl = H5Fget_access_plist(fid)) < 0)
        FAIL_STACK_ERROR

    /* Retrieve the # of read attempts */
    if(H5Pget_metadata_read_attempts(file_fapl, &attempts) < 0)
        FAIL_STACK_ERROR

    /* Should be 100 */
    if(attempts != H5F_SWMR_METADATA_READ_ATTEMPTS)
        TEST_ERROR;

    /* Close the property list */
    if(H5Pclose(file_fapl) < 0)
        FAIL_STACK_ERROR;

    rdata = 0;
    /* Read from "dataset1" via did1_b (multiple opens) */
    if(H5Dread(did1_b, H5T_NATIVE_INT, H5S_ALL, H5S_ALL, H5P_DEFAULT, &rdata) < 0)
        FAIL_STACK_ERROR;
    if(wdata != rdata)
        FAIL_STACK_ERROR;
    if(H5Dclose(did1_b) < 0)
        FAIL_STACK_ERROR;

    /* Read from "dataset1" */
    rdata = 0;
    if(H5Dread(did1, H5T_NATIVE_INT, H5S_ALL, H5S_ALL, H5P_DEFAULT, &rdata) < 0)
        FAIL_STACK_ERROR;
    if(wdata != rdata)
        FAIL_STACK_ERROR;
    if(H5Dclose(did1) < 0)
        FAIL_STACK_ERROR;

    rdata = 0;
    /* Read from "dataset1" via did1_a (multiple opens) */
    if(H5Dread(did1_a, H5T_NATIVE_INT, H5S_ALL, H5S_ALL, H5P_DEFAULT, &rdata) < 0)
        FAIL_STACK_ERROR;
    if(wdata != rdata)
        FAIL_STACK_ERROR;
    if(H5Dclose(did1_a) < 0)
        FAIL_STACK_ERROR;

    /* Close "dataset2", dataspace, dataset creation property list */
    if(H5Dclose(did2) < 0)
        FAIL_STACK_ERROR;
    if(H5Sclose(sid2) < 0)
        FAIL_STACK_ERROR;
    if(H5Pclose(dcpl) < 0)
        FAIL_STACK_ERROR;

    /* Create "dataset3" */
    if((dcpl = H5Pcreate(H5P_DATASET_CREATE)) < 0)
        FAIL_STACK_ERROR
    if(H5Pset_chunk(dcpl, 2, chunk_dim2) < 0)
        FAIL_STACK_ERROR
    if((sid3 = H5Screate_simple(2, dim2, max_dim2)) < 0)
        FAIL_STACK_ERROR;
    if((did3 = H5Dcreate2(fid, "dataset3", H5T_NATIVE_INT, sid3, H5P_DEFAULT, dcpl, H5P_DEFAULT)) < 0)
        FAIL_STACK_ERROR;

    /* Get the chunk index type for "dataset3" */
    if(H5D__layout_idx_type_test(did3, &idx_type) < 0)
        FAIL_STACK_ERROR;
    if(idx_type != H5D_CHUNK_IDX_BT2)
        FAIL_PUTS_ERROR("should be using v2 B-tree as index");

    /* Close "dataset3", dataspace, dataset creation property list */
    if(H5Dclose(did3) < 0)
        FAIL_STACK_ERROR;
    if(H5Sclose(sid3) < 0)
        FAIL_STACK_ERROR;
    if(H5Pclose(dcpl) < 0)
        FAIL_STACK_ERROR;

    /* Close the group */
    if(H5Gclose(gid) < 0)
        FAIL_STACK_ERROR;

    /* Close the file access property list */
    if(H5Pclose(fapl) < 0)
        FAIL_STACK_ERROR;

    /* Close the file */
    if(H5Fclose(fid) < 0)
        FAIL_STACK_ERROR;

    PASSED();

    return 0;

error:
    H5E_BEGIN_TRY {
        H5Fclose(fid);
        H5Pclose(fapl);
        H5Pclose(file_fapl);
        H5Gclose(gid);
        H5Pclose(dcpl);
        H5Dclose(did1);
        H5Dclose(did1_a);
        H5Dclose(did1_b);
        H5Dclose(did2);
        H5Dclose(did3);
        H5Sclose(sid1);
        H5Sclose(sid2);
        H5Sclose(sid3);
    } H5E_END_TRY;

    return -1;
} /* test_start_swmr_write() */

/*
 *  test_err_start_swmr_write():
 *
 *  Verify failure conditions in enabling SWMR writing mode via H5Fstart_swmr_write():
 *  (A) When creating a file:
 *      (1) Create a file with SWMR write + with/without latest format
 *      --fail to enable SWMR because the file is already in SWMR writing mode
 *      If (latest-format):
 *      (2a) Create a file with write + latest format and with opened named datatype
 *      --fail to enable SWMR because there are opened datatype
 *      If !(latest-format):
 *      (2b) Create a file with write + non-latest-format
 *              --fail to enable SWMR because superblock version is not at least 3
 *
 *  (B) When opening a file which is created with write + latest format:
 *      (1) Open the file with SWMR write + with/without latest format
 *      --fail to enable SWMR because the file is already in SWMR writing mode
 *      (2) Open the file with read only + with/without latest format
 *      --fail to enable SWMR because the file is not opened with write
 *      (3) Open the file with SWMR read only + with/without latest format
 *      --fail to enable SWMR because the file is not opened with write
 *      (4) Open the file with write + with/without latest format and with opened named datatype/attribute
 *      --fail to enable SWMR because there are opened datatype/attribute
 *
 *  (C) When doing multiple opens for a file:
 *      Create a file with (a) write + latest format or (b) SMWR write + non-latest-format
 *      Close the file
 *      (1) --Open the file with write + with/without latest format
 *      --Enable SWMR writing mode twice
 *      --First time succeed, second time fail
 *      --Close the file
        (2) --Open the file with write + with/without latest format
 *      --Succeed to enable SWMR writing mode
 *      --Reopen the same file
 *          --fail to enable SWMR writing mode for the reopened file
 *      --Close the file
        (3) --Open the file with write + with/without latest format
 *      --Open the same file again
 *          --succeed to enable SWMR for the first opened file
 *          --fail to enable SWMR for the second opened file
 *      --Close the file
 *
 *  (D) (!new_format): When opening a file which is created with write + non-latest-format:
 *          (1) Open the file with SWMR write+latest format
 *              --fail to open due to superblock version not 3
 *          (2) Open the file with SWMR write+non-latest-format
 *              --fail to open due to superblock version not 3

 *          (3) Open the file with write+latest format
 *              --fail to enable SWMR due to superblock version not 3
 *          (4) Open the file with write+non-latest-format
 *              --fail to enable SWMR due to superblock version not 3
 */
static int
test_err_start_swmr_write(hid_t in_fapl, hbool_t new_format)
{
    hid_t fid = -1;         /* File ID */
    hid_t fid2 = -1;            /* File ID */
    hid_t fapl = -1;            /* A copy of file access property */
    hid_t new_fapl = -1;        /* A copy of file access property */
    hid_t gid = -1;         /* Group ID */
    hid_t did = -1;         /* Dataset ID */
    hid_t sid = -1;         /* Dataspace ID */
    hid_t aid = -1;         /* Attribute ID */
    hid_t tid = -1;         /* Datatype ID */
    hid_t bad_fid = -1;     /* Test fid (should never represent a real ID) */
    herr_t ret;             /* Return value */
    char filename[NAME_BUF_SIZE];   /* File name */

    /* Create a copy of the input parameter in_fapl */
    if((fapl = H5Pcopy(in_fapl)) < 0)
        FAIL_STACK_ERROR

    if((new_fapl = H5Pcopy(in_fapl)) < 0)
        FAIL_STACK_ERROR
    /* Set to use the latest library format */
    if(H5Pset_libver_bounds(new_fapl, H5F_LIBVER_LATEST, H5F_LIBVER_LATEST) < 0)
        FAIL_STACK_ERROR

    if(new_format) {
        TESTING("H5Fstart_swmr_write() on failure conditions for latest format");

    if((fapl = H5Pcopy(new_fapl)) < 0)
        FAIL_STACK_ERROR
    } else {
        TESTING("H5Fstart_swmr_write() on failure conditions for without latest format");
    }

    /* Set the filename to use for this test (dependent on fapl) */
    h5_fixname(FILENAME[0], fapl, filename, sizeof(filename));


    /*
     * (A) When creating a file:
     */

    /* Case 1 */

    /* Create the file with SWMR_WRITE + with/without latest format */
    fid = H5Fcreate(filename, H5F_ACC_TRUNC|H5F_ACC_SWMR_WRITE, H5P_DEFAULT, fapl);

    /* Should fail to enable SWMR writing when the file is already in SWMR writing mode */
    H5E_BEGIN_TRY {
        ret = H5Fstart_swmr_write(fid);
    } H5E_END_TRY;
    if(ret >= 0)
        TEST_ERROR

    if(H5Fclose(fid) < 0)
        FAIL_STACK_ERROR;

    /* Case 2 */

    if(new_format) {

        /* Create the file with write + latest format */
        if((fid = H5Fcreate(filename, H5F_ACC_TRUNC, H5P_DEFAULT, fapl)) < 0)
            FAIL_STACK_ERROR

        /* Create and commit a named datatype */
        if((tid = H5Tcopy(H5T_NATIVE_INT)) < 0)
            FAIL_STACK_ERROR;
        if(H5Tcommit2(fid, "TID", tid, H5P_DEFAULT, H5P_DEFAULT, H5P_DEFAULT) < 0)
            FAIL_STACK_ERROR;

        /* Should fail to enable SWMR writing when there is an opened named datatype */
        H5E_BEGIN_TRY {
            ret = H5Fstart_swmr_write(fid);
        } H5E_END_TRY;
        if(ret >= 0)
            TEST_ERROR

        /* Close the datatype */
        if(H5Tclose(tid) < 0)
            FAIL_STACK_ERROR;

        /* Should succeed in enabling SWMR writing */
        if(H5Fstart_swmr_write(fid) < 0)
            TEST_ERROR;

        /* Close the file */
        if(H5Fclose(fid) < 0)
            FAIL_STACK_ERROR;

    } else {

        /* Create a file with write + non-latest-format */
        if((fid = H5Fcreate(filename, H5F_ACC_TRUNC, H5P_DEFAULT, fapl)) < 0)
            TEST_ERROR

        /* Should fail to enable SWMR writing because the file's superblock version is not at least 3 */
        H5E_BEGIN_TRY {
            ret = H5Fstart_swmr_write(fid);
        } H5E_END_TRY;
        if(ret >= 0)
            TEST_ERROR

        if(H5Fclose(fid) < 0)
            FAIL_STACK_ERROR;
    } /* end if */

    /*
     * (B) When opening a file which is created with the latest format
     */

    /* Create a file with write + latest format */
    if((fid = H5Fcreate(filename, H5F_ACC_TRUNC, H5P_DEFAULT, new_fapl)) < 0)
        FAIL_STACK_ERROR;
    if(H5Fclose(fid) < 0)
        FAIL_STACK_ERROR;

    /* Case 1 */

    /* Open the file with SWMR write + with/without latest format */
    if((fid = H5Fopen(filename, H5F_ACC_RDWR|H5F_ACC_SWMR_WRITE, fapl)) < 0)
        FAIL_STACK_ERROR;

    /* Should fail to enable SWMR writing when the file is already in SWMR writing mode */
    H5E_BEGIN_TRY {
        ret = H5Fstart_swmr_write(fid);
    } H5E_END_TRY;
    if(ret >= 0)
        TEST_ERROR

    /* Close the file */
    if(H5Fclose(fid) < 0)
        FAIL_STACK_ERROR;

    /* Case 2 */

    /* Open the file with read only access + with/without latest format */
    if((fid = H5Fopen(filename, H5F_ACC_RDONLY, fapl)) < 0)
        FAIL_STACK_ERROR;

    /* Should fail to enable SWMR writing when the file is opened with read only access */
    H5E_BEGIN_TRY {
        ret = H5Fstart_swmr_write(fid);
    } H5E_END_TRY;
    if(ret >= 0)
        TEST_ERROR

    /* Close the file */
    if(H5Fclose(fid) < 0)
        FAIL_STACK_ERROR;

    /* Case 3 */

    /* Open the file file with SWMR read access + with/without latest format */
    if((fid = H5Fopen(filename, H5F_ACC_SWMR_READ, fapl)) < 0)
        FAIL_STACK_ERROR;

    /* Should fail to enable SWMR writing when the file is opened with SWMR read access only */
    H5E_BEGIN_TRY {
        ret = H5Fstart_swmr_write(fid);
    } H5E_END_TRY;
    if(ret >= 0)
        TEST_ERROR

    /* Close the file */
    if(H5Fclose(fid) < 0)
        FAIL_STACK_ERROR;

    /* Case 4 */

    /* Open the file with write + with/without latest format */
    if((fid = H5Fopen(filename, H5F_ACC_RDWR, fapl)) < 0)
        FAIL_STACK_ERROR;

    /* Create and commit a named datatype */
    if((tid = H5Tcopy(H5T_NATIVE_INT)) < 0)
        FAIL_STACK_ERROR;
    if(H5Tcommit2(fid, "TID", tid, H5P_DEFAULT, H5P_DEFAULT, H5P_DEFAULT) < 0)
        FAIL_STACK_ERROR;

    /* Create dataspace */
    if((sid = H5Screate(H5S_SCALAR)) < 0)
        FAIL_STACK_ERROR;

    /* Attach an attribute to the named datatype */
    if((aid = H5Acreate2(tid, "attr", H5T_NATIVE_INT, sid, H5P_DEFAULT, H5P_DEFAULT)) < 0)
        FAIL_STACK_ERROR;

    /* Should fail to enable SWMR writing when there are opened named datatype and attribute */
    H5E_BEGIN_TRY {
        ret = H5Fstart_swmr_write(fid);
    } H5E_END_TRY;
    if(ret >= 0)
        TEST_ERROR

    /* Close the datatype */
    if(H5Tclose(tid) < 0)
        FAIL_STACK_ERROR;

    /* Still fail to enable SWMR writing when the attribute is still opened */
    H5E_BEGIN_TRY {
        ret = H5Fstart_swmr_write(fid);
    } H5E_END_TRY;
    if(ret >= 0)
        TEST_ERROR

    /* Close the attribute */
    if(H5Aclose(aid) < 0)
        FAIL_STACK_ERROR;

    /* Should succeed in enabling SWMR writing */
    if(H5Fstart_swmr_write(fid) < 0)
        TEST_ERROR;

    /* Close the dataspace */
    if(H5Sclose(sid) < 0)
        FAIL_STACK_ERROR;

    /* Close the file */
    if(H5Fclose(fid) < 0)
        FAIL_STACK_ERROR;


    /*
     * (C) Failure cases for multiple opens
     */

    /* Case 1 */

    /* Create a file with write + with/without latest format */
    if((fid = H5Fcreate(filename, H5F_ACC_TRUNC | (new_format ? 0 : H5F_ACC_SWMR_WRITE), H5P_DEFAULT, fapl)) < 0)
        FAIL_STACK_ERROR;

    /* Close the file */
    if(H5Fclose(fid) < 0)
        FAIL_STACK_ERROR;

    /* Open the file with write + with/without latest format */
    if((fid = H5Fopen(filename, H5F_ACC_RDWR, fapl)) < 0)
        FAIL_STACK_ERROR;

    /* Should succeed in enabling SWMR writing mode */
    if(H5Fstart_swmr_write(fid) < 0)
        TEST_ERROR

    /* Should fail for a second call to enable SWMR writing mode */
    H5E_BEGIN_TRY {
        ret = H5Fstart_swmr_write(fid);
    } H5E_END_TRY;
    if(ret >= 0)
        TEST_ERROR

    /* Close the file */
    if(H5Fclose(fid) < 0)
        FAIL_STACK_ERROR;


    /* Case 2 */

    /* Open the file with write + with/without latest format */
    if((fid = H5Fopen(filename, H5F_ACC_RDWR, fapl)) < 0)
        FAIL_STACK_ERROR;

    /* Should succeed in enabling SWMR writing mode */
    if(H5Fstart_swmr_write(fid) < 0)
        TEST_ERROR

    /* Re-open the same file */
    if((fid2 = H5Freopen(fid)) < 0)
        FAIL_STACK_ERROR;

    /* Should fail to enable SWMR writing mode for fid2 */
    H5E_BEGIN_TRY {
        ret = H5Fstart_swmr_write(fid2);
    } H5E_END_TRY;
    if(ret >= 0)
        TEST_ERROR

    /* Close the files */
    if(H5Fclose(fid) < 0)
        FAIL_STACK_ERROR;
    if(H5Fclose(fid2) < 0)
        FAIL_STACK_ERROR;

    /* Case 3 */

    /* Open the file with write + with/without latest format */
    if((fid = H5Fopen(filename, H5F_ACC_RDWR, fapl)) < 0)
        FAIL_STACK_ERROR;

    /* Open the same file */
    if((fid2 = H5Fopen(filename, H5F_ACC_RDWR, fapl)) < 0)
        FAIL_STACK_ERROR;

    /* Should succeed in enabling SWMR writing for fid */
    if(H5Fstart_swmr_write(fid) < 0)
        TEST_ERROR

    /* Should fail to enable SWMR writing for fid2 */
    H5E_BEGIN_TRY {
        ret = H5Fstart_swmr_write(fid2);
    } H5E_END_TRY;
    if(ret >= 0)
        TEST_ERROR

    /* Close the files */
    if(H5Fclose(fid) < 0)
        FAIL_STACK_ERROR;
    if(H5Fclose(fid2) < 0)
        FAIL_STACK_ERROR;

    if(!new_format) {

        /*
         * (D) When opening a file which is created without the latest format:
         */

         /* Create a file with write + without latest format */
        if((fid = H5Fcreate(filename, H5F_ACC_TRUNC, H5P_DEFAULT, fapl)) < 0)
            FAIL_STACK_ERROR;
        if(H5Fclose(fid) < 0)
            FAIL_STACK_ERROR;

        /* Case 1 */

        /* Should fail to open the file with SWMR write + latest format due to superblock version not at least 3 */
        H5E_BEGIN_TRY {
            bad_fid = H5Fopen(filename, H5F_ACC_RDWR|H5F_ACC_SWMR_WRITE, new_fapl);
        } H5E_END_TRY;
        if(bad_fid >= 0)
            TEST_ERROR

        /* Case 2 */

        /* Should fail to open the file with SWMR write + non-latest-format due to superblock version not at least 3 */
        H5E_BEGIN_TRY {
            bad_fid = H5Fopen(filename, H5F_ACC_RDWR|H5F_ACC_SWMR_WRITE, fapl);
        } H5E_END_TRY;
        if(bad_fid >= 0)
            TEST_ERROR

        /* Case 3 */

        /* Open the file with write + latest format */
        if((fid = H5Fopen(filename, H5F_ACC_RDWR, new_fapl)) < 0)
            FAIL_STACK_ERROR;

        /* Should fail to enable SWMR writing due to superblock version not at least 3 */
        H5E_BEGIN_TRY {
            ret = H5Fstart_swmr_write(fid);
        } H5E_END_TRY;
        if(ret >= 0)
            TEST_ERROR

        if(H5Fclose(fid) < 0)
            FAIL_STACK_ERROR;


        /* Case 4 */

        /* Open the file with write + non-latest-format */
        if((fid = H5Fopen(filename, H5F_ACC_RDWR, fapl)) < 0)
            FAIL_STACK_ERROR;

        /* Should fail to enable SWMR writing because the file's superblock version is not at least 3 */
        H5E_BEGIN_TRY {
            ret = H5Fstart_swmr_write(fid);
        } H5E_END_TRY;
        if(ret >= 0)
            TEST_ERROR

        if(H5Fclose(fid) < 0)
            FAIL_STACK_ERROR;

    } /* not new */

    /* Close the file access property list */
    if(H5Pclose(fapl) < 0)
        FAIL_STACK_ERROR;
    if(H5Pclose(new_fapl) < 0)
        FAIL_STACK_ERROR;

    PASSED();
    return 0;

error:
    H5E_BEGIN_TRY {
        H5Sclose(sid);
        H5Gclose(gid);
        H5Dclose(did);
        H5Fclose(fid);
        H5Fclose(fid2);
        H5Pclose(fapl);
        H5Pclose(new_fapl);
        /* bad_fid should only represent a read ID in the error case.
         * It never needs to be closed in the normal case.
         */
        H5Fclose(bad_fid);
    } H5E_END_TRY;

    return -1;
} /* test_err_start_swmr_write() */

/*
 * test_start_swmr_write_concur():
 *
 * The "new_format" parameter indicates whether to create the file with latest format or not.
 *  To have SWMR support, can use either one of the following in creating a file:
 *  (a) Create the file with write + latest format:
 *      --result in v3 superblock with latest chunk indexing types
 *  (b) Create the file with SWMR write + non-latest-format:
 *      --result in v3 superblock with latest chunk indexing types
 *  Create a chunked dataset with 1 extendible dimension in the file
 *
 * Verify concurrent access for H5Fstart_swmr_write()--
 *  (1) Parent: open a file with write access
 *      Child: concurrent open of the file with read & SWMR read (fail)
 *  (2) Parent: open a file with write access; enable SWMR writing mode
 *      Child: open the file 2 times with read & SWMR read (succeed)
 *           open the dataset 2 times with the 2 file opens
 *           verify data read from multiple opens of the dataset is correct
 *  (3) Parent: open a file with write access; enable SWMR writing mode
 *      Child: Concurrent open of the file with read only (fail)
 *  (4) Parent: open a file with write access; enable SWMR writing mode
 *      Child: concurrent open of the file with write access (fail)
 *  (5) Parent: open a file with write access; enable SWMR writing mode
 *      Child: concurrent open of the file with write and SWMR write access (fail)
 */
#if !(defined(H5_HAVE_FORK) && defined(H5_HAVE_WAITPID))

static int
test_start_swmr_write_concur(hid_t H5_ATTR_UNUSED in_fapl, hbool_t H5_ATTR_UNUSED new_format)
{
    SKIPPED();
    HDputs("    Test skipped due to fork or waitpid not defined.");
    return 0;
} /* test_start_swmr_write_concur() */

#else /* defined(H5_HAVE_FORK && defined(H5_HAVE_WAITPID) */

static int
test_start_swmr_write_concur(hid_t in_fapl, hbool_t new_format)
{
    hid_t fid = -1, fid1 = -1, fid2 = -1;    /* File IDs */
    hid_t fapl;             /* File access property list */
    pid_t childpid=0;           /* Child process ID */
    pid_t tmppid;           /* Child process ID returned by waitpid */
    int child_status;           /* Status passed to waitpid */
    int child_wait_option=0;        /* Options passed to waitpid */
    int child_exit_val;         /* Exit status of the child */
    char filename[NAME_BUF_SIZE];   /* File name */

    hid_t did = -1, did1 = -1, did2 = -1, did3 = -1;
    hid_t sid = -1;
    hid_t dcpl = -1;
    hsize_t chunk_dims[1] = {1};
    hsize_t maxdims[1] = {H5S_UNLIMITED};
    hsize_t dims[1] = {1};
    int wdata = 0;

    int out_pdf[2];
    int in_pdf[2];
    int notify = 0;

    /* Output message about test being performed */
    if(new_format) {
        TESTING("H5Fstart_swmr_write()--concurrent access for latest format");
    } else {
        TESTING("H5Fstart_swmr_write()--concurrent access for non-latest-format");
    } /* end if */

    if((fapl = H5Pcopy(in_fapl)) < 0)
        FAIL_STACK_ERROR

    /* Set the filename to use for this test (dependent on fapl) */
    h5_fixname(FILENAME[0], fapl, filename, sizeof(filename));

    if(new_format) {
        /* Set to use the latest library format */
        if(H5Pset_libver_bounds(fapl, H5F_LIBVER_LATEST, H5F_LIBVER_LATEST) < 0)
            FAIL_STACK_ERROR

        /* Create the test file */
        if((fid = H5Fcreate(filename, H5F_ACC_TRUNC, H5P_DEFAULT, fapl)) < 0)
            FAIL_STACK_ERROR
    } else {
        /* Create the test file without latest format but with SWMR write */
        if((fid = H5Fcreate(filename, H5F_ACC_TRUNC|H5F_ACC_SWMR_WRITE, H5P_DEFAULT, fapl)) < 0)
            FAIL_STACK_ERROR
    } /* end if */

     /* Create a chunked dataset with 1 extendible dimension */
    if((sid = H5Screate_simple(1, dims, maxdims)) < 0)
        FAIL_STACK_ERROR;
    if((dcpl = H5Pcreate(H5P_DATASET_CREATE)) < 0)
        FAIL_STACK_ERROR
    if(H5Pset_chunk(dcpl, 1, chunk_dims) < 0)
        FAIL_STACK_ERROR;
    if((did = H5Dcreate2(fid, "dataset", H5T_NATIVE_INT, sid, H5P_DEFAULT, dcpl, H5P_DEFAULT)) < 0)
        FAIL_STACK_ERROR;

    /* Close the dataset */
    if(H5Dclose(did) < 0)
        FAIL_STACK_ERROR
    if(H5Sclose(sid) < 0)
        FAIL_STACK_ERROR

    /* Close the file */
    if(H5Fclose(fid) < 0)
        FAIL_STACK_ERROR

    /* Create 1 pipe */
    if(HDpipe(out_pdf) < 0)
        FAIL_STACK_ERROR

    /*
     *  Case (1):
     *  Verify concurrent file open with H5F_ACC_RDONLY|H5F_ACC_SWMR_READ
     *  will fail without H5Fstart_swmr_write()
     */

    /* Fork child process */
    if((childpid = HDfork()) < 0)
        FAIL_STACK_ERROR

    if(childpid == 0) { /* Child process */
    int child_notify = 0;

    /* Close unused write end for out_pdf */
        if(HDclose(out_pdf[1]) < 0)
            HDexit(EXIT_FAILURE);

        /* Wait for notification from parent process */
        while(child_notify != 1) {
            if(HDread(out_pdf[0], &child_notify, sizeof(int)) < 0)
                HDexit(EXIT_FAILURE);
        }

        /* Should fail */
        H5E_BEGIN_TRY {
            /* Open the test file */
            fid = H5Fopen(filename, H5F_ACC_RDONLY|H5F_ACC_SWMR_READ, fapl);
        } H5E_END_TRY;
        if(fid >= 0)
            HDexit(EXIT_FAILURE);

    /* Close the pipe */
        if(HDclose(out_pdf[0]) < 0)
        HDexit(EXIT_FAILURE);

        HDexit(EXIT_SUCCESS);
    }

    /* close unused read end for out_pdf */
    if(HDclose(out_pdf[0]) < 0)
        FAIL_STACK_ERROR

    /* Open the test file */
    if((fid = H5Fopen(filename, H5F_ACC_RDWR, fapl)) < 0)
        FAIL_STACK_ERROR

    /* Notify child process */
    notify = 1;
    if(HDwrite(out_pdf[1], &notify, sizeof(int)) < 0)
        FAIL_STACK_ERROR;

    /* Close the pipe */
    if(HDclose(out_pdf[1]) < 0)
        FAIL_STACK_ERROR;

    /* Wait for child process to complete */
    if((tmppid = HDwaitpid(childpid, &child_status, child_wait_option)) < 0)
        FAIL_STACK_ERROR

    /* Check exit status of child process */
    if(WIFEXITED(child_status)) {
        if((child_exit_val = WEXITSTATUS(child_status)) != 0)
            TEST_ERROR
    } else  /* child process terminated abnormally */
        TEST_ERROR

    /* Close the file */
    if(H5Fclose(fid) < 0)
        FAIL_STACK_ERROR

    /*
     *  Case (2):
     *  Verify concurrent file open with H5F_ACC_RDONLY|H5F_ACC_SWMR_READ
     *  will succeed with H5Fstart_swmr_write()
     */

    /* Create 2 pipes */
    if(HDpipe(out_pdf) < 0)
        FAIL_STACK_ERROR
    if(HDpipe(in_pdf) < 0)
        FAIL_STACK_ERROR

    /* Fork child process */
    if((childpid = HDfork()) < 0)
        FAIL_STACK_ERROR

    if(childpid == 0) { /* Child process */
        hid_t child_fid1 = -1, child_fid2;    /* File IDs */
        hid_t child_did1 = -1, child_did2 = -1;    /* Dataset IDs */
    int child_notify = 0;
    int rdata = 0;

        /* Close unused write end for out_pdf */
        if(HDclose(out_pdf[1]) < 0)
            HDexit(EXIT_FAILURE);
    /* close unused read end for in_pdf */
        if(HDclose(in_pdf[0]) < 0)
            HDexit(EXIT_FAILURE);

        /* Wait for notification from parent process */
        while(child_notify != 1) {
            if(HDread(out_pdf[0], &child_notify, sizeof(int)) < 0)
                HDexit(EXIT_FAILURE);
        }

        /* Should succeed in opening the test file 2 times */
        if((child_fid1 = H5Fopen(filename, H5F_ACC_RDONLY|H5F_ACC_SWMR_READ, fapl)) < 0)
            HDexit(EXIT_FAILURE);
        if((child_fid2 = H5Fopen(filename, H5F_ACC_RDONLY|H5F_ACC_SWMR_READ, fapl)) < 0)
            HDexit(EXIT_FAILURE);

    /* open "dataset" 2 times */
    if((child_did1 = H5Dopen2(child_fid1, "dataset", H5P_DEFAULT)) < 0)
            HDexit(EXIT_FAILURE);
    if((child_did2 = H5Dopen2(child_fid2, "dataset", H5P_DEFAULT)) < 0)
            HDexit(EXIT_FAILURE);

    /* Read from "dataset" via child_did1 */
    rdata = 0;
    if(H5Dread(child_did1, H5T_NATIVE_INT, H5S_ALL, H5S_ALL, H5P_DEFAULT, &rdata) < 0)
            HDexit(EXIT_FAILURE);
    if(rdata != 88)
            HDexit(EXIT_FAILURE);

    /* Notify parent process */
        child_notify = 2;
    if(HDwrite(in_pdf[1], &child_notify, sizeof(int)) < 0)
        HDexit(EXIT_FAILURE);

        /* Wait for notification from parent process */
        while(child_notify != 3) {
            if(HDread(out_pdf[0], &child_notify, sizeof(int)) < 0)
                HDexit(EXIT_FAILURE);
        }

    /* Refresh "dataset" via child_did2 */
    if(H5Drefresh(child_did2) < 0)
            HDexit(EXIT_FAILURE);

    /* Read from "dataset" child_did2 */
    rdata = 0;
    if(H5Dread(child_did2, H5T_NATIVE_INT, H5S_ALL, H5S_ALL, H5P_DEFAULT, &rdata) < 0)
            HDexit(EXIT_FAILURE);
    if(rdata != 99)
            HDexit(EXIT_FAILURE);

    /* Read from "dataset" child_did1 */
    rdata = 0;
    if(H5Dread(child_did1, H5T_NATIVE_INT, H5S_ALL, H5S_ALL, H5P_DEFAULT, &rdata) < 0)
            HDexit(EXIT_FAILURE);
    if(rdata != 99)
            HDexit(EXIT_FAILURE);

    /* Close the dataset */
    if(H5Dclose(child_did1))
            HDexit(EXIT_FAILURE);
    if(H5Dclose(child_did2))
            HDexit(EXIT_FAILURE);

    /* Close the file */
        if(H5Fclose(child_fid1) < 0)
            HDexit(EXIT_FAILURE);
        if(H5Fclose(child_fid2) < 0)
            HDexit(EXIT_FAILURE);

    /* Close the pipe */
        if(HDclose(out_pdf[0]) < 0)
        HDexit(EXIT_FAILURE);
    if(HDclose(in_pdf[1]) < 0)
        HDexit(EXIT_FAILURE);

        HDexit(EXIT_SUCCESS);
    }

    /* close unused read end for out_pdf */
    if(HDclose(out_pdf[0]) < 0)
        FAIL_STACK_ERROR
    /* Close unused write end for in_pdf */
    if(HDclose(in_pdf[1]) < 0)
        FAIL_STACK_ERROR

    /* Open the test file */
    if((fid1 = H5Fopen(filename, H5F_ACC_RDWR, fapl)) < 0)
        FAIL_STACK_ERROR
    if((fid2 = H5Fopen(filename, H5F_ACC_RDWR, fapl)) < 0)
        FAIL_STACK_ERROR

    /* open "dataset", keep it open */
    if((did1 = H5Dopen2(fid1, "dataset", H5P_DEFAULT)) < 0)
        FAIL_STACK_ERROR;
    if((did2 = H5Dopen2(fid2, "dataset", H5P_DEFAULT)) < 0)
        FAIL_STACK_ERROR;
    if((did3 = H5Dopen2(fid1, "dataset", H5P_DEFAULT)) < 0)
        FAIL_STACK_ERROR;

     /* Write to "dataset" */
    wdata = 88;
    if(H5Dwrite(did2, H5T_NATIVE_INT, H5S_ALL, H5S_ALL, H5P_DEFAULT, &wdata) < 0)
        FAIL_STACK_ERROR;

    /* Flush to disk */
    if(H5Fflush(fid1, H5F_SCOPE_LOCAL) < 0)
        FAIL_STACK_ERROR;

    /* Enable SWMR writing mode */
    if(H5Fstart_swmr_write(fid1) < 0)
        TEST_ERROR

    /* Notify child process */
    notify = 1;
    if(HDwrite(out_pdf[1], &notify, sizeof(int)) < 0)
        FAIL_STACK_ERROR;

    /* Wait for notification from child process */
    while(notify != 2) {
        if(HDread(in_pdf[0], &notify, sizeof(int)) < 0)
            FAIL_STACK_ERROR;
    }

     /* Write to "dataset" */
    wdata = 99;
    if(H5Dwrite(did1, H5T_NATIVE_INT, H5S_ALL, H5S_ALL, H5P_DEFAULT, &wdata) < 0)
        FAIL_STACK_ERROR;

    /* Flush to disk */
    if(H5Fflush(fid1, H5F_SCOPE_LOCAL) < 0)
        FAIL_STACK_ERROR;

    /* Notify child process */
    notify = 3;
    if(HDwrite(out_pdf[1], &notify, sizeof(int)) < 0)
        FAIL_STACK_ERROR;

    /* Close the dataset */
    if(H5Dclose(did1) < 0)
        FAIL_STACK_ERROR
    if(H5Dclose(did2) < 0)
        FAIL_STACK_ERROR
    if(H5Dclose(did3) < 0)
        FAIL_STACK_ERROR

    /* Close the pipes */
    if(HDclose(out_pdf[1]) < 0)
        FAIL_STACK_ERROR;
    if(HDclose(in_pdf[0]) < 0)
        FAIL_STACK_ERROR;

    /* Wait for child process to complete */
    if((tmppid = HDwaitpid(childpid, &child_status, child_wait_option)) < 0)
        FAIL_STACK_ERROR

    /* Check exit status of child process */
    if(WIFEXITED(child_status)) {
        if((child_exit_val = WEXITSTATUS(child_status)) != 0)
            TEST_ERROR
    } else  /* Child process terminated abnormally */
        TEST_ERROR

    /* Close the file */
    if(H5Fclose(fid1) < 0)
        FAIL_STACK_ERROR
    if(H5Fclose(fid2) < 0)
        FAIL_STACK_ERROR


    /*
     *  Case (3):
     *  Verify concurrent file open with H5F_ACC_RDONLY
     *  will fail with H5Fstart_swmr_write()
     */
    /* Create 1 pipe */
    if(HDpipe(out_pdf) < 0)
        FAIL_STACK_ERROR

    /* Fork child process */
    if((childpid = HDfork()) < 0)
        FAIL_STACK_ERROR

    if(childpid == 0) { /* Child process */
    int child_notify = 0;

    /* Close unused write end for out_pdf */
        if(HDclose(out_pdf[1]) < 0)
            HDexit(EXIT_FAILURE);

        /* Wait for notification from parent process */
        while(child_notify != 1) {
            if(HDread(out_pdf[0], &child_notify, sizeof(int)) < 0)
                HDexit(EXIT_FAILURE);
        }

        /* Should fail in opening the test file */
        H5E_BEGIN_TRY {
            fid = H5Fopen(filename, H5F_ACC_RDONLY, fapl);
        } H5E_END_TRY;
        if(fid >= 0)
            HDexit(EXIT_FAILURE);

        HDexit(EXIT_SUCCESS);
    } /* end if */

    /* close unused read end for out_pdf */
    if(HDclose(out_pdf[0]) < 0)
        FAIL_STACK_ERROR

    /* Open the test file */
    if((fid = H5Fopen(filename, H5F_ACC_RDWR, fapl)) < 0)
        FAIL_STACK_ERROR

    /* Enable SWMR writing mode */
    if(H5Fstart_swmr_write(fid) < 0)
        TEST_ERROR

    /* Notify child process */
    notify = 1;
    if(HDwrite(out_pdf[1], &notify, sizeof(int)) < 0)
        FAIL_STACK_ERROR;

    /* Close the pipe */
    if(HDclose(out_pdf[1]) < 0)
        FAIL_STACK_ERROR;

    /* Wait for child process to complete */
    if((tmppid = HDwaitpid(childpid, &child_status, child_wait_option)) < 0)
        FAIL_STACK_ERROR

    /* Check exit status of child process */
    if(WIFEXITED(child_status)) {
        if((child_exit_val = WEXITSTATUS(child_status)) != 0)
            TEST_ERROR
    } else  /* Child process terminated abnormally */
        TEST_ERROR

    /* Close the file */
    if(H5Fclose(fid) < 0)
        FAIL_STACK_ERROR

    /*
     *  Case (4):
     *  Verify concurrent file open with H5F_ACC_RDWR
     *  will fail with H5Fstart_swmr_write()
     */

    /* Create 1 pipe */
    if(HDpipe(out_pdf) < 0)
        FAIL_STACK_ERROR

    /* Fork child process */
    if((childpid = HDfork()) < 0)
        FAIL_STACK_ERROR

    if(childpid == 0) { /* Child process */
    int child_notify = 0;

    /* Close unused write end for out_pdf */
        if(HDclose(out_pdf[1]) < 0)
            HDexit(EXIT_FAILURE);

        /* Wait for notification from parent process */
        while(child_notify != 1) {
            if(HDread(out_pdf[0], &child_notify, sizeof(int)) < 0)
                HDexit(EXIT_FAILURE);
        }

        /* Should fail in opening the test file */
        H5E_BEGIN_TRY {
            fid = H5Fopen(filename, H5F_ACC_RDWR, fapl);
        } H5E_END_TRY;
        if(fid >= 0)
            HDexit(EXIT_FAILURE);

    /* Close the pipe */
    if(HDclose(out_pdf[0]) < 0)
        HDexit(EXIT_FAILURE);

        HDexit(EXIT_SUCCESS);
    } /* end if */

    /* close unused read end for out_pdf */
    if(HDclose(out_pdf[0]) < 0)
        FAIL_STACK_ERROR

    /* Open the test file */
    if((fid = H5Fopen(filename, H5F_ACC_RDWR, fapl)) < 0)
        FAIL_STACK_ERROR

    /* Enable SWMR writing mode */
    if(H5Fstart_swmr_write(fid) < 0)
        TEST_ERROR

    /* Notify child process */
    notify = 1;
    if(HDwrite(out_pdf[1], &notify, sizeof(int)) < 0)
        FAIL_STACK_ERROR;

    /* Close the pipe */
    if(HDclose(out_pdf[1]) < 0)
        FAIL_STACK_ERROR

    /* Wait for child process to complete */
    if((tmppid = HDwaitpid(childpid, &child_status, child_wait_option)) < 0)
        FAIL_STACK_ERROR

    /* Check exit status of child process */
    if(WIFEXITED(child_status)) {
        if((child_exit_val = WEXITSTATUS(child_status)) != 0)
            TEST_ERROR
    } else  /* Child process terminated abnormally */
        TEST_ERROR

    /* Close the file */
    if(H5Fclose(fid) < 0)
        FAIL_STACK_ERROR

    /*
     *  Case (5):
     *  Verify concurrent file open with H5F_ACC_RDWR|H5F_ACC_SWMR_WRITE
     *  will fail with H5Fstart_swmr_write()
     */

    /* Create 1 pipe */
    if(HDpipe(out_pdf) < 0)
        FAIL_STACK_ERROR

    /* Fork child process */
    if((childpid = HDfork()) < 0)
        FAIL_STACK_ERROR

    if(childpid == 0) { /* Child process */
    int child_notify = 0;

    /* Close unused write end for out_pdf */
        if(HDclose(out_pdf[1]) < 0)
            HDexit(EXIT_FAILURE);

        /* Wait for notification from parent process */
        while(child_notify != 1) {
            if(HDread(out_pdf[0], &child_notify, sizeof(int)) < 0)
                HDexit(EXIT_FAILURE);
        }

        /* Should fail in opening the test file */
        H5E_BEGIN_TRY {
            fid = H5Fopen(filename, H5F_ACC_RDWR|H5F_ACC_SWMR_WRITE, fapl);
        } H5E_END_TRY;
        if(fid >= 0)
            HDexit(EXIT_FAILURE);

    /* Close the pipe */
        if(HDclose(out_pdf[0]) < 0)
        HDexit(EXIT_FAILURE);

        HDexit(EXIT_SUCCESS);
    }

    /* close unused read end for out_pdf */
    if(HDclose(out_pdf[0]) < 0)
        FAIL_STACK_ERROR

    /* Open the test file */
    if((fid = H5Fopen(filename, H5F_ACC_RDWR, fapl)) < 0)
        FAIL_STACK_ERROR

    /* Enable SWMR writing mode */
    if(H5Fstart_swmr_write(fid) < 0)
        TEST_ERROR

    /* Notify child process */
    notify = 1;
    if(HDwrite(out_pdf[1], &notify, sizeof(int)) < 0)
        FAIL_STACK_ERROR;

    /* Close the pipe */
    if(HDclose(out_pdf[1]) < 0)
        FAIL_STACK_ERROR;

    /* Wait for child process to complete */
    if((tmppid = HDwaitpid(childpid, &child_status, child_wait_option)) < 0)
        FAIL_STACK_ERROR

    /* Check exit status of child process */
    if(WIFEXITED(child_status)) {
        if((child_exit_val = WEXITSTATUS(child_status)) != 0)
            TEST_ERROR
    } else  /* Child process terminated abnormally */
        TEST_ERROR

    /* Close the file */
    if(H5Fclose(fid) < 0)
        FAIL_STACK_ERROR

    /* Close the property list */
    if(H5Pclose(fapl) < 0)
        FAIL_STACK_ERROR

    PASSED();
    return 0;

error:
    H5E_BEGIN_TRY {
        H5Sclose(sid);
        H5Pclose(dcpl);
        H5Pclose(fapl);
        H5Fclose(fid);
    } H5E_END_TRY;

    return -1;

} /* test_start_swmr_write_concur() */
#endif /* !(defined(H5_HAVE_FORK) && defined(H5_HAVE_WAITPID)) */

/*
 * test_start_swmr_write_stress_ohdr():
 *
 * Verify that H5Fswmr_start_write() works correctly when the dataspace header
 * message is not located in chunk #0 of the object header.
 *
 */
static int
test_start_swmr_write_stress_ohdr(hid_t in_fapl)
{
    hid_t fid = -1;            /* File IDs */
    hid_t fapl;                         /* File access property list */
    char filename[NAME_BUF_SIZE];       /* File name */
    hid_t did = -1, did2 = -1;          /* Dataset IDs */
    hid_t sid = -1;                     /* Dataspace ID */
    hid_t tid = -1;                     /* Datatype ID */
    hid_t dcpl = -1;                    /* Dataset creation property list ID */
    hid_t aid = -1;                     /* Attribute ID */
    hsize_t chunk_dims[2] = {10, 10};
    hsize_t maxdims[2] = {H5S_UNLIMITED, H5S_UNLIMITED};
    char fill[256];                     /* Fill value for dataset */
    char attr_data[32];                 /* Data value for attribute */
    hsize_t dims[2] = {1,1};
    unsigned chunk_num;                 /* Object header chunk # for dataspace message */

    /* Output message about test being performed */
    TESTING("H5Fstart_swmr_write()--stress object header messages");

    /* Initialize buffers */
    HDmemset(fill, 0, sizeof(fill));
    HDmemset(attr_data, 0, sizeof(attr_data));

    if((fapl = H5Pcopy(in_fapl)) < 0)
        FAIL_STACK_ERROR

    /* Set the filename to use for this test (dependent on fapl) */
    h5_fixname(FILENAME[0], fapl, filename, sizeof(filename));

    /* Set to use the latest library format */
    if(H5Pset_libver_bounds(fapl, H5F_LIBVER_LATEST, H5F_LIBVER_LATEST) < 0)
        FAIL_STACK_ERROR

    /* Create the test file */
    if((fid = H5Fcreate(filename, H5F_ACC_TRUNC, H5P_DEFAULT, fapl)) < 0)
        FAIL_STACK_ERROR

    /* Create a chunked dataset with 2 extendible dimensions */
    if((sid = H5Screate_simple(1, dims, maxdims)) < 0)
        FAIL_STACK_ERROR;
    if((tid = H5Tcopy(H5T_C_S1)) < 0)
        FAIL_STACK_ERROR;
    if(H5Tset_size(tid, 256) < 0)
        FAIL_STACK_ERROR;
    if((dcpl = H5Pcreate(H5P_DATASET_CREATE)) < 0)
        FAIL_STACK_ERROR
    if(H5Pset_chunk(dcpl, 1, chunk_dims) < 0)
        FAIL_STACK_ERROR;
    if(H5Pset_fill_value(dcpl, tid, &fill) < 0)
        FAIL_STACK_ERROR;
    if((did = H5Dcreate2(fid, "dataset", tid, sid, H5P_DEFAULT, dcpl, H5P_DEFAULT)) < 0)
        FAIL_STACK_ERROR;

    /* Retrieve the chunk # for the dataspace message */
    chunk_num = UINT_MAX;
    if(H5O__msg_get_chunkno_test(did, H5O_SDSPACE_ID, &chunk_num) < 0)
        FAIL_STACK_ERROR;
    /* Should be in chunk #0 for now */
    if(0 != chunk_num)
        TEST_ERROR;

    /* Create a second chunked dataset with 2 extendible dimensions */
    /* (So that the original dataset's object header can't be extended) */
    if((sid = H5Screate_simple(1, dims, maxdims)) < 0)
        FAIL_STACK_ERROR;
    if((tid = H5Tcopy(H5T_C_S1)) < 0)
        FAIL_STACK_ERROR;
    if(H5Tset_size(tid, 256) < 0)
        FAIL_STACK_ERROR;
    if((dcpl = H5Pcreate(H5P_DATASET_CREATE)) < 0)
        FAIL_STACK_ERROR
    if(H5Pset_chunk(dcpl, 1, chunk_dims) < 0)
        FAIL_STACK_ERROR;
    if(H5Pset_fill_value(dcpl, tid, &fill) < 0)
        FAIL_STACK_ERROR;
    if((did2 = H5Dcreate2(fid, "dataset2", tid, sid, H5P_DEFAULT, dcpl, H5P_DEFAULT)) < 0)
        FAIL_STACK_ERROR;

    /* Close the second dataset */
    if(H5Dclose(did2) < 0)
        FAIL_STACK_ERROR

    /* Close the objects for the dataset creation */
    if(H5Sclose(sid) < 0)
        FAIL_STACK_ERROR
    if(H5Tclose(tid) < 0)
        FAIL_STACK_ERROR
    if(H5Pclose(dcpl) < 0)
        FAIL_STACK_ERROR

    /* Create attribute on original dataset, to push dataspace header message out of header chunk #0 */
    if((sid = H5Screate(H5S_SCALAR)) < 0)
        FAIL_STACK_ERROR;
    if((tid = H5Tcopy(H5T_C_S1)) < 0)
        FAIL_STACK_ERROR;
    if(H5Tset_size(tid, 32) < 0)
        FAIL_STACK_ERROR;
    if(H5Tset_strpad(tid, H5T_STR_NULLTERM) < 0)
        FAIL_STACK_ERROR;
    if((aid = H5Acreate2(did, "attr", tid, sid, H5P_DEFAULT, H5P_DEFAULT)) < 0)
        FAIL_STACK_ERROR;
    if(H5Awrite(aid, tid, attr_data) < 0)
        FAIL_STACK_ERROR;
    if(H5Sclose(sid) < 0)
        FAIL_STACK_ERROR
    if(H5Tclose(tid) < 0)
        FAIL_STACK_ERROR
    if(H5Aclose(aid) < 0)
        FAIL_STACK_ERROR

    /* Retrieve the chunk # for the dataspace message */
    chunk_num = UINT_MAX;
    if(H5O__msg_get_chunkno_test(did, H5O_SDSPACE_ID, &chunk_num) < 0)
        FAIL_STACK_ERROR;
    /* Should be in chunk #0 for now */
    if(1 != chunk_num)
        TEST_ERROR;

    /* Enable SWMR write */
    if(H5Fstart_swmr_write(fid) < 0)
        FAIL_STACK_ERROR;

    /* Close the dataset */
    if(H5Dclose(did) < 0)
        FAIL_STACK_ERROR

    /* Close the file */
    if(H5Fclose(fid) < 0)
        FAIL_STACK_ERROR

    /* Close the FAPL */
    if(H5Pclose(fapl) < 0)
        FAIL_STACK_ERROR

    PASSED();
    return 0;

error:
    H5E_BEGIN_TRY {
        H5Sclose(aid);
        H5Sclose(tid);
        H5Sclose(sid);
        H5Sclose(did);
        H5Sclose(did2);
        H5Pclose(dcpl);
        H5Pclose(fapl);
        H5Fclose(fid);
    } H5E_END_TRY;

    return -1;
} /* test_start_swmr_write_stress_ohdr() */

/*
 * Tests for H5Pset/get_object_flush_cb()
 */

/* The callback function for object flush property */
static herr_t
flush_cb(hid_t H5_ATTR_UNUSED obj_id, void *_udata)
{
    unsigned *flush_ct = (unsigned*)_udata;
    ++(*flush_ct);
    return 0;
}

/*
 * test_object_flush_cb()
 *
 * Verify the public routines H5Pget/set_object_flush_cb() work as specified:
 *  1) To verify the failure condition in setting object flush property
 *  2) To verify the object flush property values retrieved from a default
 *     file access property list.
 *  3) To verify the object flush property values retrieved from a non-default
 *     file access property list.
 *  4) To verify the object flush property values retrieved from a default
 *     file access property list of a file
 *  5) To verify the object flush property values retrieved from a non-default
 *     file access property list of a file
 *     To verify the object flush callback is invoked when doing H5Oflush(),
 *     H5Dflush(), H5Gflush() and H5Tflush().
 */
static int
test_object_flush_cb(hid_t in_fapl)
{
    hid_t fapl = -1;            /* A copy of file access property list */
    hid_t ffapl = -1;           /* A file's file access property list */
    hid_t fid = -1;         /* File ID */
    hid_t gid = -1;         /* Group ID */
    hid_t did1 = -1, did2 = -1;     /* Dataset IDs */
    hid_t sid = -1;         /* Dataspace ID */
    hsize_t dims[2] = {5, 10};      /* Dataset dimension sizes */
    int buf[50];            /* Data buffer */
    H5F_flush_cb_t ret_cb;      /* The callback function set in object flush property */
    void *ret_ct;           /* The user data set in object flush property */
    unsigned flush_ct = 0;      /* The user data for object flush property */
    char filename[NAME_BUF_SIZE];   /* File name */
    int i;              /* Local index variable */
    herr_t ret;                 /* Generic return value */

    TESTING("H5Pget/set_obj_flush_cb()");

    /*
     * Case (1)
     *  To verify the failure condition in setting object flush property
     */
    /* Should fail if the callback function is not defined but user data is defined */
    H5E_BEGIN_TRY {
        ret = H5Pset_object_flush_cb(fapl, NULL, &flush_ct);
    } H5E_END_TRY;
    if(ret >= 0)
        TEST_ERROR

    /*
     * Case (2)
     *  To verify the object flush property values retrieved from a
     *  default file access property list.
     */

    /* Create a copy of file access property list */
    if((fapl = H5Pcreate(H5P_FILE_ACCESS)) < 0)
        FAIL_STACK_ERROR

    /* Retrieve object flush property values for the default file access property list */
    if(H5Pget_object_flush_cb(fapl, &ret_cb, &ret_ct) < 0)
        TEST_ERROR
    /* Should be null */
    if(ret_cb != NULL || ret_ct != NULL)
        TEST_ERROR

    /*
     * Case (3)
     *  To verify the object flush property values retrieved from a
     *  non-default file access property list.
     */
    /* Set the object flush property */
    if(H5Pset_object_flush_cb(fapl, flush_cb, &flush_ct) < 0)
        TEST_ERROR

    /* Increment the counter */
    ++flush_ct;

    /* Retrieve object flush property values for the non-default file access property list */
    if(H5Pget_object_flush_cb(fapl, &ret_cb, &ret_ct) < 0)
        TEST_ERROR

    /* Verify expected values */
    if(ret_cb != flush_cb || *(unsigned *)ret_ct != 1)
        TEST_ERROR

    /* Close the property list */
    if(H5Pclose(fapl) < 0)
        FAIL_STACK_ERROR;

    /*
     * Case (4)
     *  To verify the object flush property values retrieved from a
     *  default file access property list of a file
     */

    /* Reset values */
    flush_ct = 0;
    ret_cb = NULL;
    ret_ct = NULL;

    /* Make a copy of the input parameter in_fapl */
    if((fapl = H5Pcopy(in_fapl)) < 0)
        FAIL_STACK_ERROR

    /* Set to use the latest library format */
    if(H5Pset_libver_bounds(fapl, H5F_LIBVER_LATEST, H5F_LIBVER_LATEST) < 0)
        FAIL_STACK_ERROR

    /* Set the filename to use for this test (dependent on fapl) */
    h5_fixname(FILENAME[0], fapl, filename, sizeof(filename));

    /* Create the test file: without setting object flush property in fapl */
    if((fid = H5Fcreate(filename, H5F_ACC_TRUNC, H5P_DEFAULT, fapl)) < 0)
        FAIL_STACK_ERROR

    /* Get the file's file access property list */
    if((ffapl = H5Fget_access_plist(fid)) < 0)
        FAIL_STACK_ERROR;

    /* Retrieve the object flush property values */
    if(H5Pget_object_flush_cb(ffapl, &ret_cb, &ret_ct) < 0)
        TEST_ERROR

    /* Verify expected values */
    if(ret_cb != NULL || ret_ct != NULL)
        TEST_ERROR

    /* Closing */
    if(H5Pclose(ffapl) < 0)
        FAIL_STACK_ERROR;
    if(H5Fclose(fid) < 0)
        FAIL_STACK_ERROR;

    /*
     * Cases (5)
     *  To verify the object flush property values retrieved from a non-default
     *  file access property list of a file.
     *  To verify the object flush callback is invoked when doing H5Oflush(),
     *  H5Dflush(), H5Gflush() and H5Tflush().
     */
    /* Reset values */
    flush_ct = 0;
    ret_cb = NULL;
    ret_ct = NULL;

    /* Set the object flush property */
    if(H5Pset_object_flush_cb(fapl, flush_cb, &flush_ct) < 0)
        FAIL_STACK_ERROR

    /* Open the test file: with object flush property setting in fapl */
    if((fid = H5Fopen(filename, H5F_ACC_RDWR, fapl)) < 0)
        FAIL_STACK_ERROR;

    /* Create a dataset */
    if((sid = H5Screate_simple(2, dims, dims)) < 0)
        FAIL_STACK_ERROR;

    /* Create a dataset */
    if((did1 = H5Dcreate2(fid, "dataset1", H5T_NATIVE_INT, sid, H5P_DEFAULT, H5P_DEFAULT, H5P_DEFAULT)) < 0)
        FAIL_STACK_ERROR

    /* Initialize data buffer */
    for(i = 0; i < 50; i++)
    buf[i] = i + 1;

    /* Write to the dataset */
    if(H5Dwrite(did1, H5T_NATIVE_INT, H5S_ALL, H5S_ALL, H5P_DEFAULT, buf) < 0)
        FAIL_STACK_ERROR;

    /* Flush the dataset object */
    if(H5Oflush(did1) < 0)
        FAIL_STACK_ERROR;

    /* Get the file's file access property list */
    if((ffapl = H5Fget_access_plist(fid)) < 0)
        FAIL_STACK_ERROR;

    /* Retrieve the object flush property values */
    if(H5Pget_object_flush_cb(ffapl, &ret_cb, &ret_ct) < 0)
        TEST_ERROR

    /* Verify expected values */
    if(ret_cb != flush_cb || *(unsigned *)ret_ct != 1)
        TEST_ERROR

    /* Create a group */
    if((gid = H5Gcreate2(fid, "group", H5P_DEFAULT, H5P_DEFAULT, H5P_DEFAULT)) < 0)
        FAIL_STACK_ERROR

    /* Flush the group */
    if(H5Gflush(gid) < 0)
        TEST_ERROR

    /* Retrieve the object flush property values */
    if(H5Pget_object_flush_cb(ffapl, &ret_cb, &ret_ct) < 0)
        TEST_ERROR

    /* Verify expected values */
    if(ret_cb != flush_cb || *(unsigned *)ret_ct != 2)
        TEST_ERROR

    /* Create a dataset */
    if((did2 = H5Dcreate2(gid, "dataset2", H5T_NATIVE_INT, sid, H5P_DEFAULT, H5P_DEFAULT, H5P_DEFAULT)) < 0)
        FAIL_STACK_ERROR

    /* Flush the dataset */
    if(H5Dflush(did2) < 0)
        FAIL_STACK_ERROR;

    /* Retrieve the object flush property values */
    if(H5Pget_object_flush_cb(ffapl, &ret_cb, &ret_ct) < 0)
        TEST_ERROR

    /* Verify expected values */
    if(ret_cb != flush_cb || *(unsigned *)ret_ct != 3)
        TEST_ERROR

    /* Closing */
    if(H5Sclose(sid) < 0)
        FAIL_STACK_ERROR;
    if(H5Dclose(did1) < 0)
        FAIL_STACK_ERROR;
    if(H5Dclose(did2) < 0)
        FAIL_STACK_ERROR;
    if(H5Gclose(gid) < 0)
        FAIL_STACK_ERROR;
    if(H5Pclose(fapl) < 0)
        FAIL_STACK_ERROR;
    if(H5Pclose(ffapl) < 0)
        FAIL_STACK_ERROR;
    if(H5Fclose(fid) < 0)
        FAIL_STACK_ERROR;

    PASSED();

    return 0;

error:
    H5E_BEGIN_TRY {
        H5Pclose(fapl);
        H5Pclose(ffapl);
        H5Sclose(sid);
        H5Dclose(did1);
        H5Dclose(did2);
        H5Gclose(gid);
        H5Fclose(fid);
    } H5E_END_TRY;

    return -1;
} /* test_object_flush_cb() */

/*
 * Tests for H5Pset/get_append_flush()
 */


/* The callback function for append flush property */
static herr_t
append_cb(hid_t H5_ATTR_UNUSED dset_id, hsize_t H5_ATTR_UNUSED *cur_dims, void *_udata)
{
    unsigned *count = (unsigned *)_udata;
    ++(*count++);
    return 0;
} /* append_cb() */


/* The callback function for append flush property */
static herr_t
append_cb2(hid_t H5_ATTR_UNUSED dset_id, hsize_t H5_ATTR_UNUSED *cur_dims, void *_udata)
{
    unsigned *count = (unsigned *)_udata;
    ++(*count++);
    return 0;
} /* append_cb2() */



/*
 * test_append_flush_generic()
 *
 * Verify H5Pget/set_append_flush() work as specified for a generic dataset
 * access property list:
 *  1) To verify the append flush property values retrieved from a default
 *     access property list.
 *      -- zero boundary, null callback function, null user data
 *  2) To verify the failure conditions in setting append flush property:
 *      -- an invalid dataset rank: <= 0, > H5S_MAX_RANK
 *      -- undefined callback but defined user data
 *      -- no boundary specified
 *      -- invalid boundary size: H5S_UNLIMITED, negative value
 *  3) To verify the append flush property values retrieved from a non-default
 *     access property list.
 *      -- the set callback function, the set user data
 *      -- the # of boundary sizes retrieved does not exceed MIN(input ndims, the ndims set)
 */
static int
test_append_flush_generic(void)
{
    hid_t dapl = -1;            /* A copy of dataset access property */
    hsize_t boundary[3];        /* The boundary for append flush property */
    unsigned count = 0;         /* The user data for append flush property */
    hsize_t ret_boundary[3];        /* The boundary set in append flush property */
    H5D_append_cb_t ret_cb;     /* The callback function set in append flush property */
    unsigned *ret_count;        /* The user data set in append flush property */
    herr_t ret;             /* The return value */

    TESTING("H5Fget/set_append_flush() for a generic dataset access property list");


    /*
     * Case (1)
     *  To verify the retrieved append flush property values:
     *      -- zero boundary, null callback function, null user data
     */

    /* Create a copy of dataset access property list */
    if((dapl = H5Pcreate(H5P_DATASET_ACCESS)) < 0)
        FAIL_STACK_ERROR

    /* Retrieve the append flush property values */
    if(H5Pget_append_flush(dapl, 2, ret_boundary, &ret_cb, (void **)&ret_count) < 0)
        FAIL_STACK_ERROR

    /* Verify expected values */
    if(ret_boundary[0] != 0 || ret_boundary[1] != 0)
        TEST_ERROR;
    if(ret_cb != NULL || ret_count != NULL)
        TEST_ERROR

    /* Close the property list */
    if(H5Pclose(dapl) < 0)
        FAIL_STACK_ERROR;

    /*
     * Case (2)
     *  To verify the failure conditions in setting append flush property:
     *  -- an invalid dataset rank: <= 0, > H5S_MAX_RANK
     *  -- no boundary specified
     *  -- undefined callback but defined user data
     *  -- invalid boundary size: H5S_UNLIMITED, negative value
     */

    /* Create a copy of dataset access property list */
    if((dapl = H5Pcreate(H5P_DATASET_ACCESS)) < 0)
        FAIL_STACK_ERROR

    /* Invalid dataset rank: zero value */
    H5E_BEGIN_TRY {
        ret = H5Pset_append_flush(dapl, 0, NULL, NULL, &count);
    } H5E_END_TRY;
    if(ret >= 0)
        TEST_ERROR

    /* Invalid dataset rank: > H5S_MAX_RANK */
    H5E_BEGIN_TRY {
        ret = H5Pset_append_flush(dapl, H5S_MAX_RANK+1, NULL, NULL, &count);
    } H5E_END_TRY;
    if(ret >= 0)
        TEST_ERROR

    /* No boundary specified */
    H5E_BEGIN_TRY {
        ret = H5Pset_append_flush(dapl, 2, NULL, NULL, &count);
    } H5E_END_TRY;
    if(ret >= 0)
        TEST_ERROR

    /* Set up a valid boundary */
    boundary[0] = 1;
    boundary[1] = 1;

    /* Undefined callback function but defined user data */
    H5E_BEGIN_TRY {
        ret = H5Pset_append_flush(dapl, 2, boundary, NULL, &count);
    } H5E_END_TRY;
    if(ret >= 0)
        TEST_ERROR

    /* Invalid boundary size: negative value */
    boundary[0] = (hsize_t)-1;
    boundary[1] = 1;
    H5E_BEGIN_TRY {
        ret = H5Pset_append_flush(dapl, 2, boundary, append_cb, &count);
    } H5E_END_TRY;
    if(ret >= 0)
        TEST_ERROR

    /* Invalid boundary size: H5S_UNLIMITED */
    boundary[0] = 1;
    boundary[1] = H5S_UNLIMITED;
    H5E_BEGIN_TRY {
        ret = H5Pset_append_flush(dapl, 2, boundary, append_cb, &count);
    } H5E_END_TRY;
    if(ret >= 0)
        TEST_ERROR

    /*
     * Case (3)
     *  To verify the append flush property values retrieved from a non-default
     *  access property list:
     *      -- the set callback function, the set user data
     *      -- the # of boundary sizes retrieved does not exceed MIN(input ndims, the ndims set)
     */
    boundary[0] = boundary[1] = 1;
    boundary[2] = 0;
    count = 1;
    if(H5Pset_append_flush(dapl, 2, boundary, append_cb, &count) < 0)
        FAIL_STACK_ERROR;
    ++count;

    /* Verify expected values: with boundary rank > set boundary rank */
    if(H5Pget_append_flush(dapl, 3, ret_boundary, &ret_cb, (void **)&ret_count) < 0)
        TEST_ERROR
    if(ret_boundary[0] != 1 || ret_boundary[1] != 1 || boundary[2] != 0)
        TEST_ERROR;
    if(ret_cb == NULL || ret_count == NULL || *ret_count != 2)
        TEST_ERROR

    /* Verify expected values: with boundary rank < set boundary rank */
    HDmemset(ret_boundary, 0, sizeof(ret_boundary));
    if(H5Pget_append_flush(dapl, 1, ret_boundary, NULL, NULL) < 0)
        TEST_ERROR
    if(ret_boundary[0] != 1 || ret_boundary[1] != 0 || boundary[2] != 0)
        TEST_ERROR;

    /* Closing */
    if(H5Pclose(dapl) < 0)
        FAIL_STACK_ERROR;

    PASSED();

    return 0;

error:
    H5E_BEGIN_TRY {
        H5Pclose(dapl);
    } H5E_END_TRY;

    return -1;
} /* test_append_flush_generic() */

/*
 * test_append_flush_dataset_chunked()
 *
 * Verify H5Pget/set_append_flush() work as specified for a chunked dataset's
 * access property list:
 *  1) To verify the append flush property values retrieved from a default
 *     access property list:
 *     -- zero boundary, null callback function, null user data
 *      2) To verify failure in creating dataset when:
 *     -- the rank set in append flush property is not the same as the dataset's rank
 *     -- boundary (non-zero) is set for a non-extendible dimension
 *      3) To verify the append flush property values retrieved from a non-default
 *     access property list:
 *     -- the set callback function, the set user data
 *     -- the # of boundary sizes retrieved does not exceed MIN(input ndims, the ndims set)
 */
static int
test_append_flush_dataset_chunked(hid_t in_fapl)
{
    hid_t fid = -1;         /* file ID */
    hid_t fapl = -1;            /* A copy of file access property */
    hid_t did1 = -1, did2 = -1;     /* The datset ID */
    hid_t sid = -1;         /* The dataspace ID */
    hid_t dcpl = -1;            /* A copy of dataset creation property */
    hid_t dapl = -1;            /* A copy of dataset access property */
    hid_t ddapl = -1;           /* The dataset access property of the opened dataset */

    hsize_t boundary[3];        /* Boundary size */
    unsigned count = 0;         /* User data */

    hsize_t ret_boundary[3];        /* Boundary size set in the append flush property */
    H5D_append_cb_t ret_cb;     /* The callback function set in the append flush property */
    unsigned *ret_count;        /* The user data set in the append flush property */

    char filename[NAME_BUF_SIZE];   /* file name */

    hsize_t dims[2] = {100, 0};         /* The dataset dimension sizes */
    hsize_t maxdims[2] = {100, H5S_UNLIMITED};  /* The dataset maximum dimension sizes */
    hsize_t chunk_dims[2] = {5,2};      /* The chunk dimesion sizes */

    TESTING("H5Fget/set_append_flush() for a chunked dataset's access property list");

    /*
     *  Case (1)--
     *  For a chunked dataset's access property list:
     *  --to verify the append flush property values retrieved from a default access
     *    a default access property list is:
     *      zero rank, zero boundary, null callback function, null user data
     */

    /* Get a copy of the input parameter in_fapl */
    if((fapl = H5Pcopy(in_fapl)) < 0)
        FAIL_STACK_ERROR

    /* Set to use the latest library format */
    if(H5Pset_libver_bounds(fapl, H5F_LIBVER_LATEST, H5F_LIBVER_LATEST) < 0)
        FAIL_STACK_ERROR


    /* Set the filename to use for this test (dependent on fapl) */
    h5_fixname(FILENAME[0], fapl, filename, sizeof(filename));

    /* Create the test file to work on */
    if((fid = H5Fcreate(filename, H5F_ACC_TRUNC, H5P_DEFAULT, fapl)) < 0)
        FAIL_STACK_ERROR

    /* Create a chunked dataset with 1 extendible dimension */
    if((sid = H5Screate_simple(2, dims, maxdims)) < 0)
        FAIL_STACK_ERROR;
    if((dcpl = H5Pcreate(H5P_DATASET_CREATE)) < 0)
        FAIL_STACK_ERROR
    if(H5Pset_chunk(dcpl, 2, chunk_dims) < 0)
        FAIL_STACK_ERROR;
    if((did1 = H5Dcreate2(fid, "dataset1", H5T_NATIVE_INT, sid, H5P_DEFAULT, dcpl, H5P_DEFAULT)) < 0)
        TEST_ERROR

    /* Get the dataset's access property list */
    if((ddapl = H5Dget_access_plist(did1)) < 0)
        FAIL_STACK_ERROR

    /* Retrieve the append flush property values */
    if(H5Pget_append_flush(ddapl, 3, ret_boundary, &ret_cb, (void **)&ret_count) < 0)
        TEST_ERROR

    /* Verify expected values */
    if(ret_boundary[0] != 0 || ret_boundary[1] != 0 || ret_boundary[2] != 0)
        TEST_ERROR;
    if(ret_cb != NULL || ret_count != NULL)
        TEST_ERROR

    /* Close the dataset's access property list */
    if(H5Pclose(ddapl) < 0)
        FAIL_STACK_ERROR;

    /*
     *  Case (2)--
     *  For a chunked dataset's access property list:
     *  --to verify failure in creating the dataset when:
     *      --the rank set in append flush property is not the same as the dataset's rank
     *      -- boundary (non-zero) is set for a non-extendible dimension
     *  --to verify failure in opening the dataset
     *      -- boundary (non-zero) is set for a non-extendible dimension
     */
    /* Create a copy of dataset access property list */
    if((dapl = H5Pcreate(H5P_DATASET_ACCESS)) < 0)
        FAIL_STACK_ERROR

    /* Set boundary dimension rank > the rank of dataset to be created */
    HDmemset(boundary, 0, sizeof(boundary));
    if(H5Pset_append_flush(dapl, 3, boundary, NULL, NULL) < 0)
        FAIL_STACK_ERROR

    /* Should fail to Create the dataset */
    H5E_BEGIN_TRY {
        did2 = H5Dcreate2(fid, "dataset2", H5T_NATIVE_INT, sid, H5P_DEFAULT, dcpl, dapl);
    } H5E_END_TRY;
    if(did2 >= 0)
        TEST_ERROR

    /* Set boundary for a non-extendible dimension */
    boundary[0] = boundary[1] = 1;
    if(H5Pset_append_flush(dapl, 2, boundary, NULL, NULL) < 0)
        FAIL_STACK_ERROR

    /* Should fail to create the dataset */
    H5E_BEGIN_TRY {
        did2 = H5Dcreate2(fid, "dataset2", H5T_NATIVE_INT, sid, H5P_DEFAULT, dcpl, dapl);
    } H5E_END_TRY;
    if(did2 >= 0)
        TEST_ERROR

    /* Create and close the dataset */
    if((did2 = H5Dcreate2(fid, "dataset2", H5T_NATIVE_INT, sid, H5P_DEFAULT, dcpl, H5P_DEFAULT)) < 0)
        FAIL_STACK_ERROR;
    if(H5Dclose(did2) < 0)
        FAIL_STACK_ERROR;

    /* Should fail to open the dataset */
    H5E_BEGIN_TRY {
    did2 = H5Dopen2(fid, "dataset2", dapl);
    } H5E_END_TRY;
    if(did2 >= 0)
        TEST_ERROR

    /*
     *  Case (3)--
     *  For a chunked dataset's access property list:
     *  --To verify the append flush property values retrieved from a non-default
     *    access property list:
     *      -- the set callback function, the set user data
     *      -- the # of boundary sizes retrieved does not exceed MIN(input ndims, the ndims set)
     */

    boundary[0] = 0;
    boundary[1] = 1;
    if(H5Pset_append_flush(dapl, 2, boundary, append_cb, &count) < 0)
        FAIL_STACK_ERROR
    if((did2 = H5Dopen2(fid, "dataset2", dapl)) < 0)
        FAIL_STACK_ERROR

    /* Get the dataset's access property list */
    if((ddapl = H5Dget_access_plist(did2)) < 0)
        FAIL_STACK_ERROR

    HDmemset(ret_boundary, 0, sizeof(ret_boundary));
    ret_cb = NULL;
    ret_count = NULL;
    /* Retrieve the append flush property values */
    if(H5Pget_append_flush(ddapl, 3, ret_boundary, &ret_cb, (void **)&ret_count) < 0)
        TEST_ERROR

    /* Verify expected values */
    if(ret_cb != append_cb || ret_count != &count)
        TEST_ERROR
    if(ret_boundary[0] != 0 || ret_boundary[1] != 1 || ret_boundary[2] != 0)
        TEST_ERROR

    HDmemset(ret_boundary, 0, sizeof(ret_boundary));
    /* Retrieve the append flush property values */
    if(H5Pget_append_flush(ddapl, 1, ret_boundary, NULL, NULL) < 0)
        TEST_ERROR
    if(ret_boundary[0] != 0 || ret_boundary[1] != 0 || ret_boundary[2] != 0)
        TEST_ERROR

    /* Closing */
    if(H5Pclose(ddapl) < 0)
        FAIL_STACK_ERROR;
    if(H5Pclose(dapl) < 0)
        FAIL_STACK_ERROR;
    if(H5Pclose(dcpl) < 0)
        FAIL_STACK_ERROR;

    if(H5Pclose(fapl) < 0)
        FAIL_STACK_ERROR;
    if(H5Dclose(did1) < 0)
        FAIL_STACK_ERROR;
    if(H5Dclose(did2) < 0)
        FAIL_STACK_ERROR;
    if(H5Sclose(sid) < 0)
        FAIL_STACK_ERROR;
    if(H5Fclose(fid) < 0)
        FAIL_STACK_ERROR;

    PASSED();

    return 0;

error:
    H5E_BEGIN_TRY {
        H5Pclose(dcpl);
        H5Pclose(dapl);
        H5Pclose(ddapl);
        H5Dclose(did1);
        H5Dclose(did2);
        H5Pclose(fapl);
        H5Sclose(sid);
        H5Fclose(fid);
    } H5E_END_TRY;

    return -1;
} /* test_append_flush_dataset_chunked() */

/*
 * test_append_flush_dataset_fixed():
 *
 * Verify H5Pget/set_append_flush() work as specified for a
 * non-chunked (fixed size) dataset's access property list:
 *  (1) To verify success in creating the dataset--whatever is set for the append flush property setting
 *  (2) To verify that default append flush property values are retrieved for both
 *      default or non-default access property list:
 *      -- zero boundary, null callback function, null user data
 */
static int
test_append_flush_dataset_fixed(hid_t in_fapl)
{
    hid_t fid = -1;         /* file ID */
    hid_t fapl = -1;            /* A copy of file access property */
    hid_t did1 = -1, did2 = -1;     /* The datset ID */
    hid_t sid = -1;         /* The dataspace ID */
    hid_t dapl = -1;            /* A copy of dataset access property */
    hid_t ddapl = -1;           /* The dataset access property of the opened dataset */

    hsize_t boundary[3];        /* Boundary size */
    unsigned count = 0;         /* User data */

    hsize_t ret_boundary[3];        /* Boundary size set in the append flush property */
    H5D_append_cb_t ret_cb;     /* The callback function set in the append flush property */
    unsigned *ret_count;        /* The user data set in the append flush property */

    char filename[NAME_BUF_SIZE];   /* file name */

    hsize_t dims[1] = {100};

    TESTING("H5Fget/set_append_flush() for a non-chunked dataset's access property list");

    /*
     *  Case (1)--
     *  For a non-chunked dataset's access property list:
     *  --to verify the append flush property values retrieved from
     *    a default access property list is:
     *      zero boundary, null callback function, null user data
     */

    /* Get a copy of the input parameter in_fapl */
    if((fapl = H5Pcopy(in_fapl)) < 0)
        FAIL_STACK_ERROR

    /* Set to use the latest library format */
    if(H5Pset_libver_bounds(fapl, H5F_LIBVER_LATEST, H5F_LIBVER_LATEST) < 0)
        FAIL_STACK_ERROR


    /* Set the filename to use for this test (dependent on fapl) */
    h5_fixname(FILENAME[0], fapl, filename, sizeof(filename));

    /* Create the test file to work on */
    if((fid = H5Fcreate(filename, H5F_ACC_TRUNC, H5P_DEFAULT, fapl)) < 0)
        FAIL_STACK_ERROR

    /* Create a dataset */
    if((sid = H5Screate_simple(1, dims, dims)) < 0)
        FAIL_STACK_ERROR;
    if((did1 = H5Dcreate2(fid, "dataset1", H5T_NATIVE_INT, sid, H5P_DEFAULT, H5P_DEFAULT, H5P_DEFAULT)) < 0)
        TEST_ERROR

    /* Get the dataset's access property list */
    if((ddapl = H5Dget_access_plist(did1)) < 0)
        FAIL_STACK_ERROR

    /* Retrieve the append flush property values */
    if(H5Pget_append_flush(ddapl, 3, ret_boundary, &ret_cb, (void **)&ret_count) < 0)
        TEST_ERROR

    /* Verify expected values */
    if(ret_boundary[0] != 0 || ret_boundary[1] != 0 || ret_boundary[2] != 0)
        TEST_ERROR;
    if(ret_cb != NULL || ret_count != NULL)
        TEST_ERROR

    /* Close the dataset's access property list */
    if(H5Pclose(ddapl) < 0)
        FAIL_STACK_ERROR;

    /*
     *  Case (2)--
     *  For a non-chunked dataset's access property list:
     *  --to verify success in creating and opening the dataset even when append flush property
     *    is setup with error conditions:
     *      --the rank set in append flush property is not the same as the dataset's rank
     *      --boundary is set
     *  --to verify the append flush property values are:
     *      zero boundary, null callback function, null user data
     */
    /* Create a copy of dataset access property list */
    if((dapl = H5Pcreate(H5P_DATASET_ACCESS)) < 0)
        FAIL_STACK_ERROR

    boundary[0] = 1;
    boundary[1] = boundary[2] = 0;
    if(H5Pset_append_flush(dapl, 3, boundary, append_cb, &count) < 0)
        FAIL_STACK_ERROR

    /* Should succeed to create the dataset: append flush property has no effect */
    if((did2 = H5Dcreate2(fid, "dataset2", H5T_NATIVE_INT, sid, H5P_DEFAULT, H5P_DEFAULT, dapl)) < 0)
        TEST_ERROR

    /* Get the dataset's access property list */
    if((ddapl = H5Dget_access_plist(did2)) < 0)
        FAIL_STACK_ERROR

    /* Retrieve the append flush property values */
    if(H5Pget_append_flush(ddapl, 3, ret_boundary, &ret_cb, (void **)&ret_count) < 0)
        TEST_ERROR

    /* Verify expected values */
    if(ret_cb != NULL || ret_count != NULL)
        TEST_ERROR
    if(ret_boundary[0] != 0 || ret_boundary[1] != 0 || ret_boundary[2] != 0)
        TEST_ERROR

    /* Closing */
    if(H5Pclose(ddapl) < 0)
        FAIL_STACK_ERROR;
    if(H5Dclose(did2) < 0)
        FAIL_STACK_ERROR;

    /* Should succeed in opening the dataset: append flush property has no effect */
    if((did2 = H5Dopen2(fid, "dataset2", dapl)) < 0)
        TEST_ERROR

    /* Get the dataset's access property list */
    if((ddapl = H5Dget_access_plist(did2)) < 0)
        FAIL_STACK_ERROR

    /* Retrieve the append flush property values */
    if(H5Pget_append_flush(ddapl, 3, ret_boundary, &ret_cb, (void **)&ret_count) < 0)
        TEST_ERROR

    /* Verify expected values */
    if(ret_cb != NULL || ret_count != NULL)
        TEST_ERROR
    if(ret_boundary[0] != 0 || ret_boundary[1] != 0 || ret_boundary[2] != 0)
        TEST_ERROR

    if(H5Dclose(did2) < 0)
        FAIL_STACK_ERROR
    /*
     *  Case (3)--
     *  For a non-chunked dataset's access property list:
     *  --To verify the append flush property values retrieved from a non-default
     *    access property list:
     *      zero boundary, null callback function, null user data
     */

    HDmemset(boundary, 0, sizeof(boundary));
    if(H5Pset_append_flush(dapl, 1, boundary, append_cb, &count) < 0)
        FAIL_STACK_ERROR
    if((did2 = H5Dopen2(fid, "dataset2", dapl)) < 0)
        FAIL_STACK_ERROR

    /* Get the dataset's access property list */
    if((ddapl = H5Dget_access_plist(did2)) < 0)
        FAIL_STACK_ERROR

    /* Retrieve the append flush property values */
    if(H5Pget_append_flush(ddapl, 1, ret_boundary, &ret_cb, (void **)&ret_count) < 0)
        TEST_ERROR

    /* Verify expected values */
    if(ret_cb != NULL || ret_count != NULL)
        TEST_ERROR
    if(ret_boundary[0] != 0 || ret_boundary[1] != 0 || ret_boundary[2] != 0)
        TEST_ERROR

    /* Closing */
    if(H5Pclose(ddapl) < 0)
        FAIL_STACK_ERROR;
    if(H5Pclose(dapl) < 0)
        FAIL_STACK_ERROR;
    if(H5Pclose(fapl) < 0)
        FAIL_STACK_ERROR;
    if(H5Dclose(did1) < 0)
        FAIL_STACK_ERROR;
    if(H5Dclose(did2) < 0)
        FAIL_STACK_ERROR;
    if(H5Sclose(sid) < 0)
        FAIL_STACK_ERROR;
    if(H5Fclose(fid) < 0)
        FAIL_STACK_ERROR;

    PASSED();

    return 0;

error:
    H5E_BEGIN_TRY {
        H5Pclose(dapl);
        H5Pclose(ddapl);
        H5Dclose(did1);
        H5Dclose(did2);
        H5Pclose(fapl);
        H5Sclose(sid);
        H5Fclose(fid);
    } H5E_END_TRY;

    return -1;
} /* test_append_flush_dataset_fixed() */

/*
 * test_append_flush_multiple()
 *
 * Verify H5Pget/set_append_flush() work as specified for multiple opens
 * of a dataset:
 *  (1) did1 = H5Dcreate(...dapl1...)
 *      did2 = H5Dopen2(...dapl2)
 *      H5Pget_append_flush(did1...)
 *      H5Pget_append_flush(did2...)
 *      -- should return append flush property values set in dapl1
 *  (2) H5Dcreate(...H5P_DEFAULT...)
 *      H5Dclose()
 *      did1 = H5Dopen2(...dapl1)
 *      did2 = H5Dopen2(..dapl2)
 *      H5Pget_append_flush(did1, ...)
 *      H5Pget_append_flush(did2, ...)
 *      -- should return append flush property values set in dapl1
 *  NOTE:
 *    FOR NOW: return the append flush property values of the create or the very first open
 *    LATER ON: should REJECT subsequent dataset open if append flush property values differ
 */
static int
test_append_flush_dataset_multiple(hid_t in_fapl)
{
    hid_t fid = -1;         /* file ID */
    hid_t fapl = -1;            /* A copy of file access property */
    hid_t did1 = -1, did2 = -1;     /* The datset ID */
    hid_t sid = -1;         /* The dataspace ID */
    hid_t dcpl = -1;            /* A copy of dataset creation property */
    hid_t dapl1 = -1;           /* A copy of dataset access property */
    hid_t dapl2 = -1;           /* A copy of dataset access property */
    hid_t ddapl = -1;           /* The dataset access property of the opened dataset */

    hsize_t boundary1[3];       /* Boundary size */
    hsize_t boundary2[3];       /* Boundary size */
    unsigned count1 = 0;        /* User data */
    unsigned count2 = 0;        /* User data */

    hsize_t ret_boundary[3];        /* Boundary size set in the append flush property */
    H5D_append_cb_t ret_cb;     /* The callback function set in the append flush property */
    unsigned *ret_count;        /* The user data set in the append flush property */

    char filename[NAME_BUF_SIZE];   /* file name */

    hsize_t dims[2] = {0, 0};                   /* The dataset dimension sizes */
    hsize_t maxdims[2] = {H5S_UNLIMITED, H5S_UNLIMITED};    /* The dataset maximum dimension sizes */
    hsize_t chunk_dims[2] = {5,2};              /* The chunk dimesion sizes */

    TESTING("H5Fget/set_append_flush() for multiple opens of a chunked dataset");

    /*
     *  Case (1)
     *  For a chunked dataset's access property list:
     *      did1 = H5Dcreate(...dapl1...)
     *          did2 = H5Dopen2(...dapl2)
     *          H5Pget_append_flush(did1...)
     *          H5Pget_append_flush(did2...)
     *      -- should return append flush property values set in dapl1
     */

    /* Create a copy of dataset access property list */
    if((dapl1 = H5Pcreate(H5P_DATASET_ACCESS)) < 0)
        FAIL_STACK_ERROR
    if((dapl2 = H5Pcreate(H5P_DATASET_ACCESS)) < 0)
        FAIL_STACK_ERROR

    boundary1[0] = 0;
    boundary1[1] = 1;
    count1 = 0;
    if(H5Pset_append_flush(dapl1, 2, boundary1, append_cb, &count1) < 0)
        FAIL_STACK_ERROR
    boundary2[0] = 1;
    boundary2[1] = 0;
    count2 = 0;
    if(H5Pset_append_flush(dapl2, 2, boundary2, append_cb2, &count2) < 0)
        FAIL_STACK_ERROR

    /* Get a copy of the input parameter in_fapl */
    if((fapl = H5Pcopy(in_fapl)) < 0)
        FAIL_STACK_ERROR

    /* Set to use the latest library format */
    if(H5Pset_libver_bounds(fapl, H5F_LIBVER_LATEST, H5F_LIBVER_LATEST) < 0)
        FAIL_STACK_ERROR

    /* Set the filename to use for this test (dependent on fapl) */
    h5_fixname(FILENAME[0], fapl, filename, sizeof(filename));

    /* Create the test file to work on */
    if((fid = H5Fcreate(filename, H5F_ACC_TRUNC, H5P_DEFAULT, fapl)) < 0)
        FAIL_STACK_ERROR

    /* Create a chunked dataset with 2 extendible dimensions */
    if((sid = H5Screate_simple(2, dims, maxdims)) < 0)
        FAIL_STACK_ERROR;
    if((dcpl = H5Pcreate(H5P_DATASET_CREATE)) < 0)
        FAIL_STACK_ERROR
    if(H5Pset_chunk(dcpl, 2, chunk_dims) < 0)
        FAIL_STACK_ERROR;
    if((did1 = H5Dcreate2(fid, "dataset1", H5T_NATIVE_INT, sid, H5P_DEFAULT, dcpl, dapl1)) < 0)
        FAIL_STACK_ERROR;

    /* Open the dataset */
    if((did2 = H5Dopen2(fid, "dataset1", dapl2)) < 0)
        FAIL_STACK_ERROR;

    /* Get the dataset's access property list for did1 */
    if((ddapl = H5Dget_access_plist(did1)) < 0)
        FAIL_STACK_ERROR

    /* Retrieve the append flush property values */
    if(H5Pget_append_flush(ddapl, 3, ret_boundary, &ret_cb, (void **)&ret_count) < 0)
        TEST_ERROR

    /* Verify expected values: should be the setting in dapl1 */
    if(ret_boundary[0] != 0 || ret_boundary[1] != 1 || ret_boundary[2] != 0)
        TEST_ERROR;
    if(ret_cb != append_cb || ret_count != &count1)
        TEST_ERROR

    /* Close the dataset's access property list */
    if(H5Pclose(ddapl) < 0)
        FAIL_STACK_ERROR;

    /* Get the dataset's access property list for did2 */
    if((ddapl = H5Dget_access_plist(did2)) < 0)
        FAIL_STACK_ERROR

    /* Retrieve the append flush property values */
    if(H5Pget_append_flush(ddapl, 3, ret_boundary, &ret_cb, (void **)&ret_count) < 0)
        TEST_ERROR

    /* Verify expected values: should be the setting in dapl1 */
    if(ret_boundary[0] != 0 || ret_boundary[1] != 1 || ret_boundary[2] != 0)
        TEST_ERROR;
    if(ret_cb != append_cb || ret_count != &count1)
        TEST_ERROR

    /* Close the dataset's access property list */
    if(H5Pclose(ddapl) < 0)
        FAIL_STACK_ERROR;
    H5Dclose(did1);
    H5Dclose(did2);

    /*
     * Case (2)
     *  For a chunked dataset's access property list:
     *      H5Dcreate(...H5P_DEFAULT...)
     *          H5Dclose()
     *          did1 = H5Dopen2(...dapl1)
     *          did2 = H5Dopen2(..dapl2)
     *          H5Pget_append_flush(did1, ...)
     *          H5Pget_append_flush(did2, ...)
     *      -- should return append flush property values set in dapl1
     */
    if((did1 = H5Dcreate2(fid, "dataset2", H5T_NATIVE_INT, sid, H5P_DEFAULT, dcpl, H5P_DEFAULT)) < 0)
        FAIL_STACK_ERROR;
    if(H5Dclose(did1) < 0)
        FAIL_STACK_ERROR;

    /* Open the dataset with append flush setting in dapl2 */
    if((did1 = H5Dopen2(fid, "dataset2", dapl2)) < 0)
        FAIL_STACK_ERROR;

    /* Open the dataset with append flush setting in dapl1 */
    if((did2 = H5Dopen2(fid, "dataset2", dapl1)) < 0)
        FAIL_STACK_ERROR;

    /* Get the dataset's access property list for did1 */
    if((ddapl = H5Dget_access_plist(did1)) < 0)
        FAIL_STACK_ERROR

    /* Retrieve the append flush property values */
    if(H5Pget_append_flush(ddapl, 3, ret_boundary, &ret_cb, (void **)&ret_count) < 0)
        TEST_ERROR

    /* Verify expected values: should be the setting in dapl2 */
    if(ret_boundary[0] != 1 || ret_boundary[1] != 0 || ret_boundary[2] != 0)
        TEST_ERROR;
    if(ret_cb != append_cb2 || ret_count != &count2)
        TEST_ERROR

    /* Close the access property list */
    if(H5Pclose(ddapl) < 0)
        FAIL_STACK_ERROR;


    /* Get the dataset's access property list for did2 */
    if((ddapl = H5Dget_access_plist(did2)) < 0)
        FAIL_STACK_ERROR

    /* Retrieve the append flush property values */
    if(H5Pget_append_flush(ddapl, 3, ret_boundary, &ret_cb, (void **)&ret_count) < 0)
        TEST_ERROR

    /* Verify expected values: should be the setting in dapl2 */
    if(ret_boundary[0] != 1 || ret_boundary[1] != 0 || ret_boundary[2] != 0)
        TEST_ERROR;
    if(ret_cb != append_cb2 || ret_count != &count2)
        TEST_ERROR

    /* Closing */
    if(H5Pclose(ddapl) < 0)
        FAIL_STACK_ERROR;
    if(H5Pclose(dapl2) < 0)
        FAIL_STACK_ERROR;
    if(H5Pclose(dapl1) < 0)
        FAIL_STACK_ERROR;
    if(H5Pclose(dcpl) < 0)
        FAIL_STACK_ERROR;
    if(H5Pclose(fapl) < 0)
        FAIL_STACK_ERROR;
    if(H5Dclose(did1) < 0)
        FAIL_STACK_ERROR;
    if(H5Dclose(did2) < 0)
        FAIL_STACK_ERROR;
    if(H5Sclose(sid) < 0)
        FAIL_STACK_ERROR;
    if(H5Fclose(fid) < 0)
        FAIL_STACK_ERROR;

    PASSED();

    return 0;

error:
    H5E_BEGIN_TRY {
        H5Pclose(dcpl);
        H5Pclose(dapl1);
        H5Pclose(dapl2);
        H5Pclose(ddapl);
        H5Dclose(did1);
        H5Dclose(did2);
        H5Pclose(fapl);
        H5Sclose(sid);
        H5Fclose(fid);
    } H5E_END_TRY;

    return -1;
} /* test_append_flush_dataset_multiple() */



/****************************************************************
**
**  test_file_lock_same():
**    With the implementation of file locking, this test checks file
**    open with different combinations of flags.
**    This is for single process access.
**
*****************************************************************/
static int
test_file_lock_same(hid_t in_fapl)
{
    hid_t fid = -1, fid2 = -1;          /* File IDs */
    hid_t fapl = -1;                /* File access property list */
    unsigned intent;            /* File access flags */
    char filename[NAME_BUF_SIZE];       /* file name */

    /* Output message about test being performed */
    TESTING("File open with different combinations of flags--single process access");

    if((fapl = H5Pcopy(in_fapl)) < 0)
        FAIL_STACK_ERROR

    /* Set the filename to use for this test (dependent on fapl) */
    h5_fixname(FILENAME[1], fapl, filename, sizeof(filename));

    /*
     * Case 1: 1) RDWR 2) RDWR : should succeed
     */
    /* Create file */
    if((fid = H5Fcreate(filename, H5F_ACC_TRUNC, H5P_DEFAULT, fapl)) < 0)
    FAIL_STACK_ERROR

    /* Get and check file intent */
    if(H5Fget_intent(fid, &intent) < 0)
    FAIL_STACK_ERROR

    if(intent != H5F_ACC_RDWR)
    TEST_ERROR

    /* Open the same file with RDWR */
    if((fid2 = H5Fopen(filename, H5F_ACC_RDWR, fapl)) < 0)
    FAIL_STACK_ERROR

    /* Get and check the intent */
    if(H5Fget_intent(fid2, &intent) < 0)
    FAIL_STACK_ERROR
    if(intent != H5F_ACC_RDWR)
    TEST_ERROR

    /* Close file */
    if(H5Fclose(fid) < 0)
    FAIL_STACK_ERROR

    /* Close file */
    if(H5Fclose(fid2) < 0)
    FAIL_STACK_ERROR

    /*
     * Case 2: 1) RDWR 2) RDONLY : should succeed
     */
    /* Open file with RDWR */
    if((fid = H5Fopen(filename, H5F_ACC_RDWR, fapl)) < 0)
    FAIL_STACK_ERROR

    /* Get and check the intent */
    if(H5Fget_intent(fid, &intent) < 0)
    FAIL_STACK_ERROR
    if(intent != H5F_ACC_RDWR)
    TEST_ERROR

    /* Open file with RDONLY */
    if((fid2 = H5Fopen(filename, H5F_ACC_RDONLY, fapl)) < 0)
    FAIL_STACK_ERROR

    /* Get and check the intent: should get intent from 1st open */
    if(H5Fget_intent(fid2, &intent) < 0)
    FAIL_STACK_ERROR
    if(intent != H5F_ACC_RDWR)
    TEST_ERROR

    /* Close file */
    if(H5Fclose(fid) < 0)
    FAIL_STACK_ERROR

    /* Close file */
    if(H5Fclose(fid2) < 0)
    FAIL_STACK_ERROR

    /*
     * Case 3: 1) RDONLY 2) RDWR : should fail
     */
    /* Open file with RDONLY */
    if((fid = H5Fopen(filename, H5F_ACC_RDONLY, fapl)) < 0)
    FAIL_STACK_ERROR

    /* Get and check the intent */
    if(H5Fget_intent(fid, &intent) < 0)
    FAIL_STACK_ERROR
    if(intent != H5F_ACC_RDONLY)
    TEST_ERROR

    /* Open file with RDWR should fail */
    H5E_BEGIN_TRY {
        fid2 = H5Fopen(filename, H5F_ACC_RDWR, fapl);
    } H5E_END_TRY;
    if(fid2 >= 0)
    TEST_ERROR

    /* Close first file */
    if(H5Fclose(fid) < 0)
    FAIL_STACK_ERROR

    /*
     * Case 4: 1) RDONLY 2) RDONLY : should succeed
     */
    /* Open file with RDONLY */
    if((fid = H5Fopen(filename, H5F_ACC_RDONLY, fapl)) < 0)
    FAIL_STACK_ERROR

    /* Get and check the intent */
    if(H5Fget_intent(fid, &intent) < 0)
    FAIL_STACK_ERROR
    if(intent != H5F_ACC_RDONLY)
    TEST_ERROR

    /* Open file with RDONLY */
    if((fid2 = H5Fopen(filename, H5F_ACC_RDONLY, fapl)) < 0)
    FAIL_STACK_ERROR

    /* Get and check the intent */
    if(H5Fget_intent(fid2, &intent) < 0)
    FAIL_STACK_ERROR
    if(intent != H5F_ACC_RDONLY)
    TEST_ERROR

    /* Close file */
    if(H5Fclose(fid) < 0)
    FAIL_STACK_ERROR

    /* Close file */
    if(H5Fclose(fid2) < 0)
    FAIL_STACK_ERROR

    /* Close the property list */
    if(H5Pclose(fapl) < 0)
        FAIL_STACK_ERROR

    PASSED();

    return 0;

error:
    H5E_BEGIN_TRY {
    H5Pclose(fapl);
    H5Fclose(fid);
    H5Fclose(fid2);
    } H5E_END_TRY;

    return -1;
} /* end test_file_lock_same() */

/****************************************************************
**
**  test_file_lock_swmr_same():
**    With the implementation of file locking, this test checks file
**    open with different combinations of flags + SWMR flags.
**    This is for single process access.
**
*****************************************************************/
static int
test_file_lock_swmr_same(hid_t in_fapl)
{
    hid_t fid, fid2;    /* File IDs */
    hid_t fapl;     /* File access property list */
    char filename[NAME_BUF_SIZE];       /* file name */

    /* Output message about test being performed */
    TESTING("File open with different combinations of flags + SWMR flags--single process access");

    /* Get a copy of the parameter in_fapl */
    if((fapl = H5Pcopy(in_fapl)) < 0)
        FAIL_STACK_ERROR

    /* Set the filename to use for this test (dependent on fapl) */
    h5_fixname(FILENAME[1], fapl, filename, sizeof(filename));

    /* Set to use latest library format */
    if(H5Pset_libver_bounds(fapl, H5F_LIBVER_LATEST, H5F_LIBVER_LATEST) < 0)
        FAIL_STACK_ERROR

    /* Create a file */
    if((fid = H5Fcreate(filename, H5F_ACC_TRUNC, H5P_DEFAULT, fapl)) < 0)
        FAIL_STACK_ERROR

    /* Close file */
    if(H5Fclose(fid) < 0)
        FAIL_STACK_ERROR

    /*
     * Cases a, b, c, d: H5Fopen failure cases
     */

    /*
     * Case a: RDWR|SWRM_READ : should fail
     */
    H5E_BEGIN_TRY {
    fid = H5Fopen(filename, H5F_ACC_RDWR|H5F_ACC_SWMR_READ, fapl);
    } H5E_END_TRY;
    if(fid >= 0)
    TEST_ERROR

    /*
     * Case b: RDWR|SWMM_WRTE|SWMR_READ : should fail
     */
    H5E_BEGIN_TRY {
    fid = H5Fopen(filename, H5F_ACC_RDWR|H5F_ACC_SWMR_WRITE|H5F_ACC_SWMR_READ, fapl);
    } H5E_END_TRY;
    if(fid >= 0)
    TEST_ERROR

    /*
     * Case c: RDONLY|SWMM_WRITE : should fail
     */
    H5E_BEGIN_TRY {
    fid = H5Fopen(filename, H5F_ACC_RDONLY|H5F_ACC_SWMR_WRITE, fapl);
    } H5E_END_TRY;
    if(fid >= 0)
    TEST_ERROR

    /*
     * Case d: RDONLY|SWMM_WRITE|SWMR_READ : should fail
     */
    H5E_BEGIN_TRY {
    fid = H5Fopen(filename, H5F_ACC_RDONLY|H5F_ACC_SWMR_WRITE|H5F_ACC_SWMR_READ, fapl);
    } H5E_END_TRY;
    if(fid >= 0)
    TEST_ERROR

    /*
     * Cases 1 - 12: combinations of different flags for 1st and 2nd opens
     */

    /*
     * Case 1: 1) RDWR 2) RDWR|SWMR_WRITE : should fail
     */
    if((fid = H5Fopen(filename, H5F_ACC_RDWR, H5P_DEFAULT)) < 0)
        FAIL_STACK_ERROR

    H5E_BEGIN_TRY {
    fid2 = H5Fopen(filename, H5F_ACC_RDWR|H5F_ACC_SWMR_WRITE, fapl);
    } H5E_END_TRY;
    if(fid2 >= 0)
    TEST_ERROR

    /* Close file */
    if(H5Fclose(fid) < 0)
        FAIL_STACK_ERROR

    /*
     * Case 2: 1) RDWR 2) RDONLY|SWMR_READ : should succeed
     */
    if((fid = H5Fopen(filename, H5F_ACC_RDWR, H5P_DEFAULT)) < 0)
    TEST_ERROR
    if((fid2 = H5Fopen(filename, H5F_ACC_RDONLY|H5F_ACC_SWMR_READ, fapl)) < 0)
    TEST_ERROR

    /* Close file */
    if(H5Fclose(fid) < 0)
        FAIL_STACK_ERROR
    if(H5Fclose(fid2) < 0)
        FAIL_STACK_ERROR

    /*
     * Case 3: 1) RDWR|SWMR_WRITE 2)RDWR : should succeed
     */
    if((fid = H5Fopen(filename, H5F_ACC_RDWR|H5F_ACC_SWMR_WRITE, fapl)) < 0)
        FAIL_STACK_ERROR
    if((fid2 = H5Fopen(filename, H5F_ACC_RDWR, H5P_DEFAULT)) < 0)
        FAIL_STACK_ERROR

    /* Close file */
    if(H5Fclose(fid) < 0)
        FAIL_STACK_ERROR

    /* Close file */
    if(H5Fclose(fid2) < 0)
        FAIL_STACK_ERROR

    /*
     * Case 4: 1) RDWR|SWMR_WRITE 2) RDWR|SWMR_WRITE : should succeed
     */
    if((fid = H5Fopen(filename, H5F_ACC_RDWR|H5F_ACC_SWMR_WRITE, fapl)) < 0)
        FAIL_STACK_ERROR
    if((fid2 = H5Fopen(filename, H5F_ACC_RDWR|H5F_ACC_SWMR_WRITE, fapl)) < 0)
        FAIL_STACK_ERROR

    /* Close file */
    if(H5Fclose(fid) < 0)
        FAIL_STACK_ERROR

    /* Close file */
    if(H5Fclose(fid2) < 0)
        FAIL_STACK_ERROR

    /*
     * Case 5: 1) RDWR|SWMR_WRITE 2) RDONLY|SWMR_READ : should succeed
     */
    if((fid = H5Fopen(filename, H5F_ACC_RDWR|H5F_ACC_SWMR_WRITE, fapl)) < 0)
        FAIL_STACK_ERROR
    if((fid2 = H5Fopen(filename, H5F_ACC_RDONLY|H5F_ACC_SWMR_READ, fapl)) < 0)
        FAIL_STACK_ERROR

    /* Close file */
    if(H5Fclose(fid) < 0)
        FAIL_STACK_ERROR

    /* Close file */
    if(H5Fclose(fid2) < 0)
        FAIL_STACK_ERROR

    /*
     * Case 6: 1) RDWR|SWMR_WRITE 2) RDONLY : should succeed
     */
    if((fid = H5Fopen(filename, H5F_ACC_RDWR|H5F_ACC_SWMR_WRITE, fapl)) < 0)
        FAIL_STACK_ERROR
    if((fid2 = H5Fopen(filename, H5F_ACC_RDONLY, H5P_DEFAULT)) < 0)
        FAIL_STACK_ERROR

    /* Close file */
    if(H5Fclose(fid) < 0)
        FAIL_STACK_ERROR

    /* Close file */
    if(H5Fclose(fid2) < 0)
        FAIL_STACK_ERROR

    /*
     * Case 7: 1) RDONLY|SWMR_READ 2)RDWR : should fail
     */
    if((fid = H5Fopen(filename, H5F_ACC_RDONLY|H5F_ACC_SWMR_READ, fapl)) < 0)
        FAIL_STACK_ERROR

    H5E_BEGIN_TRY {
    fid2 = H5Fopen(filename, H5F_ACC_RDWR, H5P_DEFAULT);
    } H5E_END_TRY;
    if(fid2 >= 0)
    TEST_ERROR

    /* Close file */
    if(H5Fclose(fid) < 0)
        FAIL_STACK_ERROR

    /*
     * Case 8: 1) RDONLY|SWMR_READ 2) RDWR|SWMR_WRITE : should fail
     */
    if((fid = H5Fopen(filename, H5F_ACC_RDONLY|H5F_ACC_SWMR_READ, fapl)) < 0)
        FAIL_STACK_ERROR

    H5E_BEGIN_TRY {
    fid2 = H5Fopen(filename, H5F_ACC_RDWR|H5F_ACC_SWMR_WRITE, fapl);
    } H5E_END_TRY;
    if(fid2 >= 0)
    TEST_ERROR

    /* Close file */
    if(H5Fclose(fid) < 0)
        FAIL_STACK_ERROR

    /*
     * Case 9: 1) RDONLY|SWMR_READ 2) RDONLY|SWMR_READ : should succeed
     */
    if((fid = H5Fopen(filename, H5F_ACC_RDONLY|H5F_ACC_SWMR_READ, fapl)) < 0)
        FAIL_STACK_ERROR
    if((fid2 = H5Fopen(filename, H5F_ACC_RDONLY|H5F_ACC_SWMR_READ, fapl)) < 0)
        FAIL_STACK_ERROR

    /* Close file */
    if(H5Fclose(fid) < 0)
        FAIL_STACK_ERROR

    /* Close file */
    if(H5Fclose(fid2) < 0)
        FAIL_STACK_ERROR

    /*
     * Case 10: 1) RDONLY|SWMR_READ 2) RDONLY : should succeed
     */
    if((fid = H5Fopen(filename, H5F_ACC_RDONLY|H5F_ACC_SWMR_READ, fapl)) < 0)
        TEST_ERROR
    if((fid2 = H5Fopen(filename, H5F_ACC_RDONLY, H5P_DEFAULT)) < 0)
        TEST_ERROR

    /* Close file */
    if(H5Fclose(fid) < 0)
        FAIL_STACK_ERROR

    /* Close file */
    if(H5Fclose(fid2) < 0)
        FAIL_STACK_ERROR

    /*
     * Case 11: 1) RDONLY 2) RDWR|SWMR_WRITE: should fail
     */
    if((fid = H5Fopen(filename, H5F_ACC_RDONLY, H5P_DEFAULT)) < 0)
        FAIL_STACK_ERROR

    H5E_BEGIN_TRY {
    fid2 = H5Fopen(filename, H5F_ACC_RDWR|H5F_ACC_SWMR_WRITE, fapl);
    } H5E_END_TRY;
    if(fid2 >= 0)
    TEST_ERROR

    /* Close file */
    if(H5Fclose(fid) < 0)
        FAIL_STACK_ERROR

    /*
     * Case 12: 1) RDONLY 2) RDONLY|SWMR_READ : should fail
     */
    if((fid = H5Fopen(filename, H5F_ACC_RDONLY, H5P_DEFAULT)) < 0)
        FAIL_STACK_ERROR

    H5E_BEGIN_TRY {
    fid2 = H5Fopen(filename, H5F_ACC_RDONLY|H5F_ACC_SWMR_READ, fapl);
    } H5E_END_TRY;
    if(fid2 >=0 )
    TEST_ERROR

    /* Close file */
    if(H5Fclose(fid) < 0)
        FAIL_STACK_ERROR

    /* Close the property list */
    if(H5Pclose(fapl) < 0)
        FAIL_STACK_ERROR

    PASSED();

    return 0;

error:
    H5E_BEGIN_TRY {
    H5Pclose(fapl);
    H5Fclose(fid);
    H5Fclose(fid2);
    } H5E_END_TRY;

    return -1;
} /* end test_file_lock_swmr_same() */


/****************************************************************
**
**  test_file_lock_concur():
**    With the implementation of file locking, this test checks file
**    open with different combinations of flags.
**    This is for concurrent access.
**
*****************************************************************/
#if !(defined(H5_HAVE_FORK) && defined(H5_HAVE_WAITPID) && defined(H5_HAVE_FLOCK))

static int
test_file_lock_concur(hid_t H5_ATTR_UNUSED in_fapl)
{
    /* Output message about test being performed */
    TESTING("File open with different combinations of flags--concurrent access");
    SKIPPED();
    HDputs("    Test skipped due to fork, waitpid, or flock not defined.");
    return 0;

} /* end test_file_lock_concur() */

#else

static int
test_file_lock_concur(hid_t in_fapl)
{
    hid_t fid = -1;             /* File ID */
    hid_t fapl = -1;                    /* File access property list */
    char filename[NAME_BUF_SIZE];       /* file name */
    pid_t childpid=0;           /* Child process ID */
    int child_status;           /* Status passed to waitpid */
    int child_wait_option=0;        /* Options passed to waitpid */
    int out_pdf[2];
    int notify = 0;

    /* Output message about test being performed */
    TESTING("File open with different combinations of flags--concurrent access");

    if((fapl = H5Pcopy(in_fapl)) < 0)
        FAIL_STACK_ERROR

    /* Set the filename to use for this test (dependent on fapl) */
    h5_fixname(FILENAME[1], fapl, filename, sizeof(filename));

    /* Create the test file */
    if((fid = H5Fcreate(filename, H5F_ACC_TRUNC, H5P_DEFAULT, fapl)) < 0)
        FAIL_STACK_ERROR

    /* Close the file */
    if(H5Fclose(fid) < 0)
        FAIL_STACK_ERROR

    /*
     * Case 1: 1) RDWR 2) RDWR : should fail
     */

    /* Create 1 pipe */
    if(HDpipe(out_pdf) < 0)
        FAIL_STACK_ERROR

    /* Fork child process */
    if((childpid = HDfork()) < 0)
        FAIL_STACK_ERROR

    if(childpid == 0) { /* Child process */
        hid_t child_fid;    /* File ID */
    int child_notify = 0;

        /* Close unused write end for out_pdf */
        if(HDclose(out_pdf[1]) < 0)
            HDexit(EXIT_FAILURE);

        /* Wait for notification from parent process */
        while(child_notify != 1) {
            if(HDread(out_pdf[0], &child_notify, sizeof(int)) < 0)
                HDexit(EXIT_FAILURE);
        }

        /* Open the test file */
        H5E_BEGIN_TRY {
            child_fid = H5Fopen(filename, H5F_ACC_RDWR, fapl);
        } H5E_END_TRY;

        /* Should fail */
        if(child_fid == FAIL)
            HDexit(EXIT_SUCCESS);

    /* Close the pipe */
        if(HDclose(out_pdf[0]) < 0)
            HDexit(EXIT_FAILURE);

        HDexit(EXIT_FAILURE);
    }

    /* close unused read end for out_pdf */
    if(HDclose(out_pdf[0]) < 0)
        FAIL_STACK_ERROR

    /* Open the test file */
    if((fid = H5Fopen(filename, H5F_ACC_RDWR, fapl)) < 0)
        FAIL_STACK_ERROR

    /* Notify child process */
    notify = 1;
    if(HDwrite(out_pdf[1], &notify, sizeof(int)) < 0)
        FAIL_STACK_ERROR;

    /* Close the pipe */
    if(HDclose(out_pdf[1]) < 0)
        FAIL_STACK_ERROR;

    /* Wait for child process to complete */
    if(HDwaitpid(childpid, &child_status, child_wait_option) < 0)
        FAIL_STACK_ERROR

    /* Check if child terminated normally */
    if(WIFEXITED(child_status)) {
    /* Check exit status of the child */
    if(WEXITSTATUS(child_status) != 0)
        TEST_ERROR
    } else
        FAIL_STACK_ERROR

    /* Close the file */
    if(H5Fclose(fid) < 0)
        FAIL_STACK_ERROR

    /*
     * Case 2: 1) RDWR 2) RDONLY : should fail
     */
    /* Create 1 pipe */
    if(HDpipe(out_pdf) < 0)
        FAIL_STACK_ERROR

    /* Fork child process */
    if((childpid = HDfork()) < 0)
        FAIL_STACK_ERROR

    if(childpid == 0) { /* Child process */
        hid_t child_fid;    /* File ID */
    int child_notify = 0;

        /* Close unused write end for out_pdf */
        if(HDclose(out_pdf[1]) < 0)
            HDexit(EXIT_FAILURE);

        /* Wait for notification from parent process */
        while(child_notify != 1) {
            if(HDread(out_pdf[0], &child_notify, sizeof(int)) < 0)
                HDexit(EXIT_FAILURE);
        }

        /* Opens the test file */
        H5E_BEGIN_TRY {
            child_fid = H5Fopen(filename, H5F_ACC_RDONLY, fapl);
        } H5E_END_TRY;

        /* Should fail */
        if(child_fid == FAIL)
            HDexit(EXIT_SUCCESS);

    /* Close the pipe */
        if(HDclose(out_pdf[0]) < 0)
            HDexit(EXIT_FAILURE);

        HDexit(EXIT_FAILURE);
    }

    /* close unused read end for out_pdf */
    if(HDclose(out_pdf[0]) < 0)
        FAIL_STACK_ERROR

    /* Opens the test file */
    if((fid = H5Fopen(filename, H5F_ACC_RDWR, fapl)) < 0)
        FAIL_STACK_ERROR

    /* Notify child process */
    notify = 1;
    if(HDwrite(out_pdf[1], &notify, sizeof(int)) < 0)
        FAIL_STACK_ERROR;

    /* Close the pipe */
    if(HDclose(out_pdf[1]) < 0)
        FAIL_STACK_ERROR;

    /* Wait for child process to complete */
    if(HDwaitpid(childpid, &child_status, child_wait_option) < 0)
        FAIL_STACK_ERROR

    /* Check if child terminated normally */
    if(WIFEXITED(child_status)) {
        /* Check exit status of the child */
        if(WEXITSTATUS(child_status) != 0)
            TEST_ERROR
    } else
        FAIL_STACK_ERROR

    /* Close the file */
    if(H5Fclose(fid) < 0)
        FAIL_STACK_ERROR

    /*
     * Case 3: 1) RDONLY 2) RDWR : should fail
     */

    /* Create 1 pipe */
    if(HDpipe(out_pdf) < 0)
        FAIL_STACK_ERROR

    /* Fork child process */
    if((childpid = HDfork()) < 0)
        FAIL_STACK_ERROR

    if(childpid == 0) { /* Child process */
        hid_t child_fid;    /* File ID */
    int child_notify = 0;

        /* Close unused write end for out_pdf */
        if(HDclose(out_pdf[1]) < 0)
            HDexit(EXIT_FAILURE);

        /* Wait for notification from parent process */
        while(child_notify != 1) {
            if(HDread(out_pdf[0], &child_notify, sizeof(int)) < 0)
                HDexit(EXIT_FAILURE);
        }

        /* Opens the test file */
        H5E_BEGIN_TRY {
            child_fid = H5Fopen(filename, H5F_ACC_RDWR, fapl);
        } H5E_END_TRY;

        /* Should fail */
        if(child_fid == FAIL)
            HDexit(EXIT_SUCCESS);

    /* Close the pipe */
        if(HDclose(out_pdf[0]) < 0)
            HDexit(EXIT_FAILURE);

        HDexit(EXIT_FAILURE);
    } /* end if */

       /* close unused read end for out_pdf */
    if(HDclose(out_pdf[0]) < 0)
        FAIL_STACK_ERROR

    /* Opens the test file */
    if((fid = H5Fopen(filename, H5F_ACC_RDONLY, fapl)) < 0)
        FAIL_STACK_ERROR

    /* Notify child process */
    notify = 1;
    if(HDwrite(out_pdf[1], &notify, sizeof(int)) < 0)
        FAIL_STACK_ERROR;

    /* Close the pipe */
    if(HDclose(out_pdf[1]) < 0)
        FAIL_STACK_ERROR;

    /* Wait for child process to complete */
    if(HDwaitpid(childpid, &child_status, child_wait_option) < 0)
        FAIL_STACK_ERROR

    /* Check if child terminated normally */
    if(WIFEXITED(child_status)) {
        /* Check exit status of the child */
        if(WEXITSTATUS(child_status) != 0)
            TEST_ERROR
    } else
        FAIL_STACK_ERROR

    /* Close the file */
    if(H5Fclose(fid) < 0)
        FAIL_STACK_ERROR

    /*
     * Case 4: 1) RDONLY 2) RDONLY : should succeed
     */

    /* Create 1 pipe */
    if(HDpipe(out_pdf) < 0)
        FAIL_STACK_ERROR

    /* Fork child process */
    if((childpid = HDfork()) < 0)
        FAIL_STACK_ERROR

    if(childpid == 0) { /* Child process */
        hid_t child_fid;    /* File ID */
    int child_notify = 0;

        /* Close unused write end for out_pdf */
        if(HDclose(out_pdf[1]) < 0)
            HDexit(EXIT_FAILURE);

        /* Wait for notification from parent process */
        while(child_notify != 1) {
            if(HDread(out_pdf[0], &child_notify, sizeof(int)) < 0)
                HDexit(EXIT_FAILURE);
        }

        /* Opens the test file */
        H5E_BEGIN_TRY {
            child_fid = H5Fopen(filename, H5F_ACC_RDONLY, fapl);
        } H5E_END_TRY;

        /* Should succeed */
        if(child_fid >= 0) {
            /* Close the file */
            if(H5Fclose(child_fid) < 0)
        HDexit(EXIT_FAILURE);

        /* Close the pipe */
        if(HDclose(out_pdf[0]) < 0)
        HDexit(EXIT_FAILURE);

            HDexit(EXIT_SUCCESS);
        } /* end if */

        HDexit(EXIT_FAILURE);
    } /* end if */

    /* close unused read end for out_pdf */
    if(HDclose(out_pdf[0]) < 0)
        FAIL_STACK_ERROR

    /* Create file */
    if((fid = H5Fopen(filename, H5F_ACC_RDONLY, fapl)) < 0)
        FAIL_STACK_ERROR

    /* Notify child process */
    notify = 1;
    if(HDwrite(out_pdf[1], &notify, sizeof(int)) < 0)
        FAIL_STACK_ERROR;

    /* Close the pipe */
    if(HDclose(out_pdf[1]) < 0)
        FAIL_STACK_ERROR;

    /* Wait for child process to complete */
    if(HDwaitpid(childpid, &child_status, child_wait_option) < 0)
        FAIL_STACK_ERROR

    /* Check if child terminated normally */
    if(WIFEXITED(child_status)) {
        /* Check exit status of the child */
        if(WEXITSTATUS(child_status) != 0)
            TEST_ERROR
    } else
        FAIL_STACK_ERROR

    /* Close the file */
    if(H5Fclose(fid) < 0)
        FAIL_STACK_ERROR

    /* Close the property list */
    if(H5Pclose(fapl) < 0)
        FAIL_STACK_ERROR

    PASSED();

    return 0;

error:
    H5E_BEGIN_TRY {
        H5Pclose(fapl);
        H5Fclose(fid);
    } H5E_END_TRY;

    return -1;

} /* end test_file_lock_concur() */

#endif /* !(defined(H5_HAVE_FORK) && defined(H5_HAVE_WAITPID) && defined(H5_HAVE_FLOCK)) */

/****************************************************************
**
**  test_file_lock_swmr_concur(): low-level file test routine.
**    With the implementation of file locking, this test checks file
**    open with different combinations of flags + SWMR flags.
**    This is for concurrent access.
**
*****************************************************************/
#if !(defined(H5_HAVE_FORK) && defined(H5_HAVE_WAITPID))

static int
test_file_lock_swmr_concur(hid_t H5_ATTR_UNUSED in_fapl)
{
    /* Output message about test being performed */
    TESTING("File open with different combintations of flags + SWMR flags--concurrent access");
    SKIPPED();
    HDputs("    Test skipped due to fork or waitpid not defined.");
    return 0;

} /* end test_file_lock_swmr_concur() */

#else

static int
test_file_lock_swmr_concur(hid_t in_fapl)
{
    hid_t fid;              /* File ID */
    hid_t fapl;             /* File access property list */
    char filename[NAME_BUF_SIZE];       /* file name */
    pid_t childpid=0;           /* Child process ID */
    int child_status;           /* Status passed to waitpid */
    int child_wait_option=0;        /* Options passed to waitpid */
    int out_pdf[2];
    int notify = 0;

    /* Output message about test being performed */
    TESTING("File open with different combintations of flags + SWMR flags--concurrent access");

    if((fapl = H5Pcopy(in_fapl)) < 0)
        FAIL_STACK_ERROR

    /* Set the filename to use for this test (dependent on fapl) */
    h5_fixname(FILENAME[2], fapl, filename, sizeof(filename));

    /* Set to use latest library format */
    if(H5Pset_libver_bounds(fapl, H5F_LIBVER_LATEST, H5F_LIBVER_LATEST) < 0)
        FAIL_STACK_ERROR

    /* Create the test file */
    if((fid = H5Fcreate(filename, H5F_ACC_TRUNC, H5P_DEFAULT, fapl)) < 0)
        FAIL_STACK_ERROR

    /* Close the file */
    if(H5Fclose(fid) < 0)
        FAIL_STACK_ERROR

    /*
     * Case 1: 1) RDWR 2) RDWR|SWMR_WRITE : should fail
     */

    /* Create 1 pipe */
    if(HDpipe(out_pdf) < 0)
        FAIL_STACK_ERROR

    /* Fork child process */
    if((childpid = HDfork()) < 0)
        FAIL_STACK_ERROR

    if(childpid == 0) { /* Child process */
        hid_t child_fid;    /* File ID */
    int child_notify = 0;

        /* Close unused write end for out_pdf */
        if(HDclose(out_pdf[1]) < 0)
            HDexit(EXIT_FAILURE);

        /* Wait for notification from parent process */
        while(child_notify != 1) {
            if(HDread(out_pdf[0], &child_notify, sizeof(int)) < 0)
                HDexit(EXIT_FAILURE);
        }

        /* Open the test file */
        H5E_BEGIN_TRY {
            child_fid = H5Fopen(filename, H5F_ACC_RDWR|H5F_ACC_SWMR_WRITE, fapl);
        } H5E_END_TRY;

        /* Should fail */
        if(child_fid == FAIL)
            HDexit(EXIT_SUCCESS);

    /* Close the pipe */
        if(HDclose(out_pdf[0]) < 0)
            HDexit(EXIT_FAILURE);

        HDexit(EXIT_FAILURE);
    }

    /* close unused read end for out_pdf */
    if(HDclose(out_pdf[0]) < 0)
        FAIL_STACK_ERROR

    /* Open the test file */
    if((fid = H5Fopen(filename, H5F_ACC_RDWR, H5P_DEFAULT)) < 0)
        FAIL_STACK_ERROR

    /* Notify child process */
    notify = 1;
    if(HDwrite(out_pdf[1], &notify, sizeof(int)) < 0)
        FAIL_STACK_ERROR;

    /* Close the pipe */
    if(HDclose(out_pdf[1]) < 0)
        FAIL_STACK_ERROR;

    /* Wait for child process to complete */
    if(HDwaitpid(childpid, &child_status, child_wait_option) < 0)
        FAIL_STACK_ERROR

    /* Check if child terminated normally */
    if(WIFEXITED(child_status)) {
        /* Check exit status of the child */
        if(WEXITSTATUS(child_status) != 0)
            TEST_ERROR
    } else
        FAIL_STACK_ERROR

    /* Close the file */
    if(H5Fclose(fid) < 0)
        FAIL_STACK_ERROR

    /*
     * Case 2: 1) RDWR 2) RDONLY|SWMR_READ: should fail
     */

    /* Create 1 pipe */
    if(HDpipe(out_pdf) < 0)
        FAIL_STACK_ERROR

    /* Fork child process */
    if((childpid = HDfork()) < 0)
    FAIL_STACK_ERROR

    if(childpid == 0) { /* Child process */
        hid_t child_fid;    /* File ID */
    int child_notify = 0;

    /* Close unused write end for out_pdf */
        if(HDclose(out_pdf[1]) < 0)
            HDexit(EXIT_FAILURE);

        /* Wait for notification from parent process */
        while(child_notify != 1) {
            if(HDread(out_pdf[0], &child_notify, sizeof(int)) < 0)
                HDexit(EXIT_FAILURE);
        }

        /* Open the test file */
        H5E_BEGIN_TRY {
            child_fid = H5Fopen(filename, H5F_ACC_RDONLY|H5F_ACC_SWMR_READ, fapl);
        } H5E_END_TRY;

        /* Should fail */
        if(child_fid == FAIL)
            HDexit(EXIT_SUCCESS);

    /* Close the pipe */
        if(HDclose(out_pdf[0]) < 0)
            HDexit(EXIT_FAILURE);

        HDexit(EXIT_FAILURE);
    }

    /* close unused read end for out_pdf */
    if(HDclose(out_pdf[0]) < 0)
        FAIL_STACK_ERROR

    /* Open the test file */
    if((fid = H5Fopen(filename, H5F_ACC_RDWR, H5P_DEFAULT)) < 0)
    FAIL_STACK_ERROR

    /* Notify child process */
    notify = 1;
    if(HDwrite(out_pdf[1], &notify, sizeof(int)) < 0)
        FAIL_STACK_ERROR;

    /* Close the pipe */
    if(HDclose(out_pdf[1]) < 0)
        FAIL_STACK_ERROR;

    /* Wait for child process to complete */
    if(HDwaitpid(childpid, &child_status, child_wait_option) < 0)
    FAIL_STACK_ERROR

    /* Check if child terminated normally */
    if(WIFEXITED(child_status)) {
        /* Check exit status of the child */
        if(WEXITSTATUS(child_status) != 0)
            TEST_ERROR
    } else
        FAIL_STACK_ERROR

    /* Close the file */
    if(H5Fclose(fid) < 0)
        FAIL_STACK_ERROR

    /*
     * Case 3: 1) RDWR|SWMR_WRITE 2) RDWR : should fail
     */

    /* Create 1 pipe */
    if(HDpipe(out_pdf) < 0)
        FAIL_STACK_ERROR

    /* Fork child process */
    if((childpid = HDfork()) < 0)
        FAIL_STACK_ERROR

    if(childpid == 0) { /* Child process */
        hid_t child_fid;    /* File ID */
    int child_notify = 0;

        /* Close unused write end for out_pdf */
        if(HDclose(out_pdf[1]) < 0)
            HDexit(EXIT_FAILURE);

        /* Wait for notification from parent process */
        while(child_notify != 1) {
            if(HDread(out_pdf[0], &child_notify, sizeof(int)) < 0)
                HDexit(EXIT_FAILURE);
        }

        /* Open the test file */
        H5E_BEGIN_TRY {
            child_fid = H5Fopen(filename, H5F_ACC_RDWR, H5P_DEFAULT);
        } H5E_END_TRY;

        /* Should fail */
        if(child_fid == FAIL)
            HDexit(EXIT_SUCCESS);

    /* Close the pipe */
        if(HDclose(out_pdf[0]) < 0)
            HDexit(EXIT_FAILURE);

        HDexit(EXIT_FAILURE);
    }

    /* close unused read end for out_pdf */
    if(HDclose(out_pdf[0]) < 0)
        FAIL_STACK_ERROR

    /* Open the test file */
    if((fid = H5Fopen(filename, H5F_ACC_RDWR|H5F_ACC_SWMR_WRITE, fapl)) < 0)
        FAIL_STACK_ERROR

     /* Notify child process */
    notify = 1;
    if(HDwrite(out_pdf[1], &notify, sizeof(int)) < 0)
        FAIL_STACK_ERROR;

    /* Close the pipe */
    if(HDclose(out_pdf[1]) < 0)
        FAIL_STACK_ERROR;

    /* Wait for child process to complete */
    if(HDwaitpid(childpid, &child_status, child_wait_option) < 0)
        FAIL_STACK_ERROR

    /* Check if child terminated normally */
    if(WIFEXITED(child_status)) {
        /* Check exit status of the child */
        if(WEXITSTATUS(child_status) != 0)
            TEST_ERROR
    } else
        FAIL_STACK_ERROR

    /* Close the file */
    if(H5Fclose(fid) < 0)
        FAIL_STACK_ERROR

    /*
     * Case 4: 1) RDWR|SWMR_WRITE 2) RDWR|SWMR_WRITE : should fail
     */

    if(HDpipe(out_pdf) < 0)
        FAIL_STACK_ERROR

    /* Fork child process */
    if((childpid = HDfork()) < 0)
    FAIL_STACK_ERROR

    if(childpid == 0) { /* Child process */
        hid_t child_fid;    /* File ID */
    int child_notify = 0;

        /* Close unused write end for out_pdf */
        if(HDclose(out_pdf[1]) < 0)
            HDexit(EXIT_FAILURE);

        /* Wait for notification from parent process */
        while(child_notify != 1) {
            if(HDread(out_pdf[0], &child_notify, sizeof(int)) < 0)
                HDexit(EXIT_FAILURE);
        }

        /* Open the test file */
        H5E_BEGIN_TRY {
            child_fid = H5Fopen(filename, H5F_ACC_RDWR|H5F_ACC_SWMR_WRITE, fapl);
        } H5E_END_TRY;

        /* Should fail */
        if(child_fid == FAIL)
            HDexit(EXIT_SUCCESS);

    /* Close the pipe */
        if(HDclose(out_pdf[0]) < 0)
            HDexit(EXIT_FAILURE);

        HDexit(EXIT_FAILURE);
    }

    /* close unused read end for out_pdf */
    if(HDclose(out_pdf[0]) < 0)
        FAIL_STACK_ERROR

    /* Open the test file */
    if((fid = H5Fopen(filename, H5F_ACC_RDWR|H5F_ACC_SWMR_WRITE, fapl)) < 0)
    FAIL_STACK_ERROR

    /* Notify child process */
    notify = 1;
    if(HDwrite(out_pdf[1], &notify, sizeof(int)) < 0)
        FAIL_STACK_ERROR;

    /* Close the pipe */
    if(HDclose(out_pdf[1]) < 0)
        FAIL_STACK_ERROR;

    /* Wait for child process to complete */
    if(HDwaitpid(childpid, &child_status, child_wait_option) < 0)
    FAIL_STACK_ERROR

    /* Check if child terminated normally */
    if(WIFEXITED(child_status)) {
        /* Check exit status of the child */
        if(WEXITSTATUS(child_status) != 0)
            TEST_ERROR
    } else
        FAIL_STACK_ERROR

    /* Close the file */
    if(H5Fclose(fid) < 0)
        FAIL_STACK_ERROR

    /*
     * Case 5: 1) RDWR|SWMR_WRITE 2) RDONLY|SWMR_READ : should succeed
     */

    if(HDpipe(out_pdf) < 0)
        FAIL_STACK_ERROR

    /* Fork child process */
    if((childpid = HDfork()) < 0)
    FAIL_STACK_ERROR

    if(childpid == 0) { /* Child process */
        hid_t child_fid;    /* File ID */
    int child_notify = 0;

        /* Close unused write end for out_pdf */
        if(HDclose(out_pdf[1]) < 0)
            HDexit(EXIT_FAILURE);

        /* Wait for notification from parent process */
        while(child_notify != 1) {
            if(HDread(out_pdf[0], &child_notify, sizeof(int)) < 0)
                HDexit(EXIT_FAILURE);
        }

        /* Open the test file */
        H5E_BEGIN_TRY {
            child_fid = H5Fopen(filename, H5F_ACC_RDONLY|H5F_ACC_SWMR_READ, fapl);
        } H5E_END_TRY;

        /* Should succeed */
        if(child_fid >= 0) {
            if(H5Fclose(child_fid) < 0)
                FAIL_STACK_ERROR
            HDexit(EXIT_SUCCESS);
        }

    /* Close the pipe */
        if(HDclose(out_pdf[0]) < 0)
            HDexit(EXIT_FAILURE);

        HDexit(EXIT_FAILURE);
    }

    /* close unused read end for out_pdf */
    if(HDclose(out_pdf[0]) < 0)
        FAIL_STACK_ERROR

    /* Open the test file */
    if((fid = H5Fopen(filename, H5F_ACC_RDWR|H5F_ACC_SWMR_WRITE, fapl)) < 0)
    FAIL_STACK_ERROR

    /* Notify child process */
    notify = 1;
    if(HDwrite(out_pdf[1], &notify, sizeof(int)) < 0)
        FAIL_STACK_ERROR;

    /* Close the pipe */
    if(HDclose(out_pdf[1]) < 0)
        FAIL_STACK_ERROR;

    /* Wait for child process to complete */
    if(HDwaitpid(childpid, &child_status, child_wait_option) < 0)
    FAIL_STACK_ERROR

    /* Check if child terminated normally */
    if(WIFEXITED(child_status)) {
        /* Check exit status of the child */
        if(WEXITSTATUS(child_status) != 0)
            TEST_ERROR
    } else
        FAIL_STACK_ERROR

    /* Close the file */
    if(H5Fclose(fid) < 0)
        FAIL_STACK_ERROR

    /*
     * Case 6: 1) RDWR|SWMR_WRITE 2) RDONLY : should fail
     */

    if(HDpipe(out_pdf) < 0)
        FAIL_STACK_ERROR

    /* Fork child process */
    if((childpid = HDfork()) < 0)
        FAIL_STACK_ERROR

    if(childpid == 0) { /* Child process */
        hid_t child_fid;    /* File ID */
    int child_notify = 0;

        /* Close unused write end for out_pdf */
        if(HDclose(out_pdf[1]) < 0)
            HDexit(EXIT_FAILURE);

        /* Wait for notification from parent process */
        while(child_notify != 1) {
            if(HDread(out_pdf[0], &child_notify, sizeof(int)) < 0)
                HDexit(EXIT_FAILURE);
        }

        /* Open the test file */
        H5E_BEGIN_TRY {
            child_fid = H5Fopen(filename, H5F_ACC_RDONLY, H5P_DEFAULT);
        } H5E_END_TRY;

        /* Should fail */
        if(child_fid == FAIL)
            HDexit(EXIT_SUCCESS);

    /* Close the pipe */
        if(HDclose(out_pdf[0]) < 0)
            HDexit(EXIT_FAILURE);

        HDexit(EXIT_FAILURE);
    }

    /* close unused read end for out_pdf */
    if(HDclose(out_pdf[0]) < 0)
        FAIL_STACK_ERROR

    /* Open the test file */
    if((fid = H5Fopen(filename, H5F_ACC_RDWR|H5F_ACC_SWMR_WRITE, fapl)) < 0)
        FAIL_STACK_ERROR

     /* Notify child process */
    notify = 1;
    if(HDwrite(out_pdf[1], &notify, sizeof(int)) < 0)
        FAIL_STACK_ERROR;

    /* Close the pipe */
    if(HDclose(out_pdf[1]) < 0)
        FAIL_STACK_ERROR;

    /* Wait for child process to complete */
    if(HDwaitpid(childpid, &child_status, child_wait_option) < 0)
        FAIL_STACK_ERROR

    /* Check if child terminated normally */
    if(WIFEXITED(child_status)) {
        /* Check exit status of the child */
        if(WEXITSTATUS(child_status) != 0)
            TEST_ERROR
    } else
        FAIL_STACK_ERROR

    /* Close the file */
    if(H5Fclose(fid) < 0)
        FAIL_STACK_ERROR

    /*
     * Case 7: 1) RDONLY|SWMR_READ 2) RDWR : should fail
     */

    /* Create 1 pipe */
    if(HDpipe(out_pdf) < 0)
        FAIL_STACK_ERROR

    /* Fork child process */
    if((childpid = HDfork()) < 0)
        FAIL_STACK_ERROR

    if(childpid == 0) { /* Child process */
        hid_t child_fid;    /* File ID */
    int child_notify = 0;

        /* Close unused write end for out_pdf */
        if(HDclose(out_pdf[1]) < 0)
            HDexit(EXIT_FAILURE);

        /* Wait for notification from parent process */
        while(child_notify != 1) {
            if(HDread(out_pdf[0], &child_notify, sizeof(int)) < 0)
                HDexit(EXIT_FAILURE);
        }

        /* Open the test file */
        H5E_BEGIN_TRY {
            child_fid = H5Fopen(filename, H5F_ACC_RDWR, H5P_DEFAULT);
        } H5E_END_TRY;

        /* Should fail */
        if(child_fid == FAIL)
            HDexit(EXIT_SUCCESS);

    /* Close the pipe */
        if(HDclose(out_pdf[0]) < 0)
            HDexit(EXIT_FAILURE);

        HDexit(EXIT_FAILURE);
    }

    /* close unused read end for out_pdf */
    if(HDclose(out_pdf[0]) < 0)
        FAIL_STACK_ERROR

    /* Open the test file */
    if((fid = H5Fopen(filename, H5F_ACC_RDONLY|H5F_ACC_SWMR_READ, fapl)) < 0)
        FAIL_STACK_ERROR

     /* Notify child process */
    notify = 1;
    if(HDwrite(out_pdf[1], &notify, sizeof(int)) < 0)
        FAIL_STACK_ERROR;

    /* Close the pipe */
    if(HDclose(out_pdf[1]) < 0)
        FAIL_STACK_ERROR;

    /* Wait for child process to complete */
    if(HDwaitpid(childpid, &child_status, child_wait_option) < 0)
        FAIL_STACK_ERROR

    /* Check if child terminated normally */
    if(WIFEXITED(child_status)) {
        /* Check exit status of the child */
        if(WEXITSTATUS(child_status) != 0)
            TEST_ERROR
    } else
        FAIL_STACK_ERROR

    /* Close the file */
    if(H5Fclose(fid) < 0)
        FAIL_STACK_ERROR

    /*
     * Case 8: 1) RDONLY|SWMR_READ 2) RDWR|SWMR_WRITE : should fail
     */

    /* Create 1 pipe */
    if(HDpipe(out_pdf) < 0)
        FAIL_STACK_ERROR

    /* Fork child process */
    if((childpid = HDfork()) < 0)
        FAIL_STACK_ERROR

    if(childpid == 0) { /* Child process */
        hid_t child_fid;    /* File ID */
    int child_notify = 0;

        /* Close unused write end for out_pdf */
        if(HDclose(out_pdf[1]) < 0)
            HDexit(EXIT_FAILURE);

        /* Wait for notification from parent process */
        while(child_notify != 1) {
            if(HDread(out_pdf[0], &child_notify, sizeof(int)) < 0)
                HDexit(EXIT_FAILURE);
        }

        /* Open the test file */
        H5E_BEGIN_TRY {
            child_fid = H5Fopen(filename, H5F_ACC_RDWR|H5F_ACC_SWMR_WRITE, fapl);
        } H5E_END_TRY;

        /* Should fail */
        if(child_fid == FAIL)
            HDexit(EXIT_SUCCESS);

        /* Close the pipe */
        if(HDclose(out_pdf[0]) < 0)
            HDexit(EXIT_FAILURE);

        HDexit(EXIT_FAILURE);
    }

    /* close unused read end for out_pdf */
    if(HDclose(out_pdf[0]) < 0)
        FAIL_STACK_ERROR

    /* Open the test file */
    if((fid = H5Fopen(filename, H5F_ACC_RDONLY|H5F_ACC_SWMR_READ, fapl)) < 0)
        FAIL_STACK_ERROR

    /* Notify child process */
    notify = 1;
    if(HDwrite(out_pdf[1], &notify, sizeof(int)) < 0)
        FAIL_STACK_ERROR;

    /* Close the pipe */
    if(HDclose(out_pdf[1]) < 0)
        FAIL_STACK_ERROR;

    /* Wait for child process to complete */
    if(HDwaitpid(childpid, &child_status, child_wait_option) < 0)
        FAIL_STACK_ERROR

    /* Check if child terminated normally */
    if(WIFEXITED(child_status)) {
        /* Check exit status of the child */
        if(WEXITSTATUS(child_status) != 0)
            TEST_ERROR
    } else
        FAIL_STACK_ERROR

    /* Close the file */
    if(H5Fclose(fid) < 0)
        FAIL_STACK_ERROR

    /*
     * Case 9: 1) RDONLY|SWMR_READ 2) RDONLY|SWMR_READ : should succeed
     */

    /* Create 1 pipe */
    if(HDpipe(out_pdf) < 0)
        FAIL_STACK_ERROR

    /* Fork child process */
    if((childpid = HDfork()) < 0)
        FAIL_STACK_ERROR

    if(childpid == 0) { /* Child process */
        hid_t child_fid;    /* File ID */
    int child_notify = 0;

        /* Close unused write end for out_pdf */
        if(HDclose(out_pdf[1]) < 0)
            HDexit(EXIT_FAILURE);

        /* Wait for notification from parent process */
        while(child_notify != 1) {
            if(HDread(out_pdf[0], &child_notify, sizeof(int)) < 0)
                HDexit(EXIT_FAILURE);
        }

        /* Open the test file */
        H5E_BEGIN_TRY {
            child_fid = H5Fopen(filename, H5F_ACC_RDONLY|H5F_ACC_SWMR_READ, fapl);
        } H5E_END_TRY;

        /* Should succeed */
        if(child_fid >= 0) {
            if(H5Fclose(child_fid) < 0)
                FAIL_STACK_ERROR
            HDexit(EXIT_SUCCESS);
        }

        /* Close the pipe */
        if(HDclose(out_pdf[0]) < 0)
            HDexit(EXIT_FAILURE);

        HDexit(EXIT_FAILURE);
    }

    /* close unused read end for out_pdf */
    if(HDclose(out_pdf[0]) < 0)
        FAIL_STACK_ERROR

    /* Open the test file */
    if((fid = H5Fopen(filename, H5F_ACC_RDONLY|H5F_ACC_SWMR_READ, fapl)) < 0)
        FAIL_STACK_ERROR

    /* Notify child process */
    notify = 1;
    if(HDwrite(out_pdf[1], &notify, sizeof(int)) < 0)
        FAIL_STACK_ERROR;

    /* Close the pipe */
    if(HDclose(out_pdf[1]) < 0)
        FAIL_STACK_ERROR;

    /* Wait for child process to complete */
    if(HDwaitpid(childpid, &child_status, child_wait_option) < 0)
        FAIL_STACK_ERROR

    /* Check if child terminated normally */
    if(WIFEXITED(child_status)) {
        /* Check exit status of the child */
        if(WEXITSTATUS(child_status) != 0)
            TEST_ERROR
    } else
        FAIL_STACK_ERROR

    /* Close the file */
    if(H5Fclose(fid) < 0)
        FAIL_STACK_ERROR

    /*
     * Case 10: 1) RDONLY|SWMR_READ 2) RDONLY : should succeed
     */

    /* Create 1 pipe */
    if(HDpipe(out_pdf) < 0)
        FAIL_STACK_ERROR

    /* Fork child process */
    if((childpid = HDfork()) < 0)
        FAIL_STACK_ERROR

    if(childpid == 0) { /* Child process */
        hid_t child_fid;    /* File ID */
    int child_notify = 0;

        /* Close unused write end for out_pdf */
        if(HDclose(out_pdf[1]) < 0)
            HDexit(EXIT_FAILURE);

        /* Wait for notification from parent process */
        while(child_notify != 1) {
            if(HDread(out_pdf[0], &child_notify, sizeof(int)) < 0)
                HDexit(EXIT_FAILURE);
        }

        /* Open the test file */
        if((child_fid = H5Fopen(filename, H5F_ACC_RDONLY, H5P_DEFAULT)) < 0)
            FAIL_STACK_ERROR

        /* Should succeed */
        if(child_fid >= 0) {
            if(H5Fclose(child_fid) < 0)
                FAIL_STACK_ERROR
            HDexit(EXIT_SUCCESS);
        }

    /* Close the pipe */
        if(HDclose(out_pdf[0]) < 0)
            HDexit(EXIT_FAILURE);

        HDexit(EXIT_FAILURE);
    }

    /* close unused read end for out_pdf */
    if(HDclose(out_pdf[0]) < 0)
        FAIL_STACK_ERROR

    /* Open the test file */
    if((fid = H5Fopen(filename, H5F_ACC_RDONLY|H5F_ACC_SWMR_READ, fapl)) < 0)
        FAIL_STACK_ERROR

     /* Notify child process */
    notify = 1;
    if(HDwrite(out_pdf[1], &notify, sizeof(int)) < 0)
        FAIL_STACK_ERROR;

    /* Close the pipe */
    if(HDclose(out_pdf[1]) < 0)
        FAIL_STACK_ERROR;

    /* Wait for child process to complete */
    if(HDwaitpid(childpid, &child_status, child_wait_option) < 0)
        FAIL_STACK_ERROR

    /* Check if child terminated normally */
    if(WIFEXITED(child_status)) {
        /* Check exit status of the child */
        if(WEXITSTATUS(child_status) != 0)
            TEST_ERROR
    } else
        FAIL_STACK_ERROR

    /* Close the file */
    if(H5Fclose(fid) < 0)
        FAIL_STACK_ERROR

    /*
     * Case 11: 1) RDONLY 2) RDWR|SWMR_WRITE : should fail
     */

    /* Create 1 pipe */
    if(HDpipe(out_pdf) < 0)
    FAIL_STACK_ERROR

    /* Fork child process */
    if((childpid = HDfork()) < 0)
        FAIL_STACK_ERROR

    if(childpid == 0) { /* Child process */
        hid_t child_fid;    /* File ID */
    int child_notify = 0;

        /* Close unused write end for out_pdf */
        if(HDclose(out_pdf[1]) < 0)
            HDexit(EXIT_FAILURE);

        /* Wait for notification from parent process */
        while(child_notify != 1) {
            if(HDread(out_pdf[0], &child_notify, sizeof(int)) < 0)
                HDexit(EXIT_FAILURE);
        }

        /* Open the test file */
        H5E_BEGIN_TRY {
            child_fid = H5Fopen(filename, H5F_ACC_RDWR|H5F_ACC_SWMR_WRITE, fapl);
        } H5E_END_TRY;

        /* Should fail */
        if(child_fid == FAIL)
            HDexit(EXIT_SUCCESS);

    /* Close the pipe */
        if(HDclose(out_pdf[0]) < 0)
            HDexit(EXIT_FAILURE);

        HDexit(EXIT_FAILURE);
    }

    /* Close unused read end for out_pdf */
    if(HDclose(out_pdf[0]) < 0)
        FAIL_STACK_ERROR

    /* Open the test file */
    if((fid = H5Fopen(filename, H5F_ACC_RDONLY, H5P_DEFAULT)) < 0)
        FAIL_STACK_ERROR

    /* Notify child process */
    notify = 1;
    if(HDwrite(out_pdf[1], &notify, sizeof(int)) < 0)
        FAIL_STACK_ERROR;

    /* Close the pipe */
    if(HDclose(out_pdf[1]) < 0)
        FAIL_STACK_ERROR;

    /* Wait for child process to complete */
    if(HDwaitpid(childpid, &child_status, child_wait_option) < 0)
        FAIL_STACK_ERROR

    /* Check if child terminated normally */
    if(WIFEXITED(child_status)) {
        /* Check exit status of the child */
        if(WEXITSTATUS(child_status) != 0)
            TEST_ERROR
    } else
        FAIL_STACK_ERROR

    /* Close the file */
    if(H5Fclose(fid) < 0)
        FAIL_STACK_ERROR

    /*
     * Case 12: 1) RDONLY 2) RDONLY|SWMR_READ : should succeed
     */

    /* Create 1 pipe */
    if(HDpipe(out_pdf) < 0)
        FAIL_STACK_ERROR

    /* Fork child process */
    if((childpid = HDfork()) < 0)
        FAIL_STACK_ERROR

    if(childpid == 0) { /* Child process */
        hid_t child_fid;    /* File ID */
    int child_notify = 0;

        /* Close unused write end for out_pdf */
        if(HDclose(out_pdf[1]) < 0)
            HDexit(EXIT_FAILURE);

        /* Wait for notification from parent process */
        while(child_notify != 1) {
            if(HDread(out_pdf[0], &child_notify, sizeof(int)) < 0)
                HDexit(EXIT_FAILURE);
        }

        /* Open the test file */
        H5E_BEGIN_TRY {
            child_fid = H5Fopen(filename, H5F_ACC_RDONLY|H5F_ACC_SWMR_READ, fapl);
        } H5E_END_TRY;

        /* Should succeed */
        if(child_fid >= 0) {
            if(H5Fclose(child_fid) < 0)
                FAIL_STACK_ERROR
            HDexit(EXIT_SUCCESS);
        }

        /* Close the pipe */
        if(HDclose(out_pdf[0]) < 0)
            HDexit(EXIT_FAILURE);

        HDexit(EXIT_FAILURE);
    }

    /* close unused read end for out_pdf */
    if(HDclose(out_pdf[0]) < 0)
        FAIL_STACK_ERROR

    /* Open the test file */
    if((fid = H5Fopen(filename, H5F_ACC_RDONLY, H5P_DEFAULT)) < 0)
        FAIL_STACK_ERROR

    /* Notify child process */
    notify = 1;
    if(HDwrite(out_pdf[1], &notify, sizeof(int)) < 0)
        FAIL_STACK_ERROR;

    /* Close the pipe */
    if(HDclose(out_pdf[1]) < 0)
        FAIL_STACK_ERROR;

    /* Wait for child process to complete */
    if(HDwaitpid(childpid, &child_status, child_wait_option) < 0)
        FAIL_STACK_ERROR

    /* Check if child terminated normally */
    if(WIFEXITED(child_status)) {
        /* Check exit status of the child */
        if(WEXITSTATUS(child_status) != 0)
            TEST_ERROR
    } else
        FAIL_STACK_ERROR

    /* Close the file */
    if(H5Fclose(fid) < 0)
        FAIL_STACK_ERROR

    /* Close the property list */
    if(H5Pclose(fapl) < 0)
        FAIL_STACK_ERROR

    PASSED();

    return 0;

error:
    H5E_BEGIN_TRY {
        H5Pclose(fapl);
        H5Fclose(fid);
    } H5E_END_TRY;

    return -1;

} /* end test_file_lock_swmr_concur() */



#endif /* !(defined(H5_HAVE_FORK && defined(H5_HAVE_WAITPID)) */

/****************************************************************
**
**  test_swmr_deltat_getset():
**    Test for setting and getting the SWMR delta T value.
**
*****************************************************************/
static int
test_swmr_deltat_getset(hid_t in_fapl)
{
    hid_t fapl = -1;         /* File access property list */
    unsigned deltat;    /* Delta t value retrieved */
    herr_t status;      /* Status from API routine */

    /* Output message about test being performed */
    TESTING("Get/set SWMR delta t property");

    /* Get a copy of the parameter in_fapl */
    if((fapl = H5Pcopy(in_fapl)) < 0)
        FAIL_STACK_ERROR

    /*
     * Try an invalid value
     */
    H5E_BEGIN_TRY {
        status = H5Pset_swmr_deltat(fapl, 0);
    } H5E_END_TRY;
    if(status >= 0)
        TEST_ERROR

    /*
     * Set valid value
     */
    if(H5Pset_swmr_deltat(fapl, 17) < 0)
        FAIL_STACK_ERROR

    /*
     * Get value
     */
    deltat = 0;
    if(H5Pget_swmr_deltat(fapl, &deltat) < 0)
        FAIL_STACK_ERROR
    if(deltat != 17)
        TEST_ERROR

    PASSED();

    return 0;

error:
    H5E_BEGIN_TRY {
        H5Pclose(fapl);
    } H5E_END_TRY;

    return -1;
} /* end test_swmr_deltat_getset() */

/****************************************************************
**
**  test_swmr_deltat_file_create():
**    Test for setting and getting the SWMR delta T value.
**
*****************************************************************/
static int
test_swmr_deltat_file_create(hid_t in_fapl)
{
    hid_t fid = -1;                  /* File identifier */
    hid_t fapl = -1;                 /* File access property list */
    hid_t fapl_created = -1;                 /* File access property list */
    unsigned deltat = 17;       /* Delta t value */
    char filename[NAME_BUF_SIZE];       /* File name */

    /* Output message about test being performed */
    TESTING("File create w/SWMR delta t w/SWMR write flag");

    /* Get a copy of the parameter in_fapl */
    if((fapl = H5Pcopy(in_fapl)) < 0)
        FAIL_STACK_ERROR

    /* Set the filename to use for this test (dependent on fapl) */
    h5_fixname(FILENAME[3], fapl, filename, sizeof(filename));

    /* Set delta t value */
    if(H5Pset_swmr_deltat(fapl, deltat) < 0)
        FAIL_STACK_ERROR

    /* Create a file. */
    if((fid = H5Fcreate(filename, H5F_ACC_TRUNC | H5F_ACC_SWMR_WRITE, H5P_DEFAULT, fapl)) < 0)
        FAIL_STACK_ERROR

    fapl_created = H5Fget_access_plist(fid);

    /*
     * Get value and verify it is set to 17
     */
    deltat = 0;
    if(H5Pget_swmr_deltat(fapl_created, &deltat) < 0)
        FAIL_STACK_ERROR
    if(deltat != 17)
        TEST_ERROR

    /* Closing */
    if(H5Fclose(fid) < 0)
        FAIL_STACK_ERROR

    PASSED();

    return 0;

error:
    H5E_BEGIN_TRY {
        H5Pclose(fapl);
        H5Pclose(fid);
    } H5E_END_TRY;

    return -1;
} /* end test_swmr_deltat_file_create() */


/****************************************************************
**
**  test_swmr_deltat_with_start_swmr_write():
**    Test for SWMR delta T with H5Fstart_swmr_write.
**
*****************************************************************/
static int
test_swmr_deltat_with_start_swmr_write(hid_t in_fapl)
{
    hid_t fid = -1;                  /* File identifier */
    hid_t fapl = -1;                 /* File access property list */
    hid_t fapl_created = -1;                 /* File access property list */
    herr_t ret = -1;
    unsigned deltat = 17;       /* Delta t value */
    char filename[NAME_BUF_SIZE];       /* File name */

    /* Output message about test being performed */
    TESTING("SWMR delta t with H5Fstart_swmr_write.");

    /* Get a copy of the parameter in_fapl */
    if((fapl = H5Pcopy(in_fapl)) < 0)
        FAIL_STACK_ERROR

    /* Set the filename to use for this test (dependent on fapl) */
    h5_fixname(FILENAME[2], fapl, filename, sizeof(filename));

    if(H5Pset_libver_bounds(fapl, H5F_LIBVER_LATEST, H5F_LIBVER_LATEST) < 0)
        FAIL_STACK_ERROR

    /* Create a file without SWMR_WRITE flag */
    if((fid = H5Fcreate(filename, H5F_ACC_TRUNC, H5P_DEFAULT, fapl)) < 0)
        FAIL_STACK_ERROR

    /* Close the file*/
    if(H5Fclose(fid) < 0)
        FAIL_STACK_ERROR

    /* Set delta t value */
    deltat = 17;
    if(H5Pset_swmr_deltat(fapl, deltat) < 0)
        FAIL_STACK_ERROR

    /* Re-open the test file without SWMR_WRITE flag */
    if((fid = H5Fopen(filename, H5F_ACC_RDWR, fapl)) < 0)
        FAIL_STACK_ERROR

    /* Start SWMR write, delta t should be set */
    H5E_BEGIN_TRY {
        ret = H5Fstart_swmr_write(fid);
    } H5E_END_TRY;
    if (ret < 0) 
        FAIL_STACK_ERROR

    /* Get SWMR delta t value and verify it is the previously set value of 17 */
    fapl_created = H5Fget_access_plist(fid);
    deltat = 0;
    if(H5Pget_swmr_deltat(fapl_created, &deltat) < 0)
        FAIL_STACK_ERROR

    if(deltat != 17)
        TEST_ERROR

    /* Close the file*/
    if(H5Fclose(fid) < 0)
        FAIL_STACK_ERROR

    /* Re-open the test file */
    if((fid = H5Fopen(filename, H5F_ACC_RDONLY|H5F_ACC_SWMR_READ, in_fapl)) < 0)
        FAIL_STACK_ERROR

    /* 
     * Delta t should be deleted after file close
     * Get SWMR delta t value and verify it is the default 0
     */
    fapl_created = H5Fget_access_plist(fid);
    deltat = 0;
    if(H5Pget_swmr_deltat(fapl_created, &deltat) < 0)
        FAIL_STACK_ERROR
    if(deltat != 0)
        TEST_ERROR

    PASSED();

    return 0;

error:
    H5E_BEGIN_TRY {
        H5Pclose(fapl);
        H5Pclose(fapl_created);
        H5Pclose(fid);
    } H5E_END_TRY;

    return -1;
} /* end test_swmr_deltat_with_start_swmr_write() */


/****************************************************************
**
**  test_swmr_deltat_delete_on_file_close():
**    Test for SWMR delta T removed after file close.
**
*****************************************************************/
static int
test_swmr_deltat_delete_on_file_close(hid_t in_fapl)
{
    hid_t fid = -1;                  /* File identifier */
    hid_t fapl = -1;                 /* File access property list */
    hid_t fapl_created = -1;                 /* File access property list */
    unsigned deltat = 17;       /* Delta t value */
    char filename[NAME_BUF_SIZE];       /* File name */

    /* Output message about test being performed */
    TESTING("Delete SWMR delta on file close");

    /* Get a copy of the parameter in_fapl */
    if((fapl = H5Pcopy(in_fapl)) < 0)
        FAIL_STACK_ERROR

    /* Set the filename to use for this test (dependent on fapl) */
    h5_fixname(FILENAME[3], fapl, filename, sizeof(filename));

    /* Set delta t value */
    if(H5Pset_swmr_deltat(fapl, deltat) < 0)
        FAIL_STACK_ERROR

    /* Create a file with delta t set to 17 */
    if((fid = H5Fcreate(filename, H5F_ACC_TRUNC | H5F_ACC_SWMR_WRITE, H5P_DEFAULT, fapl)) < 0)
        FAIL_STACK_ERROR

<<<<<<< HEAD
    /* Close the file*/
    if(H5Fclose(fid) < 0)
=======
    /* Get a pointer to the internal file object */
    if(NULL == (f = (H5F_t *)H5VL_object(fid)))
>>>>>>> 2f605eaa
        FAIL_STACK_ERROR

    /* Re-open the test file */
    if((fid = H5Fopen(filename, H5F_ACC_RDONLY|H5F_ACC_SWMR_READ, in_fapl)) < 0)
    FAIL_STACK_ERROR

    fapl_created = H5Fget_access_plist(fid);
    /*
     * Get SWMR delta t value and verify it is the default 0
     */
    deltat = 0;
    if(H5Pget_swmr_deltat(fapl_created, &deltat) < 0)
        FAIL_STACK_ERROR
    if(deltat != 0)
        TEST_ERROR

    PASSED();

    return 0;

error:
    H5E_BEGIN_TRY {
        H5Pclose(fapl);
        H5Pclose(fid);
    } H5E_END_TRY;

    return -1;
} /* end test_swmr_deltat_file_create() */

/****************************************************************
**
**  test_swmr_deltat_file_create_without_swmr_write():
**    Test for setting SWMR delta without SWMR_WRITE flag.
**
*****************************************************************/
static int
test_swmr_deltat_file_create_without_swmr_write(hid_t in_fapl)
{
    hid_t fid = -1;                  /* File identifier */
    hid_t fapl = -1;                 /* File access property list */
    hid_t fapl_created = -1;                 /* File access property list */
    unsigned deltat = 17;       /* Delta t value */
    char filename[NAME_BUF_SIZE];       /* File name */

    /* Output message about test being performed */
    TESTING("File create w/SWMR delta t w/o setting SWMR write flag");

    /* Get a copy of the parameter in_fapl */
    if((fapl = H5Pcopy(in_fapl)) < 0)
        FAIL_STACK_ERROR

    /* Set the filename to use for this test (dependent on fapl) */
    h5_fixname(FILENAME[4], fapl, filename, sizeof(filename));

   /* Set delta t value */
    if(H5Pset_swmr_deltat(fapl, deltat) < 0)
        FAIL_STACK_ERROR

    /* Create a file without SWMR write. */
    if((fid = H5Fcreate(filename, H5F_ACC_TRUNC, H5P_DEFAULT, fapl)) < 0)
        FAIL_STACK_ERROR

    fapl_created = H5Fget_access_plist(fid);

    /*
     * Get value and verify it is set to non-default value
     */
    deltat = 0;
    if(H5Pget_swmr_deltat(fapl_created, &deltat) < 0)
        FAIL_STACK_ERROR
    if(deltat != 17)
        TEST_ERROR


    /* Closing */
    if(H5Fclose(fid) < 0)
        FAIL_STACK_ERROR

    PASSED();

    return 0;

error:
    H5E_BEGIN_TRY {
        H5Pclose(fapl);
        H5Pclose(fid);
    } H5E_END_TRY;

    return -1;
} /* end test_swmr_deltat_file_create() */

/****************************************************************
**
**  test_swmr_deltat_read_concur():
**    Test for setting and getting the SWMR delta T value.
**
*****************************************************************/
static int
test_swmr_deltat_read_concur(hid_t in_fapl)
{
    hid_t fid = -1;             /* File ID */
    hid_t fapl = -1;                    /* File access property list */
    char filename[NAME_BUF_SIZE];       /* File name */
    pid_t childpid=0;           /* Child process ID */
    int child_status;           /* Status passed to waitpid */
    int child_wait_option=0;        /* Options passed to waitpid */
    int out_pdf[2];
    int notify = 0;
    unsigned deltat = 17000;

    /* Output message about test being performed */
    TESTING("SWMR delta t value with concurrent read access");

    if((fapl = H5Pcopy(in_fapl)) < 0)
        FAIL_STACK_ERROR

    /* Set the filename to use for this test (dependent on fapl) */
    h5_fixname(FILENAME[2], fapl, filename, sizeof(filename));

    /* Set delta t value */
    if(H5Pset_swmr_deltat(fapl, deltat) < 0)
        FAIL_STACK_ERROR

    /* Create a file. */
    if((fid = H5Fcreate(filename, H5F_ACC_TRUNC | H5F_ACC_SWMR_WRITE, H5P_DEFAULT, fapl)) < 0)
        FAIL_STACK_ERROR

    /* Close the file */
    if(H5Fclose(fid) < 0)
        FAIL_STACK_ERROR

    if(HDpipe(out_pdf) < 0)
        TEST_ERROR

    /* Fork child process */
    if((childpid = HDfork()) < 0)
        TEST_ERROR

    /* Parent process open with SWMR_WRITE, child process open with SWMR_READ */
    /* Verify child process gets the same delta t value set by parent process */ 
    if(childpid == 0) {         /* Child process */
        hid_t child_fid;        /* File ID */
        hid_t fapl_child = -1;  /* File access property list */
        int child_notify = 0;

        /* Close unused write end for out_pdf */
        if(HDclose(out_pdf[1]) < 0)
            HDexit(EXIT_FAILURE);

        /* Wait for notification from parent process */
        while(child_notify != 1)
            if(HDread(out_pdf[0], &child_notify, sizeof(int)) < 0)
                HDexit(EXIT_FAILURE);

        /* Open the test file */
        H5E_BEGIN_TRY {
            child_fid = H5Fopen(filename, H5F_ACC_RDONLY|H5F_ACC_SWMR_READ, fapl);
        } H5E_END_TRY;

        /* Should succeed */
        if(child_fid >= 0) {
            if((fapl_child = H5Fget_access_plist(child_fid)) < 0)
                FAIL_STACK_ERROR
            if(H5Pget_swmr_deltat(fapl_child, &deltat) < 0)
                FAIL_STACK_ERROR
            if(deltat != 17000)
                TEST_ERROR

            if(H5Fclose(child_fid) < 0)
                FAIL_STACK_ERROR
            HDexit(EXIT_SUCCESS);
        } /* end if */

        /* Close the pipe */
        if(HDclose(out_pdf[0]) < 0)
            HDexit(EXIT_FAILURE);

        HDexit(EXIT_FAILURE);
    } /* end if */

    /* close unused read end for out_pdf */
    if(HDclose(out_pdf[0]) < 0)
        FAIL_STACK_ERROR

    /* set delta t value */
    if(H5Pset_swmr_deltat(fapl, deltat) < 0)
        FAIL_STACK_ERROR

    /* Open the test file */
    if((fid = H5Fopen(filename, H5F_ACC_RDWR|H5F_ACC_SWMR_WRITE, fapl)) < 0)
        FAIL_STACK_ERROR

    /* Notify child process */
    notify = 1;
    if(HDwrite(out_pdf[1], &notify, sizeof(int)) < 0)
        TEST_ERROR;

    /* Close the pipe */
    if(HDclose(out_pdf[1]) < 0)
        TEST_ERROR;

    /* Wait for child process to complete */
    if(HDwaitpid(childpid, &child_status, child_wait_option) < 0)
        TEST_ERROR

    /* Check if child terminated normally */
    if(WIFEXITED(child_status)) {
        /* Check exit status of the child */
        if(WEXITSTATUS(child_status) != 0)
            TEST_ERROR
    } /* end if */
    else
        FAIL_STACK_ERROR

    /* Close the file */
    if(H5Fclose(fid) < 0)
        FAIL_STACK_ERROR

    PASSED();

    return 0;

error:
    H5E_BEGIN_TRY {
        H5Pclose(fapl);
        H5Pclose(fid);
    } H5E_END_TRY;

    return -1;
} /* end test_swmr_deltat_read_concur() */

/****************************************************************
**
**  test_swmr_reader_timeout_iter_func():
**    Iterate function for test_swmr_reader_timeout
**
*****************************************************************/
static herr_t test_swmr_reader_timeout_iter_func(hid_t H5_ATTR_UNUSED g_id,
    const char H5_ATTR_UNUSED *name, const H5_ATTR_UNUSED H5L_info_t *info,
    void H5_ATTR_UNUSED *op_data)
{
    return 0;
}

/****************************************************************
**
**  test_swmr_reader_timeout():
**    Test for the SWMR reader to get timed out when iterating for
**    more than 2*deltat time
**
*****************************************************************/
static int
test_swmr_reader_timeout(hid_t in_fapl)
{
    hid_t fid = -1;             /* File ID */
    hid_t grp = -1;             /* Group ID */
    hid_t fapl = -1;                    /* File access property list */
    char filename[NAME_BUF_SIZE];       /* File name */
    pid_t childpid=0;           /* Child process ID */
    int child_status;           /* Status passed to waitpid */
    int child_wait_option=0;        /* Options passed to waitpid */
    int out_pdf[2];
    int notify = 0;
    unsigned deltat = 64 * 1024;        /* Large enough that slow machines will
                                         * get to the H5Literate call, small
                                         * enough that fast machines will not
                                         * make it through H5Literate without
                                         * timing out.
                                         */
    const char *grp_name = "/Data";
    hsize_t i, ncreate, idx;
    herr_t ret_val;

    /* Output message about test being performed */
    TESTING("SWMR reader timeout");

    if((fapl = H5Pcopy(in_fapl)) < 0)
        FAIL_STACK_ERROR

    /* Set the filename to use for this test (dependent on fapl) */
    h5_fixname(FILENAME[4], fapl, filename, sizeof(filename));

    /* Create a file. */
    if((fid = H5Fcreate(filename, H5F_ACC_TRUNC | H5F_ACC_SWMR_WRITE, H5P_DEFAULT, fapl)) < 0)
        FAIL_STACK_ERROR

    /* Create a group. */
    if((grp = H5Gcreate(fid, grp_name, H5P_DEFAULT, H5P_DEFAULT, H5P_DEFAULT)) < 0)
        FAIL_STACK_ERROR

    /* Create a number of links */
    ncreate = 100000;
    for (i = 0; i < ncreate; i++) {
        char link_name[NAME_BUF_SIZE];

        sprintf(link_name, "link%lld", i);
        if((ret_val = H5Lcreate_soft("target_link", grp, link_name, H5P_DEFAULT, H5P_DEFAULT)) < 0)
            FAIL_STACK_ERROR
    } /* end for */

    /* Close the group */
    if(H5Gclose(grp) < 0)
        FAIL_STACK_ERROR

    /* Close the file */
    if(H5Fclose(fid) < 0)
        FAIL_STACK_ERROR

    if(HDpipe(out_pdf) < 0)
        TEST_ERROR

    /* Fork child process */
    if((childpid = HDfork()) < 0)
        TEST_ERROR

    /* Parent process open with SWMR_WRITE, child process open with SWMR_READ */
    if(childpid == 0) {         /* Child process */
        hid_t child_fid;        /* File ID */
        hid_t child_grp;        /* Group ID */
        int child_notify = 0;

        /* Close unused write end for out_pdf */
        if(HDclose(out_pdf[1]) < 0)
            HDexit(EXIT_FAILURE);

        /* Wait for notification from parent process */
        while(child_notify != 1)
            if(HDread(out_pdf[0], &child_notify, sizeof(int)) < 0)
                HDexit(EXIT_FAILURE);

        /* Open the test file */
        H5E_BEGIN_TRY {
            child_fid = H5Fopen(filename, H5F_ACC_RDONLY|H5F_ACC_SWMR_READ, fapl);
        } H5E_END_TRY;

        /* Should succeed */
        if(child_fid >= 0) {
            if((child_grp = H5Gopen(child_fid, grp_name, H5P_DEFAULT)) < 0)
                FAIL_STACK_ERROR

            /* Iterate through cache entries for longer time than 2*deltat */
            /* should get timed out and not iterate over all links */
            idx = 0;
            H5E_BEGIN_TRY {
                ret_val = H5Literate(child_grp, H5_INDEX_NAME, H5_ITER_INC, &idx, test_swmr_reader_timeout_iter_func, NULL);
            } H5E_END_TRY;
            if (ret_val >= 0) 
                HDexit(EXIT_FAILURE);

            if(H5Gclose(child_grp) < 0)
                FAIL_STACK_ERROR

            if(H5Fclose(child_fid) < 0)
                FAIL_STACK_ERROR

            HDexit(EXIT_SUCCESS);
        } /* end if */

        /* Close the pipe */
        if(HDclose(out_pdf[0]) < 0)
            HDexit(EXIT_FAILURE);

        HDexit(EXIT_FAILURE);
    } /* end if */

    /* Close unused read end for out_pdf */
    if(HDclose(out_pdf[0]) < 0)
        FAIL_STACK_ERROR

    /* set delta t value */
    if(H5Pset_swmr_deltat(fapl, deltat) < 0)
        FAIL_STACK_ERROR

    /* Open the test file */
    if((fid = H5Fopen(filename, H5F_ACC_RDWR|H5F_ACC_SWMR_WRITE, fapl)) < 0)
        FAIL_STACK_ERROR

    /* Notify child process */
    notify = 1;
    if(HDwrite(out_pdf[1], &notify, sizeof(int)) < 0)
        TEST_ERROR;

    /* Close the pipe */
    if(HDclose(out_pdf[1]) < 0)
        TEST_ERROR;

    /* Wait for child process to complete */
    if(HDwaitpid(childpid, &child_status, child_wait_option) < 0)
        TEST_ERROR

    /* Check if child terminated normally */
    if(WIFEXITED(child_status)) {
        /* Check exit status of the child */
        if(WEXITSTATUS(child_status) != 0)
            TEST_ERROR
    } /* end if */
    else
        FAIL_STACK_ERROR

    /* Close the file */
    if(H5Fclose(fid) < 0)
        FAIL_STACK_ERROR

    PASSED();

    return 0;

error:
    H5E_BEGIN_TRY {
        H5Pclose(fapl);
        H5Pclose(fid);
    } H5E_END_TRY;

    return -1;
} /* end test_swmr_reader_timeout() */

/****************************************************************
**
**  test_swmr_count_ndset():
**    Iterate function to count the number of datasets
**
*****************************************************************/
static herr_t test_swmr_count_ndset(hid_t H5_ATTR_UNUSED o_id, const char *name,
    const H5O_info_t *info, void *op_data)
{
    int *n_found_dset = (int*)op_data;

    if(name[0] == '.')
        return 0;

    if(info->type == H5O_TYPE_DATASET)
        (*n_found_dset)++;

    return 0;
}

/****************************************************************
**
**  test_swmr_create_del_grp_dset():
**    Test for the SWMR writer to create and delete groups and
**    datasets, and reader can see them correctly.
**
*****************************************************************/
static int
test_swmr_create_del_grp_dset(hid_t in_fapl)
{
    hid_t fid  = -1;                            /* File ID */
    hid_t grp  = -1;                            /* Group ID */
    hid_t dset = -1;                            /* Dataset ID */
    hid_t fapl = -1;                            /* File access property list */
    hid_t dcpl = -1;                            /* Dataset creation property list */
    hid_t sid  = -1;                            /* Data space ID */
    char filename[NAME_BUF_SIZE];               /* File name */
    pid_t childpid=0;                           /* Child process ID */
    int child_status;                           /* Status passed to waitpid */
    int child_wait_option=0;                    /* Options passed to waitpid */
    int out_pdf[2];
    int notify = 0;
    int i, j;
    int ngroup = 1000, ntotal_dset = 14500, ndset = 0;
    unsigned deltat = 1 * 1024 * 1024;
    char grp_name[NAME_BUF_SIZE];
    char dset_name[NAME_BUF_SIZE];
    hsize_t dims[1] = {1};                       /* Dimension sizes */
    hsize_t max_dims[1] = {H5S_UNLIMITED};       /* Maximum dimension sizes */
    hsize_t chunk_dims[1] = {2};                 /* Chunk dimension sizes */
    herr_t ret_val;
    hid_t child_fid;                             /* File ID */
    int child_notify = 0;
    int n_found_dset = 0;
    int max_retry = 10;


    /* Output message about test being performed */
    TESTING("SWMR create/delete group and dataset");

    if((fapl = H5Pcopy(in_fapl)) < 0)
        FAIL_STACK_ERROR

    /* Set the filename to use for this test (dependent on fapl) */
    h5_fixname(FILENAME[5], fapl, filename, sizeof(filename));

    /* Create a file. */
    if((fid = H5Fcreate(filename, H5F_ACC_TRUNC | H5F_ACC_SWMR_WRITE, H5P_DEFAULT, fapl)) < 0)
        FAIL_STACK_ERROR

    /* Close the file */
    if(H5Fclose(fid) < 0)
        FAIL_STACK_ERROR

    /*
     * Test 1, writer opens a file, notify child, then creates 1000 groups and
     * 1 to 2000 datasets within each group, reader keeps refresh and iterate
     * and in the end it should see all groups and datasets
     */

    /* Create 1 pipe */
    if(HDpipe(out_pdf) < 0)
        FAIL_STACK_ERROR

    /* Fork child process */
    if((childpid = HDfork()) < 0)
        TEST_ERROR

    /* Parent process open with SWMR_WRITE, child process open with SWMR_READ */
    if(childpid == 0) {         /* Child process */

        /* Close unused write end for out_pdf */
        if(HDclose(out_pdf[1]) < 0)
            HDexit(EXIT_FAILURE);

        /* Wait for notification from parent process */
        while(child_notify != 1)
            if(HDread(out_pdf[0], &child_notify, sizeof(int)) < 0)
                HDexit(EXIT_FAILURE);

        /* Open the test file */
        H5E_BEGIN_TRY {
            child_fid = H5Fopen(filename, H5F_ACC_RDONLY|H5F_ACC_SWMR_READ, fapl);
        } H5E_END_TRY;

        if(child_fid >= 0) {
            int last_found_dset;

            /* Keep trying to find all the datasets, with a retry limit */
            n_found_dset = 0;
            do {
                last_found_dset = n_found_dset;

                for(i = 0; i < max_retry; i++) {
                    /* Iterate all objects recursively, should see all the groups and datasets
                     * the writer created eventually, verify number of datasets */
                    n_found_dset = 0;
                    H5E_BEGIN_TRY {
                        ret_val = H5Ovisit(child_fid, H5_INDEX_NAME, H5_ITER_INC, test_swmr_count_ndset, &n_found_dset, H5O_INFO_BASIC);
                    } H5E_END_TRY;
                    if (ret_val < 0)
                        HDexit(EXIT_FAILURE);
/* usleep(500*1000); */
                    if(n_found_dset > last_found_dset)
                        break;
                } /* end for */

                if(i >= max_retry)
                    HDexit(EXIT_FAILURE);

                if(n_found_dset == ntotal_dset)
                    break;      /* Success! */
                else if(n_found_dset > ntotal_dset)
                    HDexit(EXIT_FAILURE);
                else {
H5Fclose(child_fid);
child_fid = H5Fopen(filename, H5F_ACC_RDONLY|H5F_ACC_SWMR_READ, fapl);
                }
            } while(n_found_dset > last_found_dset);

            if(H5Fclose(child_fid) < 0)
                FAIL_STACK_ERROR

            HDexit(EXIT_SUCCESS);
        } /* end if */

        /* Close the pipe */
        if(HDclose(out_pdf[0]) < 0)
            HDexit(EXIT_FAILURE);

        HDexit(EXIT_FAILURE);
    } /* end if childpid */

    /* Close unused read end for out_pdf */
    if(HDclose(out_pdf[0]) < 0)
        FAIL_STACK_ERROR

    /* set delta t value */
    if(H5Pset_swmr_deltat(fapl, deltat) < 0)
        FAIL_STACK_ERROR

    /* Open the test file */
    if((fid = H5Fopen(filename, H5F_ACC_RDWR|H5F_ACC_SWMR_WRITE, fapl)) < 0)
        FAIL_STACK_ERROR

    /* Notify child process after opening the file */
    notify = 1;
    if(HDwrite(out_pdf[1], &notify, sizeof(int)) < 0)
        TEST_ERROR;

    /* Close the pipe */
    if(HDclose(out_pdf[1]) < 0)
        TEST_ERROR;

    /* Create a chunked dataset with 1 extendible dimension for all created dsets */
    if((sid = H5Screate_simple(1, dims, max_dims)) < 0)
        FAIL_STACK_ERROR;
    if((dcpl = H5Pcreate(H5P_DATASET_CREATE)) < 0)
        FAIL_STACK_ERROR
    if(H5Pset_chunk(dcpl, 1, chunk_dims) < 0)
        FAIL_STACK_ERROR;

    /* Create 1000 groups, and different number of datasets in each group */
    for (i = 0; i < ngroup; i++) {
        sprintf(grp_name, "Group%d", i);
        if((grp = H5Gcreate(fid, grp_name, H5P_DEFAULT, H5P_DEFAULT, H5P_DEFAULT)) < 0)
            FAIL_STACK_ERROR

        /* Every 100th group has 2 times its idx plus 1 datasets, and the others
         * have idx % 2 plus 1 datasets. */
        if (i % 100 == 0)
            ndset = i * 2 + 1;
        else
            ndset = i % 10 + 1;

        for (j = 0; j < ndset; j++) {
            sprintf(dset_name, "Dset%d", j);
            if((dset = H5Dcreate(grp, dset_name, H5T_NATIVE_INT, sid, H5P_DEFAULT, dcpl, H5P_DEFAULT)) < 0)
                FAIL_STACK_ERROR

            if(H5Dclose(dset) < 0)
                FAIL_STACK_ERROR
        }

        /* Flush the newly created group and dataset to disk */
//        H5Gflush(grp);
        if(H5Gclose(grp) < 0)
            FAIL_STACK_ERROR
H5Fflush(fid, H5F_SCOPE_GLOBAL);
    }

    /* Close data space and dcpl */
    if(H5Sclose(sid) < 0)
        FAIL_STACK_ERROR
    if(H5Pclose(dcpl) < 0)
        FAIL_STACK_ERROR

    /* Close the file */
    if(H5Fclose(fid) < 0)
        FAIL_STACK_ERROR

    /* Wait for child process to complete */
    if(HDwaitpid(childpid, &child_status, child_wait_option) < 0)
        TEST_ERROR

    /* Check if child terminated normally */
    if(WIFEXITED(child_status)) {
        /* Check exit status of the child */
        if(WEXITSTATUS(child_status) != 0)
            TEST_ERROR
    } /* end if */
    else
        FAIL_STACK_ERROR

#ifdef NOT_YET
    /*
     * Test 2, writer opens previous file, deletes the all datasets as well as the group
     * for every 50th group, every other datasets in other groups, reader keeps iterate,
     * in the end it should see the correct number of datasets.
     */

    if(HDpipe(out_pdf) < 0)
        TEST_ERROR

    /* Fork child process */
    if((childpid = HDfork()) < 0)
        TEST_ERROR

    /* Parent process open with SWMR_WRITE, child process open with SWMR_READ */
    if(childpid == 0) {         /* Child process */

        /* Close unused write end for out_pdf */
        if(HDclose(out_pdf[1]) < 0)
            HDexit(EXIT_FAILURE);

        /* Wait for notification from parent process */
        while(child_notify != 2)
            if(HDread(out_pdf[0], &child_notify, sizeof(int)) < 0)
                HDexit(EXIT_FAILURE);

        /* Open the test file */
        H5E_BEGIN_TRY {
            child_fid = H5Fopen(filename, H5F_ACC_RDONLY|H5F_ACC_SWMR_READ, fapl);
        } H5E_END_TRY;

        /* Should succeed */
        if(child_fid >= 0) {
/* QAK: Update this code to be similar to Test 1 code */
            for (i = 0; i < max_retry; i++) {

                /* Iterate all objects recursively, should see all the groups and datasets
                 * the writer created eventually, verify number of datasets */
                n_found_dset = 0;
                H5E_BEGIN_TRY {
                    ret_val = H5Ovisit(child_fid, H5_INDEX_NAME, H5_ITER_INC, test_swmr_count_ndset, &n_found_dset, H5O_INFO_BASIC);
                } H5E_END_TRY;
                if (ret_val < 0)
                    HDexit(EXIT_FAILURE);

                HDfprintf(stderr, "Found %d datasets\n", n_found_dset);
                fflush(stderr);

                /* FULLSWMR TODO: enable check when doing actual testing */
                /* if (n_found_dset == 40) */
                /*     break; */
                /* else */
                /*     HDexit(EXIT_FAILURE); */
            } /* end for */;

            /* FULLSWMR TODO: enable check when doing actual testing */
            /* if (i >= max_retry) { */
            /*     HDfprintf(stderr, "Exceeds max number of retries to discover all objects\n"); */
            /*     HDexit(EXIT_FAILURE); */
            /* } */

            if(H5Fclose(child_fid) < 0)
                FAIL_STACK_ERROR

            HDexit(EXIT_SUCCESS);
        } /* end if */

        /* Close the pipe */
        if(HDclose(out_pdf[0]) < 0)
            HDexit(EXIT_FAILURE);

        HDexit(EXIT_FAILURE);
    } /* end if childpid */

    /* Close unused read end for out_pdf */
    if(HDclose(out_pdf[0]) < 0)
        FAIL_STACK_ERROR

    /* set delta t value */
    if(H5Pset_swmr_deltat(fapl, deltat) < 0)
        FAIL_STACK_ERROR

    /* Open the test file */
    if((fid = H5Fopen(filename, H5F_ACC_RDWR|H5F_ACC_SWMR_WRITE, fapl)) < 0)
        FAIL_STACK_ERROR

    /* Notify child process after opening the file */
    notify = 2;
    if(HDwrite(out_pdf[1], &notify, sizeof(int)) < 0)
        TEST_ERROR;

    /* Close the pipe */
    if(HDclose(out_pdf[1]) < 0)
        TEST_ERROR;

    /* Delete the entire group for every 50 groups, and every other dataset in other groups */
    for (i = 0; i < ngroup; i++) {
        sprintf(grp_name, "Group%d", i);
        if((grp = H5Gopen(fid, grp_name, H5P_DEFAULT)) < 0)
            FAIL_STACK_ERROR

        if (i % 100 == 0)
            ndset = i * 2 + 1;
        else
            ndset = i % 10 + 1;

        if (i % 50 == 0) {
            /* Delete entire group */
            for (j = 0; j < ndset; j++) {
                sprintf(dset_name, "Dset%d", j);
                if((H5Ldelete(grp, dset_name, H5P_DEFAULT)) < 0)
                    FAIL_STACK_ERROR
            }

            /* Flush the newly created group and dataset to disk */
            H5Gflush(grp);
            if(H5Gclose(grp) < 0)
                FAIL_STACK_ERROR

            /* Delete the group */
            if((H5Ldelete(fid, grp_name, H5P_DEFAULT)) < 0)
                FAIL_STACK_ERROR
        }
        else {
            for (j = 0; j < ndset; j+=2) {
                sprintf(dset_name, "Dset%d", j);
                if((H5Ldelete(grp, dset_name, H5P_DEFAULT)) < 0)
                    FAIL_STACK_ERROR

            }
            /* Flush the newly created group and dataset to disk */
            H5Gflush(grp);
            if(H5Gclose(grp) < 0)
                FAIL_STACK_ERROR
        }

    }

    H5Fflush(fid, H5F_SCOPE_GLOBAL);

    /* Wait for child process to complete */
    if(HDwaitpid(childpid, &child_status, child_wait_option) < 0)
        TEST_ERROR

    /* Check if child terminated normally */
    if(WIFEXITED(child_status)) {
        /* Check exit status of the child */
        if(WEXITSTATUS(child_status) != 0)
            TEST_ERROR
    } /* end if */
    else
        FAIL_STACK_ERROR

    /* Close the file */
    if(H5Fclose(fid) < 0)
        FAIL_STACK_ERROR
#endif /* NOT_YET */

    PASSED();

    return 0;

error:
    H5E_BEGIN_TRY {
        H5Pclose(fapl);
        H5Pclose(fid);
    } H5E_END_TRY;

    return -1;
} /* end test_swmr_create_del_grp_dset() */

#ifdef NOT_YET
/****************************************************************
**
**  test_swmr_count_attr():
**    Iterate function to count the number of datasets
**
*****************************************************************/
static herr_t test_swmr_count_attr(hid_t o_id,
        const char *name, const H5A_info_t *info, void *op_data)
{
    int *n_found= (int*)op_data;
    (*n_found)++;

    return 0;
}

/****************************************************************
**
**  test_swmr_create_del_attr():
**    Test for the SWMR writer to create and delete attributes,
**    and reader can see them correctly.
**
*****************************************************************/
static int
test_swmr_create_del_attr(hid_t in_fapl)
{
    hid_t fid  = -1;                            /* File ID */
    hid_t dset = -1;                            /* Dataset ID */
    hid_t fapl = -1;                            /* File access property list */
    hid_t dcpl = -1;                            /* Dataset creation property list */
    hid_t sid  = -1;                            /* Data space ID */
    hid_t attr_sid = -1;                        /* Data space ID */
    hid_t attr_id = -1;                         /* Attribute ID */
    char filename[NAME_BUF_SIZE];               /* File name */
    pid_t childpid=0;                           /* Child process ID */
    int child_status;                           /* Status passed to waitpid */
    int child_wait_option=0;                    /* Options passed to waitpid */
    int out_pdf[2];
    int notify = 0;
    int i, j;
    int ndset = 1000;
    unsigned deltat = 64 * 1024;
    char dset_name[NAME_BUF_SIZE];
    char attr_name[NAME_BUF_SIZE];
    hsize_t dims[1] = {1};                       /* Dimension sizes */
    hsize_t max_dims[1] = {H5S_UNLIMITED};       /* Maximum dimension sizes */
    hsize_t chunk_dims[1] = {2};                 /* Chunk dimension sizes */
    herr_t ret_val;
    hid_t child_fid;                             /* File ID */
    hid_t child_dset = -1;                       /* Dataset ID */
    int child_notify = 0;
    int n_found_attr = 0;
    hsize_t attr_dims[1] = {1};
    int nattr, ntotalattr = 14500;
    hsize_t idx;
    int max_retry = 10;


    /* Output message about test being performed */
    TESTING("SWMR create/delete attributes");

    if((fapl = H5Pcopy(in_fapl)) < 0)
        FAIL_STACK_ERROR

    /* Set the filename to use for this test (dependent on fapl) */
    h5_fixname(FILENAME[6], fapl, filename, sizeof(filename));

    /*
     * Test 1, writer creates a file, 1000 datasets, notify child, then creates
     * 1 to 2000 attributes to each dataset, reader keeps iterate and in the end
     * it should see all attributes
     */

    /* Create a file. */
    if((fid = H5Fcreate(filename, H5F_ACC_TRUNC | H5F_ACC_SWMR_WRITE, H5P_DEFAULT, fapl)) < 0)
        FAIL_STACK_ERROR

    /* Create a chunked dataset with 1 extendible dimension for all created dsets */
    if((sid = H5Screate_simple(1, dims, max_dims)) < 0)
        FAIL_STACK_ERROR;
    if((dcpl = H5Pcreate(H5P_DATASET_CREATE)) < 0)
        FAIL_STACK_ERROR
    if(H5Pset_chunk(dcpl, 1, chunk_dims) < 0)
        FAIL_STACK_ERROR;

    ndset = 1000;
    for (i = 0; i < ndset; i++) {
        sprintf(dset_name, "Dset%d", i);
        if((dset = H5Dcreate(fid, dset_name, H5T_NATIVE_INT, sid, H5P_DEFAULT, dcpl, H5P_DEFAULT)) < 0)
            FAIL_STACK_ERROR

        if(H5Dclose(dset) < 0)
            FAIL_STACK_ERROR
    }

    /* close everything */
    if(H5Sclose(sid) < 0)
        FAIL_STACK_ERROR
    if(H5Pclose(dcpl) < 0)
        FAIL_STACK_ERROR
    if(H5Fclose(fid) < 0)
        FAIL_STACK_ERROR

    /* Create 1 pipe */
    if(HDpipe(out_pdf) < 0)
        FAIL_STACK_ERROR

    /* Fork child process */
    if((childpid = HDfork()) < 0)
        TEST_ERROR

    /* Parent process open with SWMR_WRITE, child process open with SWMR_READ */
    if(childpid == 0) {         /* Child process */

        /* Close unused write end for out_pdf */
        if(HDclose(out_pdf[1]) < 0)
            HDexit(EXIT_FAILURE);

        /* Wait for notification from parent process */
        while(child_notify != 1)
            if(HDread(out_pdf[0], &child_notify, sizeof(int)) < 0)
                HDexit(EXIT_FAILURE);

        /* Open the test file */
        H5E_BEGIN_TRY {
            child_fid = H5Fopen(filename, H5F_ACC_RDONLY|H5F_ACC_SWMR_READ, fapl);
        } H5E_END_TRY;

        if(child_fid >= 0) {
            for (i = 0; i < max_retry; i++) {

                n_found_attr = 0;
                for (j = 0; j < ndset; j++) {

                    sprintf(dset_name, "Dset%d", j);
                    H5E_BEGIN_TRY {
                        child_dset = H5Dopen(child_fid, dset_name, H5P_DEFAULT);
                    } H5E_END_TRY;
                    if (child_dset < 0)
                        HDexit(EXIT_FAILURE);

                    /* Iterate all attributes and count the total number */
                    idx = 0;
                    H5E_BEGIN_TRY {
                      ret_val=H5Aiterate(child_dset,H5_INDEX_NAME,H5_ITER_INC,&idx,test_swmr_count_attr,&n_found_attr);
                    } H5E_END_TRY;
                    if (ret_val < 0)
                        HDexit(EXIT_FAILURE);

                    if(H5Dclose(child_dset) < 0)
                        HDexit(EXIT_FAILURE);

                } /* end for ndset */

                HDfprintf(stderr, "Found %d attributes\n", n_found_attr);
                fflush(stderr);

                /* FULLSWMR TODO: enable check when doing actual testing */
                if (n_found_attr == ntotalattr)
                    break;
                else if (n_found_attr > ntotalattr)
                    HDexit(EXIT_FAILURE);
                /* sleep(1); */
            } /* end for max_retry */;

            /* FULLSWMR TODO: enable check when doing actual testing */
            /* if (i >= max_retry) { */
            /*     HDfprintf(stderr, "Exceeds max number of retries to discover all objects\n"); */
            /*     HDexit(EXIT_FAILURE); */
            /* } */

            if(H5Fclose(child_fid) < 0)
                HDexit(EXIT_FAILURE);
                /* FAIL_STACK_ERROR */

            HDexit(EXIT_SUCCESS);
        } /* end if */

        /* Close the pipe */
        if(HDclose(out_pdf[0]) < 0)
            HDexit(EXIT_FAILURE);

        HDexit(EXIT_FAILURE);
    } /* end if childpid */

    /* Close unused read end for out_pdf */
    if(HDclose(out_pdf[0]) < 0)
        FAIL_STACK_ERROR

    /* set delta t value */
    if(H5Pset_swmr_deltat(fapl, deltat) < 0)
        FAIL_STACK_ERROR

    /* Open the test file */
    if((fid = H5Fopen(filename, H5F_ACC_RDWR|H5F_ACC_SWMR_WRITE, fapl)) < 0)
        FAIL_STACK_ERROR

    /* Notify child process after opening the file */
    notify = 1;
    if(HDwrite(out_pdf[1], &notify, sizeof(int)) < 0)
        TEST_ERROR;

    /* Close the pipe */
    if(HDclose(out_pdf[1]) < 0)
        TEST_ERROR;

    /* Create the data space for the attribute. */
    attr_sid = H5Screate_simple(1, attr_dims, NULL);

    /* Create 1 to 2000 attributes in each dataset */
    for (i = 0; i < ndset; i++) {

        sprintf(dset_name, "Dset%d", i);
        if((dset = H5Dopen(fid, dset_name, H5P_DEFAULT)) < 0)
            FAIL_STACK_ERROR

        if (i % 100 == 0)
            nattr = i * 2 + 1;
        else
            nattr = i % 10 + 1;

        for (j = 0; j < nattr; j++) {
            sprintf(attr_name, "Attr%d", j);
            attr_id = H5Acreate2(dset, attr_name, H5T_STD_I32BE, attr_sid, H5P_DEFAULT, H5P_DEFAULT);
            if(H5Aclose(attr_id) < 0)
                FAIL_STACK_ERROR
        }

        /* Flush the newly created group and dataset to disk */
        H5Dflush(dset);
        if(H5Dclose(dset) < 0)
            FAIL_STACK_ERROR
    }

    H5Fflush(fid, H5F_SCOPE_GLOBAL);

    /* Wait for child process to complete */
    if(HDwaitpid(childpid, &child_status, child_wait_option) < 0)
        TEST_ERROR

    /* Check if child terminated normally */
    if(WIFEXITED(child_status)) {
        /* Check exit status of the child */
        if(WEXITSTATUS(child_status) != 0)
            TEST_ERROR
    } /* end if */
    else
        FAIL_STACK_ERROR

    /* Close the file */
    if(H5Fclose(fid) < 0)
        FAIL_STACK_ERROR

    HDfprintf(stderr, "\nFinished creating attributes\n");
    fflush(stderr);

    /*
     * Test 2, writer deletes first group and every other datasets in alternate groups,
     * reader keeps refresh and iterate, in the end it should see the changes.
     */

    if(HDpipe(out_pdf) < 0)
        TEST_ERROR

    /* Fork child process */
    if((childpid = HDfork()) < 0)
        TEST_ERROR

    /* Parent process open with SWMR_WRITE, child process open with SWMR_READ */
    if(childpid == 0) {         /* Child process */

        /* Close unused write end for out_pdf */
        if(HDclose(out_pdf[1]) < 0)
            HDexit(EXIT_FAILURE);

        /* Wait for notification from parent process */
        while(child_notify != 2)
            if(HDread(out_pdf[0], &child_notify, sizeof(int)) < 0)
                HDexit(EXIT_FAILURE);

        /* Open the test file */
        H5E_BEGIN_TRY {
            child_fid = H5Fopen(filename, H5F_ACC_RDONLY|H5F_ACC_SWMR_READ, fapl);
        } H5E_END_TRY;

        if(child_fid >= 0) {
            for (i = 0; i < max_retry; i++) {
                n_found_attr = 0;
                for (j = 0; j < ndset; j++) {

                    sprintf(dset_name, "Dset%d", j);
                    H5E_BEGIN_TRY {
                        child_dset = H5Dopen(child_fid, dset_name, H5P_DEFAULT);
                    } H5E_END_TRY;
                    if (child_dset < 0)
                        HDexit(EXIT_FAILURE);

                    /* Iterate all attributes and count the total number */
                    idx = 0;
                    H5E_BEGIN_TRY {
                      ret_val=H5Aiterate(child_dset,H5_INDEX_NAME,H5_ITER_INC,&idx,test_swmr_count_attr,&n_found_attr);
                    } H5E_END_TRY;
                    if (ret_val < 0)
                        HDexit(EXIT_FAILURE);

                    if(H5Dclose(child_dset) < 0)
                        HDexit(EXIT_FAILURE);

                } /* end for ndset */

                HDfprintf(stderr, "Found %d attributes\n", n_found_attr);
                fflush(stderr);

                /* FULLSWMR TODO: enable check when doing actual testing */
                /* if (n_found_attr == 40) */
                /*     break; */
                /* else */
                /*     HDexit(EXIT_FAILURE); */
                sleep(1);
            } /* end for max_retry */;

            /* FULLSWMR TODO: enable check when doing actual testing */
            /* if (i >= max_retry) { */
            /*     HDfprintf(stderr, "Exceeds max number of retries to discover all attributes\n"); */
            /*     HDexit(EXIT_FAILURE); */
            /* } */

            if(H5Fclose(child_fid) < 0)
                HDexit(EXIT_FAILURE);
                /* FAIL_STACK_ERROR */

            HDexit(EXIT_SUCCESS);
        } /* end if */

        /* Close the pipe */
        if(HDclose(out_pdf[0]) < 0)
            HDexit(EXIT_FAILURE);

        HDexit(EXIT_FAILURE);
    } /* end if childpid */

    /* Close unused read end for out_pdf */
    if(HDclose(out_pdf[0]) < 0)
        FAIL_STACK_ERROR

    /* set delta t value */
    if(H5Pset_swmr_deltat(fapl, deltat) < 0)
        FAIL_STACK_ERROR

    /* Open the test file */
    if((fid = H5Fopen(filename, H5F_ACC_RDWR|H5F_ACC_SWMR_WRITE, fapl)) < 0)
        FAIL_STACK_ERROR

    /* Notify child process after opening the file */
    notify = 2;
    if(HDwrite(out_pdf[1], &notify, sizeof(int)) < 0)
        TEST_ERROR;

    /* Close the pipe */
    if(HDclose(out_pdf[1]) < 0)
        TEST_ERROR;

    for (i = 0; i < ndset; i++) {
        sprintf(dset_name, "Dset%d", i);
        if((dset = H5Dopen(fid, dset_name, H5P_DEFAULT)) < 0)
            FAIL_STACK_ERROR

        if (i % 100 == 0)
            nattr = i * 2 + 1;
        else
            nattr = i % 10 + 1;

        if (i % 100 == 0) {
            /* Delete all attributes for every 100th dataset */
            for (j = 0; j < nattr; j++) {
                sprintf(attr_name, "Attr%d", j);
                if((H5Adelete(dset, attr_name)) < 0)
                    FAIL_STACK_ERROR
            }
        }
        else if (i % 101 == 0) {
            /* Delete every other attributes for every 101th dataset */
            for (j = 0; j < nattr; j+=2) {
                sprintf(attr_name, "Attr%d", j);
                if((H5Adelete(dset, attr_name)) < 0)
                    FAIL_STACK_ERROR
            }
        }

        /* Flush the file to disk */
        H5Dflush(dset);

        if(H5Dclose(dset) < 0)
            FAIL_STACK_ERROR
    }

    /* Wait for child process to complete */
    if(HDwaitpid(childpid, &child_status, child_wait_option) < 0)
        TEST_ERROR

    /* Check if child terminated normally */
    if(WIFEXITED(child_status)) {
        /* Check exit status of the child */
        if(WEXITSTATUS(child_status) != 0)
            TEST_ERROR
    } /* end if */
    else
        FAIL_STACK_ERROR

    /* Close the file */
    if(H5Fclose(fid) < 0)
        FAIL_STACK_ERROR

    PASSED();

    return 0;

error:
    H5E_BEGIN_TRY {
        H5Pclose(fapl);
        H5Pclose(fid);
    } H5E_END_TRY;

    return -1;
} /* end test_swmr_create_del_attr() */

/****************************************************************
**
**  test_swmr_count_renamed_ndset():
**    Iterate function to count the number of datasets
**
*****************************************************************/
static herr_t test_swmr_count_renamed_ndset(hid_t o_id,
        const char *name, const H5O_info_t *info, void *op_data)
{
    int *n_found_dset = (int*)op_data;
    if (name[0] == '.')
        return 0;

    if (info->type == H5O_TYPE_DATASET) {
        if (NULL != strstr("New", name))
            (*n_found_dset)++;
    }

    return 0;
}

/****************************************************************
**
**  test_swmr_rename_grp_dset():
**    Test for the SWMR writer to rename groups and datasets,
**    and reader can see them correctly.
**
*****************************************************************/
static int
test_swmr_rename_grp_dset(hid_t in_fapl)
{
    hid_t fid  = -1;                            /* File ID */
    hid_t grp  = -1;                            /* Group ID */
    hid_t dset = -1;                            /* Dataset ID */
    hid_t fapl = -1;                            /* File access property list */
    hid_t dcpl = -1;                            /* Dataset creation property list */
    hid_t sid  = -1;                            /* Data space ID */
    char filename[NAME_BUF_SIZE];               /* File name */
    pid_t childpid=0;                           /* Child process ID */
    int child_status;                           /* Status passed to waitpid */
    int child_wait_option=0;                    /* Options passed to waitpid */
    int out_pdf[2];
    int notify = 0;
    int i, j;
    int ngroup = 1000, ntotal_dset = 14500, ndset = 0;
    unsigned deltat = 64 * 1024;
    char grp_name[NAME_BUF_SIZE];
    char new_grp_name[NAME_BUF_SIZE];
    char dset_name[NAME_BUF_SIZE];
    char new_dset_name[NAME_BUF_SIZE];
    hsize_t dims[1] = {1};                       /* Dimension sizes */
    hsize_t max_dims[1] = {H5S_UNLIMITED};       /* Maximum dimension sizes */
    hsize_t chunk_dims[1] = {2};                 /* Chunk dimension sizes */
    herr_t ret_val;
    hid_t child_fid;                             /* File ID */
    int child_notify = 0;
    int n_found_dset = 0;
    hid_t lapl;
    hid_t lcpl;
    int max_retry = 10;

    /* Output message about test being performed */
    TESTING("SWMR rename group and dataset");

    if((fapl = H5Pcopy(in_fapl)) < 0)
        FAIL_STACK_ERROR

    /* Set the filename to use for this test (dependent on fapl) */
    h5_fixname(FILENAME[7], fapl, filename, sizeof(filename));

    /* Create a file. */
    if((fid = H5Fcreate(filename, H5F_ACC_TRUNC | H5F_ACC_SWMR_WRITE, H5P_DEFAULT, fapl)) < 0)
        FAIL_STACK_ERROR

    /* Create a chunked dataset with 1 extendible dimension for all created dsets */
    if((sid = H5Screate_simple(1, dims, max_dims)) < 0)
        FAIL_STACK_ERROR;
    if((dcpl = H5Pcreate(H5P_DATASET_CREATE)) < 0)
        FAIL_STACK_ERROR
    if(H5Pset_chunk(dcpl, 1, chunk_dims) < 0)
        FAIL_STACK_ERROR;

    /* Create 10 groups, and 1 to 10 datasets in each group */
    for (i = 0; i < ngroup; i++) {
        sprintf(grp_name, "Group%d", i);
        if((grp = H5Gcreate(fid, grp_name, H5P_DEFAULT, H5P_DEFAULT, H5P_DEFAULT)) < 0)
            FAIL_STACK_ERROR

        if (i % 100 == 0)
            ndset = i * 2 + 1;
        else
            ndset = i % 10 + 1;

        for (j = 0; j < ndset; j++) {
            sprintf(dset_name, "Group%dDset%d", i, j);
            if((dset = H5Dcreate(grp, dset_name, H5T_NATIVE_INT, sid, H5P_DEFAULT, dcpl, H5P_DEFAULT)) < 0)
                FAIL_STACK_ERROR

            if(H5Dclose(dset) < 0)
                FAIL_STACK_ERROR
        }

        if(H5Gclose(grp) < 0)
            FAIL_STACK_ERROR
    }

    /* Close data space and dcpl */
    if(H5Sclose(sid) < 0)
        FAIL_STACK_ERROR
    if(H5Pclose(dcpl) < 0)
        FAIL_STACK_ERROR


    /* Close the file */
    if(H5Fclose(fid) < 0)
        FAIL_STACK_ERROR

    /*
     * Test 1, writer opens a file, notify child, then creates 1000 groups and
     * 1 to 2000 datasets within each group, reader keeps refresh and iterate
     * and in the end it should see all groups and datasets
     */

    /* Create 1 pipe */
    if(HDpipe(out_pdf) < 0)
        FAIL_STACK_ERROR

    /* Fork child process */
    if((childpid = HDfork()) < 0)
        TEST_ERROR

    /* Parent process open with SWMR_WRITE, child process open with SWMR_READ */
    if(childpid == 0) {         /* Child process */

        /* Close unused write end for out_pdf */
        if(HDclose(out_pdf[1]) < 0)
            HDexit(EXIT_FAILURE);

        /* Wait for notification from parent process */
        while(child_notify != 1)
            if(HDread(out_pdf[0], &child_notify, sizeof(int)) < 0)
                HDexit(EXIT_FAILURE);

        /* Open the test file */
        H5E_BEGIN_TRY {
            child_fid = H5Fopen(filename, H5F_ACC_RDONLY|H5F_ACC_SWMR_READ, fapl);
        } H5E_END_TRY;

        if(child_fid >= 0) {
            for (i = 0; i < max_retry; i++) {

                /* Iterate all objects recursively, should see all the groups and datasets
                 * the writer created eventually, verify number of datasets */
                n_found_dset = 0;
                H5E_BEGIN_TRY {
                    ret_val = H5Ovisit(child_fid, H5_INDEX_NAME, H5_ITER_INC, test_swmr_count_renamed_ndset, &n_found_dset, H5O_INFO_BASIC);
                } H5E_END_TRY;
                if (ret_val < 0)
                    HDexit(EXIT_FAILURE);

                /* FULLSWMR TODO: enable check when doing actual testing */
                /* if (n_found_dset == ntotal_dset) */
                /*     break; */
                /* else if (n_found_dset > ntotal_dset) */
                /*     HDexit(EXIT_FAILURE); */
                /* sleep(1); */
            } /* end for */;

            /* FULLSWMR TODO: enable check when doing actual testing */
            /* if (i >= max_retry) { */
            /*     HDfprintf(stderr, "Exceeds max number of retries to discover all objects\n"); */
            /*     HDexit(EXIT_FAILURE); */
            /* } */

            if(H5Fclose(child_fid) < 0)
                FAIL_STACK_ERROR

            HDexit(EXIT_SUCCESS);
        } /* end if */

        /* Close the pipe */
        if(HDclose(out_pdf[0]) < 0)
            HDexit(EXIT_FAILURE);

        HDexit(EXIT_FAILURE);
    } /* end if childpid */

    /* Close unused read end for out_pdf */
    if(HDclose(out_pdf[0]) < 0)
        FAIL_STACK_ERROR

    /* set delta t value */
    if(H5Pset_swmr_deltat(fapl, deltat) < 0)
        FAIL_STACK_ERROR

    /* Open the test file */
    if((fid = H5Fopen(filename, H5F_ACC_RDWR|H5F_ACC_SWMR_WRITE, fapl)) < 0)
        FAIL_STACK_ERROR

    /* Notify child process after opening the file */
    notify = 1;
    if(HDwrite(out_pdf[1], &notify, sizeof(int)) < 0)
        TEST_ERROR;

    /* Close the pipe */
    if(HDclose(out_pdf[1]) < 0)
        TEST_ERROR;

    lcpl = H5Pcreate(H5P_LINK_CREATE);
    lapl = H5Pcreate(H5P_LINK_ACCESS);

    /* Rename every other dset in alternate groups */
    for (i = 0; i < ngroup; i+=2) {
        sprintf(grp_name, "Group%d", i);
        if((grp = H5Gopen(fid, grp_name, H5P_DEFAULT)) < 0)
            FAIL_STACK_ERROR

        if (i % 100 == 0)
            ndset = i * 2 + 1;
        else
            ndset = i % 10 + 1;

        for (j = 0; j < ndset; j+=2) {
            sprintf(dset_name, "Group%dDset%d", i, j);
            sprintf(new_dset_name, "NewGroup%dDset%d", i, j);
            if(H5Lmove(grp, dset_name, grp, new_dset_name, lcpl, lapl) < 0)
                FAIL_STACK_ERROR
        }

        /* Flush the newly created group and dataset to disk */
        H5Gflush(grp);
        if(H5Gclose(grp) < 0)
            FAIL_STACK_ERROR
    }

    /* Rename every other group */
    for (i = 1; i < ngroup; i+=2) {
        sprintf(grp_name, "Group%d", i);
        sprintf(new_grp_name, "NewGroup%d", i);

        if(H5Lmove(fid, grp_name, fid, new_grp_name, lcpl, lapl) < 0)
            FAIL_STACK_ERROR

        /* Flush the newly created group and dataset to disk */
        H5Fflush(fid, H5F_SCOPE_GLOBAL);
    }

    if(H5Pclose(lcpl) < 0)
        FAIL_STACK_ERROR
    if(H5Pclose(lapl) < 0)
        FAIL_STACK_ERROR

    /* Wait for child process to complete */
    if(HDwaitpid(childpid, &child_status, child_wait_option) < 0)
        TEST_ERROR

    /* Check if child terminated normally */
    if(WIFEXITED(child_status)) {
        /* Check exit status of the child */
        if(WEXITSTATUS(child_status) != 0)
            TEST_ERROR
    } /* end if */
    else
        FAIL_STACK_ERROR

    /* Close the file */
    if(H5Fclose(fid) < 0)
        FAIL_STACK_ERROR

    PASSED();

    return 0;

error:
    H5E_BEGIN_TRY {
        H5Pclose(fapl);
        H5Pclose(fid);
    } H5E_END_TRY;

} /* end test_swmr_rename_grp_dset() */

/****************************************************************
**
**  test_swmr_count_renamed_attr():
**    Iterate function to count the number of datasets
**
*****************************************************************/
static herr_t test_swmr_count_renamed_attr(hid_t o_id,
        const char *name, const H5A_info_t *info, void *op_data)
{
    int *n_found = (int*)op_data;
    if (NULL != strstr("New", name))
        (*n_found)++;

    return 0;
}

/****************************************************************
**
**  test_swmr_rename_attr():
**    Test for the SWMR writer to rename attributes,
**    and reader can see them correctly.
**
*****************************************************************/
static int
test_swmr_rename_attr(hid_t in_fapl)
{
    hid_t fid  = -1;                            /* File ID */
    /* hid_t grp  = -1;                            /1* Group ID *1/ */
    hid_t dset = -1;                            /* Dataset ID */
    hid_t fapl = -1;                            /* File access property list */
    hid_t dcpl = -1;                            /* Dataset creation property list */
    hid_t sid  = -1;                            /* Data space ID */
    hid_t attr_sid = -1;                        /* Data space ID */
    hid_t attr_id = -1;                         /* Attribute ID */
    char filename[NAME_BUF_SIZE];               /* File name */
    pid_t childpid=0;                           /* Child process ID */
    int child_status;                           /* Status passed to waitpid */
    int child_wait_option=0;                    /* Options passed to waitpid */
    int out_pdf[2];
    int notify = 0;
    int i, j;
    int ndset = 10;
    unsigned deltat = 64 * 1024;
    /* char grp_name[NAME_BUF_SIZE]; */
    char dset_name[NAME_BUF_SIZE];
    char attr_name[NAME_BUF_SIZE];
    char new_attr_name[NAME_BUF_SIZE];
    hsize_t dims[1] = {1};                       /* Dimension sizes */
    hsize_t max_dims[1] = {H5S_UNLIMITED};       /* Maximum dimension sizes */
    hsize_t chunk_dims[1] = {2};                 /* Chunk dimension sizes */
    herr_t ret_val;
    hid_t child_fid;                             /* File ID */
    hid_t child_dset = -1;                       /* Dataset ID */
    int child_notify = 0;
    int n_found_attr = 0;
    hsize_t attr_dims[1] = {1};
    int nattr, ntotalattr;
    hsize_t idx;
    int max_retry = 10;


    /* Output message about test being performed */
    TESTING("SWMR create/delete attributes");

    if((fapl = H5Pcopy(in_fapl)) < 0)
        FAIL_STACK_ERROR

    /* Set the filename to use for this test (dependent on fapl) */
    h5_fixname(FILENAME[8], fapl, filename, sizeof(filename));

    /*
     * Test 1, writer creates a file, 1000 datasets, notify child, then creates
     * 1 to 1000 attributes to each dataset, reader keeps iterate and in the end
     * it should see all attributes
     */

    /* Create a file. */
    if((fid = H5Fcreate(filename, H5F_ACC_TRUNC | H5F_ACC_SWMR_WRITE, H5P_DEFAULT, fapl)) < 0)
        FAIL_STACK_ERROR

    /* Create a chunked dataset with 1 extendible dimension for all created dsets */
    if((sid = H5Screate_simple(1, dims, max_dims)) < 0)
        FAIL_STACK_ERROR;
    if((dcpl = H5Pcreate(H5P_DATASET_CREATE)) < 0)
        FAIL_STACK_ERROR
    if(H5Pset_chunk(dcpl, 1, chunk_dims) < 0)
        FAIL_STACK_ERROR;

    /* Create the data space for the attribute. */
    attr_sid = H5Screate_simple(1, attr_dims, NULL);

    ndset = 1000;
    for (i = 0; i < ndset; i++) {
        sprintf(dset_name, "Dset%d", i);
        if((dset = H5Dcreate(fid, dset_name, H5T_NATIVE_INT, sid, H5P_DEFAULT, dcpl, H5P_DEFAULT)) < 0)
            FAIL_STACK_ERROR

        if (i % 100 == 0)
            nattr = i * 2 + 1;
        else
            nattr = i % 10 + 1;

        for (j = 0; j < nattr; j++) {
            sprintf(attr_name, "Attr%d", j);
            attr_id = H5Acreate2(dset, attr_name, H5T_STD_I32BE, attr_sid, H5P_DEFAULT, H5P_DEFAULT);
            if(H5Aclose(attr_id) < 0)
                FAIL_STACK_ERROR
        }

        if(H5Dclose(dset) < 0)
            FAIL_STACK_ERROR
    }

    /* close everything */
    if(H5Sclose(sid) < 0)
        FAIL_STACK_ERROR
    if(H5Pclose(dcpl) < 0)
        FAIL_STACK_ERROR
    if(H5Fclose(fid) < 0)
        FAIL_STACK_ERROR

    /* Create 1 pipe */
    if(HDpipe(out_pdf) < 0)
        FAIL_STACK_ERROR

    /* Fork child process */
    if((childpid = HDfork()) < 0)
        TEST_ERROR

    /* Parent process open with SWMR_WRITE, child process open with SWMR_READ */
    if(childpid == 0) {         /* Child process */

        /* Close unused write end for out_pdf */
        if(HDclose(out_pdf[1]) < 0)
            HDexit(EXIT_FAILURE);

        /* Wait for notification from parent process */
        while(child_notify != 1)
            if(HDread(out_pdf[0], &child_notify, sizeof(int)) < 0)
                HDexit(EXIT_FAILURE);

        /* Open the test file */
        H5E_BEGIN_TRY {
            child_fid = H5Fopen(filename, H5F_ACC_RDONLY|H5F_ACC_SWMR_READ, fapl);
        } H5E_END_TRY;

        if(child_fid >= 0) {
            for (i = 0; i < max_retry; i++) {

                n_found_attr = 0;
                for (j = 0; j < ndset; j++) {

                    sprintf(dset_name, "Dset%d", j);
                    H5E_BEGIN_TRY {
                        child_dset = H5Dopen(child_fid, dset_name, H5P_DEFAULT);
                    } H5E_END_TRY;
                    if (child_dset < 0)
                        HDexit(EXIT_FAILURE);

                    /* Iterate all attributes and count the total number */
                    idx = 0;
                    H5E_BEGIN_TRY {
                      ret_val=H5Aiterate(child_dset,H5_INDEX_NAME,H5_ITER_INC,&idx,test_swmr_count_renamed_attr,&n_found_attr);
                    } H5E_END_TRY;
                    if (ret_val < 0)
                        HDexit(EXIT_FAILURE);

                    if(H5Dclose(child_dset) < 0)
                        HDexit(EXIT_FAILURE);

                } /* end for ndset */

                HDfprintf(stderr, "Found %d attributes\n", n_found_attr);
                fflush(stderr);

                /* FULLSWMR TODO: enable check when doing actual testing */
                if (n_found_attr == ntotalattr)
                    break;
                /* else if (n_found_attr > ntotalattr) */
                /*     HDexit(EXIT_FAILURE); */
                /* sleep(1); */
            } /* end for max_retry */;

            /* FULLSWMR TODO: enable check when doing actual testing */
            /* if (i >= max_retry) { */
            /*     HDfprintf(stderr, "Exceeds max number of retries to discover all objects\n"); */
            /*     HDexit(EXIT_FAILURE); */
            /* } */

            if(H5Fclose(child_fid) < 0)
                HDexit(EXIT_FAILURE);
                /* FAIL_STACK_ERROR */

            HDexit(EXIT_SUCCESS);
        } /* end if */

        /* Close the pipe */
        if(HDclose(out_pdf[0]) < 0)
            HDexit(EXIT_FAILURE);

        HDexit(EXIT_FAILURE);
    } /* end if childpid */

    /* Close unused read end for out_pdf */
    if(HDclose(out_pdf[0]) < 0)
        FAIL_STACK_ERROR

    /* set delta t value */
    if(H5Pset_swmr_deltat(fapl, deltat) < 0)
        FAIL_STACK_ERROR

    /* Open the test file */
    if((fid = H5Fopen(filename, H5F_ACC_RDWR|H5F_ACC_SWMR_WRITE, fapl)) < 0)
        FAIL_STACK_ERROR

    /* Notify child process after opening the file */
    notify = 1;
    if(HDwrite(out_pdf[1], &notify, sizeof(int)) < 0)
        TEST_ERROR;

    /* Close the pipe */
    if(HDclose(out_pdf[1]) < 0)
        TEST_ERROR;

    /* Rename every other attributes in each dataset */
    for (i = 0; i < ndset; i++) {
        sprintf(dset_name, "Dset%d", i);
        if((dset = H5Dopen(fid, dset_name, H5P_DEFAULT)) < 0)
            FAIL_STACK_ERROR

        if (i % 100 == 0)
            nattr = i * 2 + 1;
        else
            nattr = i % 10 + 1;

        if (i % 100 == 0) {
            /* Rename every attributes for every 100th dataset */
            for (j = 0; j < nattr; j++) {
                sprintf(attr_name, "Attr%d", j);
                sprintf(new_attr_name, "newAttr%d", j);
                if(H5Arename(dset, attr_name, new_attr_name) < 0)
                    FAIL_STACK_ERROR
            }
        }
        else if (i % 101 == 0) {
            /* Rename every other attributes for every 101th dataset */
            for (j = 0; j < nattr; j+=2) {
                sprintf(attr_name, "Attr%d", j);
                sprintf(new_attr_name, "newAttr%d", j);
                if(H5Arename(dset, attr_name, new_attr_name) < 0)
                    FAIL_STACK_ERROR
            }
        }

        /* Flush the newly created group and dataset to disk */
        H5Dflush(dset);

        if(H5Dclose(dset) < 0)
            FAIL_STACK_ERROR
    }

    /* Wait for child process to complete */
    if(HDwaitpid(childpid, &child_status, child_wait_option) < 0)
        TEST_ERROR

    /* Check if child terminated normally */
    if(WIFEXITED(child_status)) {
        /* Check exit status of the child */
        if(WEXITSTATUS(child_status) != 0)
            TEST_ERROR
    } /* end if */
    else
        FAIL_STACK_ERROR

    /* Close the file */
    if(H5Fclose(fid) < 0)
        FAIL_STACK_ERROR

    PASSED();

    return 0;

error:
    H5E_BEGIN_TRY {
        H5Pclose(fapl);
        H5Pclose(fid);
    } H5E_END_TRY;

    return -1;
} /* end test_swmr_rename_attr() */
#endif /* NOT_YET */

/****************************************************************
**
**  test_file_lock_swmr_concur(): low-level file test routine.
**    With the implementation of file locking, this test checks file
**    open with different combinations of flags + SWMR flags.
**    This is for concurrent access.
**
*****************************************************************/
static int
test_file_lock_env_var(hid_t in_fapl)
{
#if !(defined(H5_HAVE_FORK) && defined(H5_HAVE_WAITPID))
    SKIPPED();
    HDputs("    Test skipped due to fork or waitpid not defined.");
    return 0;
#else
    hid_t fid = -1;             /* File ID */
    hid_t fapl = -1;                    /* File access property list */
    char filename[NAME_BUF_SIZE];       /* file name */
    pid_t childpid=0;           /* Child process ID */
    int child_status;           /* Status passed to waitpid */
    int child_wait_option=0;        /* Options passed to waitpid */
    int out_pdf[2];
    int notify = 0;


    TESTING("File locking environment variable");


    /* Set the environment variable */
    if(HDsetenv("HDF5_USE_FILE_LOCKING", "FALSE", TRUE) < 0)
        TEST_ERROR

    if((fapl = H5Pcopy(in_fapl)) < 0)
        TEST_ERROR

    /* Set the filename to use for this test (dependent on fapl) */
    h5_fixname(FILENAME[1], fapl, filename, sizeof(filename));

    /* Create the test file */
    if((fid = H5Fcreate(filename, H5F_ACC_TRUNC, H5P_DEFAULT, fapl)) < 0)
        TEST_ERROR

    /* Close the file */
    if(H5Fclose(fid) < 0)
        TEST_ERROR

    /* Open a file for read-only and then read-write. This would
     * normally fail due to the file locking scheme but should
     * pass when the environment variable is set to disable file
     * locking.
     */

    /* Create 1 pipe */
    if(HDpipe(out_pdf) < 0)
        TEST_ERROR

    /* Fork child process */
    if((childpid = HDfork()) < 0)
        TEST_ERROR

    if(childpid == 0) {

        /* Child process */

        hid_t child_fid;    /* File ID */
        int child_notify = 0;

        /* Close unused write end for out_pdf */
        if(HDclose(out_pdf[1]) < 0)
            HDexit(EXIT_FAILURE);

        /* Wait for notification from parent process */
        while(child_notify != 1) {
            if(HDread(out_pdf[0], &child_notify, sizeof(int)) < 0)
                HDexit(EXIT_FAILURE);
        } /* end while */

        /* Open the test file */
        if((child_fid = H5Fopen(filename, H5F_ACC_RDWR, fapl)) < 0)
            TEST_ERROR

        /* Close the pipe */
        if(HDclose(out_pdf[0]) < 0)
            HDexit(EXIT_FAILURE);

        HDexit(EXIT_SUCCESS);
    } /* end if */

    /* close unused read end for out_pdf */
    if(HDclose(out_pdf[0]) < 0)
        TEST_ERROR

    /* Open the test file */
    if((fid = H5Fopen(filename, H5F_ACC_RDONLY, fapl)) < 0)
        TEST_ERROR

    /* Notify child process */
    notify = 1;
    if(HDwrite(out_pdf[1], &notify, sizeof(int)) < 0)
        TEST_ERROR;

    /* Close the pipe */
    if(HDclose(out_pdf[1]) < 0)
        TEST_ERROR;

    /* Wait for child process to complete */
    if(HDwaitpid(childpid, &child_status, child_wait_option) < 0)
        TEST_ERROR

    /* Check if child terminated normally */
    if(WIFEXITED(child_status)) {
        /* Check exit status of the child */
        if(WEXITSTATUS(child_status) != 0)
            TEST_ERROR
    } /* end if */
    else
        TEST_ERROR

    /* Close the file */
    if(H5Fclose(fid) < 0)
        TEST_ERROR

    /* Close the copied property list */
    if(H5Pclose(fapl) < 0)
        TEST_ERROR

    PASSED();

    return 0;

error:
    H5E_BEGIN_TRY {
        H5Pclose(fapl);
        H5Fclose(fid);
    } H5E_END_TRY;

    return -1;


#endif /* !(defined(H5_HAVE_FORK && defined(H5_HAVE_WAITPID)) */

} /* end test_file_lock_env_var() */


static int
test_swmr_vfd_flag(void)
{
    hid_t fid = -1;         /* file ID */
    hid_t sec2_fapl = -1;   /* fapl ID of a VFD that supports SWMR writes (sec2) */
    hid_t bad_fapl = -1;    /* fapl ID of a VFD that does not support SWMR writes (stdio) */
    char filename[NAME_BUF_SIZE];   /* file name */

    TESTING("SWMR-enabled VFD flag functionality");

    /* Attempt to open a file using a SWMR-compatible VFD. */

    if((sec2_fapl = H5Pcreate(H5P_FILE_ACCESS)) < 0)
        FAIL_STACK_ERROR;
    if(H5Pset_fapl_sec2(sec2_fapl) < 0)
        FAIL_STACK_ERROR;
    if(H5Pset_libver_bounds(sec2_fapl, H5F_LIBVER_LATEST, H5F_LIBVER_LATEST) < 0)
        FAIL_STACK_ERROR

    h5_fixname(FILENAME[0], sec2_fapl, filename, sizeof(filename));
    if((fid = H5Fcreate(filename, H5F_ACC_TRUNC | H5F_ACC_SWMR_WRITE, H5P_DEFAULT, sec2_fapl)) < 0)
        FAIL_STACK_ERROR;
    if(H5Fclose(fid) < 0)
        FAIL_STACK_ERROR;

    /* Attempt to open a file using a non-SWMR-compatible VFD. */

    if((bad_fapl = H5Pcreate(H5P_FILE_ACCESS)) < 0)
        FAIL_STACK_ERROR;
    if(H5Pset_fapl_stdio(bad_fapl) < 0)
        FAIL_STACK_ERROR;
    if(H5Pset_libver_bounds(bad_fapl, H5F_LIBVER_LATEST, H5F_LIBVER_LATEST) < 0)
        FAIL_STACK_ERROR

    fid = -1;
    h5_fixname(FILENAME[0], bad_fapl, filename, sizeof(filename));
    H5E_BEGIN_TRY {
        fid = H5Fcreate(filename, H5F_ACC_TRUNC | H5F_ACC_SWMR_WRITE, H5P_DEFAULT, bad_fapl);
    } H5E_END_TRY;
    if(fid >= 0)
        TEST_ERROR;

    if(H5Pclose(sec2_fapl) < 0)
        FAIL_STACK_ERROR;
    if(H5Pclose(bad_fapl) < 0)
        FAIL_STACK_ERROR;

    PASSED();

    return 0;

error:
    H5E_BEGIN_TRY {
        H5Pclose(sec2_fapl);
        H5Pclose(bad_fapl);
        H5Fclose(fid);
    } H5E_END_TRY;

    return -1;
} /* test_swmr_vfd_flag() */

#ifdef OUT
/*
 * This exposes a bug for H5Orefresh while handling opened objects for H5Fstart_swmr_write().
 * The boolean to skip file truncation test when reading in superblock will fix the problem.
 * Will work to move that to test/flushrefresh.c later.
 */
static int
test_bug_refresh(hid_t in_fapl)
{
    hid_t fid = -1;         /* File ID */
    hid_t fapl;
    H5F_t *f;
    hid_t gid1, gid2, gid3, gid4, gid5, gid6, gid7, gid8, gid9;
    char filename[NAME_BUF_SIZE];   /* File name */

    /* Create a copy of the input parameter in_fapl */
    if((fapl = H5Pcopy(in_fapl)) < 0)
        FAIL_STACK_ERROR

    /* Set to use the latest library format */
    if(H5Pset_libver_bounds(fapl, H5F_LIBVER_LATEST, H5F_LIBVER_LATEST) < 0)
        FAIL_STACK_ERROR

    /* Set the filename to use for this test (dependent on fapl) */
    h5_fixname(FILENAME[0], fapl, filename, sizeof(filename));

    TESTING("H5Orefresh failure conditions");

    /* Create a file with the latest format */
    if((fid = H5Fcreate(filename, H5F_ACC_TRUNC, H5P_DEFAULT, fapl)) < 0)
        FAIL_STACK_ERROR

    /* Get a pointer to the internal file object */
    if(NULL == (f = (H5F_t *)H5I_object(fid)))
        FAIL_STACK_ERROR

    /* Create groups: compact to dense storage */
    if((gid1 = H5Gcreate2(fid, "group1", H5P_DEFAULT, H5P_DEFAULT, H5P_DEFAULT)) < 0)
        FAIL_STACK_ERROR;
    if((gid2 = H5Gcreate2(fid, "group2", H5P_DEFAULT, H5P_DEFAULT, H5P_DEFAULT)) < 0)
        FAIL_STACK_ERROR;
    if((gid3 = H5Gcreate2(fid, "group3", H5P_DEFAULT, H5P_DEFAULT, H5P_DEFAULT)) < 0)
        FAIL_STACK_ERROR;
    if((gid4 = H5Gcreate2(fid, "group4", H5P_DEFAULT, H5P_DEFAULT, H5P_DEFAULT)) < 0)
        FAIL_STACK_ERROR;
    if((gid5 = H5Gcreate2(fid, "group5", H5P_DEFAULT, H5P_DEFAULT, H5P_DEFAULT)) < 0)
        FAIL_STACK_ERROR;
    if((gid6 = H5Gcreate2(fid, "group6", H5P_DEFAULT, H5P_DEFAULT, H5P_DEFAULT)) < 0)
        FAIL_STACK_ERROR;
    if((gid7 = H5Gcreate2(fid, "group7", H5P_DEFAULT, H5P_DEFAULT, H5P_DEFAULT)) < 0)
        FAIL_STACK_ERROR;
    if((gid8 = H5Gcreate2(fid, "group8", H5P_DEFAULT, H5P_DEFAULT, H5P_DEFAULT)) < 0)
        FAIL_STACK_ERROR;
    if((gid9 = H5Gcreate2(fid, "group9", H5P_DEFAULT, H5P_DEFAULT, H5P_DEFAULT)) < 0)
        FAIL_STACK_ERROR;

    if (H5Fflush(fid, H5F_SCOPE_GLOBAL) < 0)
        TEST_ERROR

    if(H5Grefresh(gid1) < 0) TEST_ERROR
    if(H5Grefresh(gid2) < 0) TEST_ERROR
    if(H5Grefresh(gid3) < 0) TEST_ERROR
    if(H5Grefresh(gid4) < 0) TEST_ERROR
    if(H5Grefresh(gid5) < 0) TEST_ERROR
    if(H5Grefresh(gid6) < 0) TEST_ERROR
    if(H5Grefresh(gid7) < 0) TEST_ERROR
    if(H5Grefresh(gid8) < 0) TEST_ERROR
    if(H5Grefresh(gid9) < 0) TEST_ERROR

    H5Gclose(gid1);
    H5Gclose(gid2);
    H5Gclose(gid3);
    H5Gclose(gid4);
    H5Gclose(gid5);
    H5Gclose(gid6);
    H5Gclose(gid7);
    H5Gclose(gid8);
    H5Gclose(gid9);
    H5Pclose(fapl);
    H5Fclose(fid);
    PASSED();
    return 0;

error:
    H5E_BEGIN_TRY {
        H5Gclose(gid1);
        H5Gclose(gid2);
        H5Gclose(gid3);
        H5Gclose(gid4);
        H5Gclose(gid5);
        H5Gclose(gid6);
        H5Gclose(gid7);
        H5Gclose(gid8);
        H5Gclose(gid9);
        H5Pclose(fapl);
        H5Fclose(fid);
    } H5E_END_TRY;

    return -1;
} /* test_bug_refresh() */
#endif /* OUT */

/*
 * test_refresh_concur():
 *
 * The "new_format" parameter indicates whether to create the file with latest format or not.
 *  To have SWMR support, can use either one of the following in creating a file:
 *  (a) Create the file with write + latest format:
 *      --result in v3 superblock with latest chunk indexing types
 *  (b) Create the file with SWMR write + non-latest-format:
 *      --result in v3 superblock with latest chunk indexing types
 *
 * Verify H5Drefresh() works correctly with concurrent access:
 *      Parent process:
 *              (1) Open the test file, write to the dataset
 *              (2) Notify child process #A
 *              (3) Wait for notification from child process #B
 *              (4) Extend the dataset, write to the dataset, flush the file
 *              (5) Notify child process #C
 *      Child process:
 *              (1) Wait for notification from parent process #A
 *              (2) Open the file 2 times
 *              (3) Open the dataset 2 times with the 2 files
 *              (4) Verify the dataset's dimension and data read are correct
 *              (5) Notify parent process #B
 *              (6) Wait for notification from parent process #C
 *              (7) Refresh the dataset
 *              (8) Verify the dataset's dimension and data are correct
 */
#if !(defined(H5_HAVE_FORK) && defined(H5_HAVE_WAITPID))

static int
test_refresh_concur(hid_t H5_ATTR_UNUSED in_fapl, hbool_t H5_ATTR_UNUSED new_format)
{
    SKIPPED();
    HDputs("    Test skipped due to fork or waitpid not defined.");
    return 0;
} /* test_refresh_concur() */

#else /* defined(H5_HAVE_FORK && defined(H5_HAVE_WAITPID) */

static int
test_refresh_concur(hid_t in_fapl, hbool_t new_format)
{
    hid_t fid;              /* File ID */
    hid_t fapl;             /* File access property list */
    pid_t childpid=0;           /* Child process ID */
    pid_t tmppid;           /* Child process ID returned by waitpid */
    int child_status;           /* Status passed to waitpid */
    int child_wait_option=0;        /* Options passed to waitpid */
    int child_exit_val;         /* Exit status of the child */
    char filename[NAME_BUF_SIZE];   /* File name */

    hid_t did = -1;
    hid_t sid = -1;
    hid_t dcpl = -1;
    hsize_t chunk_dims[1] = {1};
    hsize_t maxdims[1] = {H5S_UNLIMITED};
    hsize_t dims[1] = { 1 };
    hsize_t new_dims[1] = {2};

    int out_pdf[2];
    int in_pdf[2];
    int notify = 0;
    int wbuf[2];

    /* Output message about test being performed */
    if(new_format) {
        TESTING("H5Drefresh()--concurrent access for latest format");
    } else {
        TESTING("H5Drefresh()--concurrent access for non-latest-format");
    } /* end if */


    if((fapl = H5Pcopy(in_fapl)) < 0)
        FAIL_STACK_ERROR

    /* Set the filename to use for this test (dependent on fapl) */
    h5_fixname(FILENAME[0], fapl, filename, sizeof(filename));

    if(new_format) {
        /* Set to use the latest library format */
        if(H5Pset_libver_bounds(fapl, H5F_LIBVER_LATEST, H5F_LIBVER_LATEST) < 0)
            FAIL_STACK_ERROR

        /* Create the test file */
        if((fid = H5Fcreate(filename, H5F_ACC_TRUNC, H5P_DEFAULT, fapl)) < 0)
            FAIL_STACK_ERROR
    } else {
        /* Create the test file without latest format but with SWMR write */
        if((fid = H5Fcreate(filename, H5F_ACC_TRUNC|H5F_ACC_SWMR_WRITE, H5P_DEFAULT, fapl)) < 0)
            FAIL_STACK_ERROR
    } /* end if */

    /* Create a chunked dataset with 1 extendible dimension */
    if((sid = H5Screate_simple(1, dims, maxdims)) < 0)
        FAIL_STACK_ERROR;
    if((dcpl = H5Pcreate(H5P_DATASET_CREATE)) < 0)
        FAIL_STACK_ERROR
    if(H5Pset_chunk(dcpl, 1, chunk_dims) < 0)
        FAIL_STACK_ERROR;
    if((did = H5Dcreate2(fid, "dataset", H5T_NATIVE_INT, sid, H5P_DEFAULT, dcpl, H5P_DEFAULT)) < 0)
        FAIL_STACK_ERROR;

    /* Closing */
    if(H5Dclose(did) < 0)
        FAIL_STACK_ERROR
    if(H5Sclose(sid) < 0)
        FAIL_STACK_ERROR
    if(H5Pclose(dcpl) < 0)
        FAIL_STACK_ERROR

    /* Close the file */
    if(H5Fclose(fid) < 0)
        FAIL_STACK_ERROR

    /* Create 2 pipes */
    if(HDpipe(out_pdf) < 0)
        FAIL_STACK_ERROR
    if(HDpipe(in_pdf) < 0)
        FAIL_STACK_ERROR

    /* Fork child process */
    if((childpid = HDfork()) < 0)
        FAIL_STACK_ERROR

    if(childpid == 0) { /* Child process */
        hid_t child_fid1 = -1;    /* File ID */
        hid_t child_fid2 = -1;    /* File ID */
        hid_t child_did1 = -1, child_did2 = -1;
        hid_t child_sid = -1;
        hsize_t tdims[1];
        int rbuf[2] = {0, 0};
        int child_notify = 0;

        /* Close unused write end for out_pdf */
        if(HDclose(out_pdf[1]) < 0)
            HDexit(EXIT_FAILURE);

        /* close unused read end for in_pdf */
        if(HDclose(in_pdf[0]) < 0)
            HDexit(EXIT_FAILURE);

        /* Wait for notification from parent process */
        while(child_notify != 1) {
            if(HDread(out_pdf[0], &child_notify, sizeof(int)) < 0)
                HDexit(EXIT_FAILURE);
        }

        /* Open the file 2 times */
        if((child_fid1 = H5Fopen(filename, H5F_ACC_RDONLY|H5F_ACC_SWMR_READ, fapl)) < 0)
            HDexit(EXIT_FAILURE);

        if((child_fid2 = H5Fopen(filename, H5F_ACC_RDONLY|H5F_ACC_SWMR_READ, fapl)) < 0)
            HDexit(EXIT_FAILURE);

        /* Open the dataset 2 times */
        if((child_did1 = H5Dopen2(child_fid1, "dataset", H5P_DEFAULT)) < 0)
            HDexit(EXIT_FAILURE);
        if((child_did2 = H5Dopen2(child_fid2, "dataset", H5P_DEFAULT)) < 0)
            HDexit(EXIT_FAILURE);

        /* Get the dataset's dataspace via did1 */
        if((child_sid = H5Dget_space(child_did1)) < 0)
            HDexit(EXIT_FAILURE);
        if(H5Sget_simple_extent_dims(child_sid, tdims, NULL) < 0)
            HDexit(EXIT_FAILURE);
        if(tdims[0] != 1)
            HDexit(EXIT_FAILURE);

        /* Read from the dataset via did2 */
        if(H5Dread(child_did2, H5T_NATIVE_INT, H5S_ALL, H5S_ALL, H5P_DEFAULT, rbuf) < 0)
            HDexit(EXIT_FAILURE);

        /* Verify the data is correct */
        if(rbuf[0] != 99)
            HDexit(EXIT_FAILURE);

        /* Notify parent process */
        child_notify = 2;
        if(HDwrite(in_pdf[1], &child_notify, sizeof(int)) < 0)
            HDexit(EXIT_FAILURE);

        /* Wait for notification from parent process */
        while(child_notify != 3) {
            if(HDread(out_pdf[0], &child_notify, sizeof(int)) < 0)
                HDexit(EXIT_FAILURE);
        }

        /* Refresh dataset via did1 */
        if(H5Drefresh(child_did1) < 0)
            HDexit(EXIT_FAILURE);

        /* Get the dataset's dataspace and verify */
        if((child_sid = H5Dget_space(child_did1)) < 0)
            HDexit(EXIT_FAILURE);
        if(H5Sget_simple_extent_dims(child_sid, tdims, NULL) < 0)
            HDexit(EXIT_FAILURE);

        if(tdims[0] != 2)
            HDexit(EXIT_FAILURE);

        /* Read from the dataset */
        if(H5Dread(child_did2, H5T_NATIVE_INT, H5S_ALL, H5S_ALL, H5P_DEFAULT, rbuf) < 0)
            HDexit(EXIT_FAILURE);

        /* Verify the data is correct */
        if(rbuf[0] != 100 || rbuf[1] != 100)
            HDexit(EXIT_FAILURE);

        /* Close the 2 datasets */
        if(H5Dclose(child_did1) < 0)
            HDexit(EXIT_FAILURE);
        if(H5Dclose(child_did2) < 0)
            HDexit(EXIT_FAILURE);

        /* Close the 2 files */
        if(H5Fclose(child_fid1) < 0)
            HDexit(EXIT_FAILURE);
        if(H5Fclose(child_fid2) < 0)
            HDexit(EXIT_FAILURE);

        /* Close the pipes */
        if(HDclose(out_pdf[0]) < 0)
            HDexit(EXIT_FAILURE);
        if(HDclose(in_pdf[1]) < 0)
            HDexit(EXIT_FAILURE);

        HDexit(EXIT_SUCCESS);
    }

    /* Close unused read end for out_pdf */
    if(HDclose(out_pdf[0]) < 0)
        FAIL_STACK_ERROR
    /* Close unused write end for in_pdf */
    if(HDclose(in_pdf[1]) < 0)
        FAIL_STACK_ERROR

    /* Open the test file */
    if((fid = H5Fopen(filename, H5F_ACC_RDWR|H5F_ACC_SWMR_WRITE, fapl)) < 0)
        FAIL_STACK_ERROR

    /* Open the dataset */
    if((did = H5Dopen2(fid, "dataset", H5P_DEFAULT)) < 0)
        FAIL_STACK_ERROR;

    /* Write to the dataset */
    wbuf[0] = wbuf[1] = 99;
    if(H5Dwrite(did, H5T_NATIVE_INT, H5S_ALL, H5S_ALL, H5P_DEFAULT, wbuf) < 0)
        FAIL_STACK_ERROR;

    /* Flush to disk */
    if(H5Fflush(fid, H5F_SCOPE_LOCAL) < 0)
        FAIL_STACK_ERROR;

    /* Notify child process */
    notify = 1;
    if(HDwrite(out_pdf[1], &notify, sizeof(int)) < 0)
        FAIL_STACK_ERROR;


    /* Wait for notification from child process */
    while(notify != 2) {
        if(HDread(in_pdf[0], &notify, sizeof(int)) < 0)
            FAIL_STACK_ERROR;
    }

    /* Cork the metadata cache, to prevent the object header from being
     * flushed before the data has been written */
    if(H5Odisable_mdc_flushes(did) < 0)
        FAIL_STACK_ERROR;

    /* Extend the dataset */
    if(H5Dset_extent(did, new_dims) < 0)
        FAIL_STACK_ERROR;

    /* Write to the dataset */
    wbuf[0] = wbuf[1] = 100;
    if(H5Dwrite(did, H5T_NATIVE_INT, H5S_ALL, H5S_ALL, H5P_DEFAULT, wbuf) < 0)
        FAIL_STACK_ERROR;

    /* Uncork the metadata cache */
    if(H5Oenable_mdc_flushes(did) < 0)
        FAIL_STACK_ERROR;

    /* Flush to disk */
    if(H5Fflush(fid, H5F_SCOPE_LOCAL) < 0)
        FAIL_STACK_ERROR;

    /* Notify child process */
    notify = 3;
    if(HDwrite(out_pdf[1], &notify, sizeof(int)) < 0)
        FAIL_STACK_ERROR;

    /* Close the pipes */
    if(HDclose(out_pdf[1]) < 0)
        FAIL_STACK_ERROR;
    if(HDclose(in_pdf[0]) < 0)
        FAIL_STACK_ERROR;

    /* Wait for child process to complete */
    if((tmppid = HDwaitpid(childpid, &child_status, child_wait_option)) < 0)
        FAIL_STACK_ERROR

    /* Check exit status of child process */
    if(WIFEXITED(child_status)) {
        if((child_exit_val = WEXITSTATUS(child_status)) != 0)
            TEST_ERROR
    } else  /* Child process terminated abnormally */
        TEST_ERROR

    /* Close the dataset */
    if(H5Dclose(did) < 0)
        FAIL_STACK_ERROR

    /* Close the file */
    if(H5Fclose(fid) < 0)
        FAIL_STACK_ERROR

    /* Close the property list */
    if(H5Pclose(fapl) < 0)
        FAIL_STACK_ERROR

    PASSED();
    return 0;

error:
    H5E_BEGIN_TRY {
        H5Dclose(did);
        H5Sclose(sid);
        H5Pclose(dcpl);
        H5Pclose(fapl);
        H5Fclose(fid);
    } H5E_END_TRY;

    return -1;

} /* test_refresh_concur() */
#endif /* !(defined(H5_HAVE_FORK) && defined(H5_HAVE_WAITPID)) */

/*
 * test_multiple_same():
 *
 * The "new_format" parameter indicates whether to create the file with latest format or not.
 *  To have SWMR support, can use either one of the following in creating a file:
 *  (a) Create the file with write + latest format:
 *      --result in v3 superblock with latest chunk indexing types
 *  (b) Create the file with SWMR write + non-latest-format:
 *      --result in v3 superblock with latest chunk indexing types
 *
 * Verify that H5Drefresh() and H5Fstart_swmr_write() work properly with multiple
 * opens of files and datasets.
 */
static int
test_multiple_same(hid_t in_fapl, hbool_t new_format)
{
    hid_t fid = -1, fid1 = -1, fid2 = -1, fid3 = -1;              /* File IDs */
    hid_t fapl;             /* File access property list */
    char filename[NAME_BUF_SIZE];   /* File name */
    hid_t did = -1, did1 = -1, did2 = -1, did3 = -1;
    hid_t sid = -1;
    hid_t dcpl = -1;
    hsize_t chunk_dims[2] = {1, 2};
    hsize_t maxdims[2] = {H5S_UNLIMITED, H5S_UNLIMITED};
    hsize_t dims[2] = {1, 1};
    int rbuf = 0;
    int wbuf = 0;

    /* Output message about test being performed */
    if(new_format) {
        TESTING("multiple--single process access for latest format");
    } else {
        TESTING("multiple--single process access for non-latest-format");
    } /* end if */


    if((fapl = H5Pcopy(in_fapl)) < 0)
        FAIL_STACK_ERROR

    /* Set the filename to use for this test (dependent on fapl) */
    h5_fixname(FILENAME[0], fapl, filename, sizeof(filename));

    if(new_format) {
        /* Set to use the latest library format */
        if(H5Pset_libver_bounds(fapl, H5F_LIBVER_LATEST, H5F_LIBVER_LATEST) < 0)
            FAIL_STACK_ERROR

        /* Create the test file */
        if((fid = H5Fcreate(filename, H5F_ACC_TRUNC, H5P_DEFAULT, fapl)) < 0)
            FAIL_STACK_ERROR
    } else {
        /* Create the test file without latest format but with SWMR write */
        if((fid = H5Fcreate(filename, H5F_ACC_TRUNC|H5F_ACC_SWMR_WRITE, H5P_DEFAULT, fapl)) < 0)
            FAIL_STACK_ERROR
    } /* end if */

    /* Create a chunked dataset with 1 extendible dimension */
    if((sid = H5Screate_simple(2, dims, maxdims)) < 0)
        FAIL_STACK_ERROR;
    if((dcpl = H5Pcreate(H5P_DATASET_CREATE)) < 0)
        FAIL_STACK_ERROR
    if(H5Pset_chunk(dcpl, 2, chunk_dims) < 0)
        FAIL_STACK_ERROR;
    if((did = H5Dcreate2(fid, "dataset", H5T_NATIVE_INT, sid, H5P_DEFAULT, dcpl, H5P_DEFAULT)) < 0)
        FAIL_STACK_ERROR;

    /* Closing */
    if(H5Dclose(did) < 0)
        FAIL_STACK_ERROR
    if(H5Sclose(sid) < 0)
        FAIL_STACK_ERROR
    if(H5Pclose(dcpl) < 0)
        FAIL_STACK_ERROR

    /* Close the file */
    if(H5Fclose(fid) < 0)
        FAIL_STACK_ERROR

    /* Case 1 */

    /* Open the file 3 times: SWMR-write, read-write, read-only */
    if((fid1 = H5Fopen(filename, H5F_ACC_RDWR|H5F_ACC_SWMR_WRITE, fapl)) < 0)
        FAIL_STACK_ERROR
    if((fid2 = H5Fopen(filename, H5F_ACC_RDWR, fapl)) < 0)
        FAIL_STACK_ERROR
    if((fid3 = H5Fopen(filename, H5F_ACC_RDONLY, fapl)) < 0)
        FAIL_STACK_ERROR

    /* Open the dataset 3 times with fid1, fid2, fid3 */
    if((did1 = H5Dopen2(fid1, "dataset", H5P_DEFAULT)) < 0)
        FAIL_STACK_ERROR
    if((did2 = H5Dopen2(fid2, "dataset", H5P_DEFAULT)) < 0)
        FAIL_STACK_ERROR
    if((did3 = H5Dopen2(fid3, "dataset", H5P_DEFAULT)) < 0)
        FAIL_STACK_ERROR


    /* Write to the dataset via did1 */
    wbuf = 88;
    if(H5Dwrite(did1, H5T_NATIVE_INT, H5S_ALL, H5S_ALL, H5P_DEFAULT, &wbuf) < 0)
        FAIL_STACK_ERROR;

    /* Refresh via did2 */
    if(H5Drefresh(did2) < 0)
        FAIL_STACK_ERROR;

    /* Read from the dataset via did2 */
    rbuf = 0;
    if(H5Dread(did2, H5T_NATIVE_INT, H5S_ALL, H5S_ALL, H5P_DEFAULT, &rbuf) < 0)
        FAIL_STACK_ERROR;
    /* Verify the data is correct */
    if(rbuf != 88)
        FAIL_STACK_ERROR;

    /* Write to the dataset via did3 */
    wbuf = 99;
    if(H5Dwrite(did3, H5T_NATIVE_INT, H5S_ALL, H5S_ALL, H5P_DEFAULT, &wbuf) < 0)
        FAIL_STACK_ERROR;

    /* Refresh via did1 */
    if(H5Drefresh(did1) < 0)
        FAIL_STACK_ERROR;

    /* Read from the dataset via did1 */
    rbuf = 0;
    if(H5Dread(did1, H5T_NATIVE_INT, H5S_ALL, H5S_ALL, H5P_DEFAULT, &rbuf) < 0)
        FAIL_STACK_ERROR;
    /* Verify the data is correct */
    if(rbuf != 99)
        FAIL_STACK_ERROR;

    /* Close datasets */
    if(H5Dclose(did1) < 0)
        FAIL_STACK_ERROR;
    if(H5Dclose(did2) < 0)
        FAIL_STACK_ERROR;
    if(H5Dclose(did3) < 0)
        FAIL_STACK_ERROR;

    /* Close files */
    if(H5Fclose(fid1) < 0)
        FAIL_STACK_ERROR
    if(H5Fclose(fid2) < 0)
        FAIL_STACK_ERROR
    if(H5Fclose(fid3) < 0)
        FAIL_STACK_ERROR

    /* Case 2 */

    /* Open the file 3 times: read-write, read-only, read-write */
    if((fid1 = H5Fopen(filename, H5F_ACC_RDWR, fapl)) < 0)
        FAIL_STACK_ERROR
    if((fid2 = H5Fopen(filename, H5F_ACC_RDONLY, fapl)) < 0)
        FAIL_STACK_ERROR
    if((fid3 = H5Fopen(filename, H5F_ACC_RDWR, fapl)) < 0)
        FAIL_STACK_ERROR

    /* Open the dataset 3 times with fid1, fid2, fid3 */
    if((did1 = H5Dopen2(fid1, "dataset", H5P_DEFAULT)) < 0)
        FAIL_STACK_ERROR
    if((did2 = H5Dopen2(fid2, "dataset", H5P_DEFAULT)) < 0)
        FAIL_STACK_ERROR
    if((did3 = H5Dopen2(fid3, "dataset", H5P_DEFAULT)) < 0)
        FAIL_STACK_ERROR

    /* Write to the dataset via did1 */
    wbuf = 88;
    if(H5Dwrite(did1, H5T_NATIVE_INT, H5S_ALL, H5S_ALL, H5P_DEFAULT, &wbuf) < 0)
        FAIL_STACK_ERROR;

    /* Refresh via did2 */
    if(H5Drefresh(did2) < 0)
        FAIL_STACK_ERROR;

    /* Read from dataset via did2 */
    rbuf = 0;
    if(H5Dread(did2, H5T_NATIVE_INT, H5S_ALL, H5S_ALL, H5P_DEFAULT, &rbuf) < 0)
        FAIL_STACK_ERROR;
    if(rbuf != wbuf)
        FAIL_STACK_ERROR;

    /* Write to dataset via did3 */
    wbuf = 99;
    if(H5Dwrite(did3, H5T_NATIVE_INT, H5S_ALL, H5S_ALL, H5P_DEFAULT, &wbuf) < 0)
        FAIL_STACK_ERROR;

    /* Enable SWMR write */
    if(H5Fstart_swmr_write(fid1) < 0)
        FAIL_STACK_ERROR;

    /* Read from dataset via did1 and verify data is correct */
    rbuf = 0;
    if(H5Dread(did1, H5T_NATIVE_INT, H5S_ALL, H5S_ALL, H5P_DEFAULT, &rbuf) < 0)
        FAIL_STACK_ERROR;
    if(rbuf != wbuf)
        FAIL_STACK_ERROR;

    /* Write to dataset via did2 */
    wbuf = 100;
    if(H5Dwrite(did2, H5T_NATIVE_INT, H5S_ALL, H5S_ALL, H5P_DEFAULT, &wbuf) < 0)
        FAIL_STACK_ERROR;

    /* Refresh dataset via did3 */
    if(H5Drefresh(did3) < 0)
        FAIL_STACK_ERROR;

    /* Read from dataset via did3 and verify data is correct */
    rbuf = 0;
    if(H5Dread(did3, H5T_NATIVE_INT, H5S_ALL, H5S_ALL, H5P_DEFAULT, &rbuf) < 0)
        FAIL_STACK_ERROR;
    if(rbuf != wbuf)
        FAIL_STACK_ERROR;

    /* Close datasets */
    if(H5Dclose(did1) < 0)
        FAIL_STACK_ERROR;
    if(H5Dclose(did2) < 0)
        FAIL_STACK_ERROR;
    if(H5Dclose(did3) < 0)
        FAIL_STACK_ERROR;

    /* Close files */
    if(H5Fclose(fid1) < 0)
        FAIL_STACK_ERROR
    if(H5Fclose(fid2) < 0)
        FAIL_STACK_ERROR;
    if(H5Fclose(fid3) < 0)
        FAIL_STACK_ERROR

    /* Case 3 */

    /* Open the file 3 times: read-write, read-only, read-only */
    if((fid1 = H5Fopen(filename, H5F_ACC_RDWR, fapl)) < 0)
        FAIL_STACK_ERROR
    if((fid2 = H5Fopen(filename, H5F_ACC_RDONLY, fapl)) < 0)
        FAIL_STACK_ERROR
    if((fid3 = H5Fopen(filename, H5F_ACC_RDONLY, fapl)) < 0)
        FAIL_STACK_ERROR

    /* Open the dataset 3 times with fid1, fid2, fid3 */
    if((did1 = H5Dopen2(fid1, "dataset", H5P_DEFAULT)) < 0)
        FAIL_STACK_ERROR
    if((did2 = H5Dopen2(fid2, "dataset", H5P_DEFAULT)) < 0)
        FAIL_STACK_ERROR
    if((did3 = H5Dopen2(fid3, "dataset", H5P_DEFAULT)) < 0)
        FAIL_STACK_ERROR

    /* Write to the dataset via did1 */
    wbuf = 88;
    if(H5Dwrite(did1, H5T_NATIVE_INT, H5S_ALL, H5S_ALL, H5P_DEFAULT, &wbuf) < 0)
        FAIL_STACK_ERROR;

    /* Refresh dataset via did2 */
    if(H5Drefresh(did2) < 0)
        FAIL_STACK_ERROR;

    /* Read from dataset via did2 and verify data is correct */
    rbuf = 0;
    if(H5Dread(did2, H5T_NATIVE_INT, H5S_ALL, H5S_ALL, H5P_DEFAULT, &rbuf) < 0)
        FAIL_STACK_ERROR;
    if(rbuf != wbuf)
        FAIL_STACK_ERROR;

    /* Close dataset via did2 */
    if(H5Dclose(did2) < 0)
        FAIL_STACK_ERROR;

    /* Close file via fid2 */
    if(H5Fclose(fid2) < 0)
        FAIL_STACK_ERROR

    /* Write to dataset via did3 */
    wbuf = 99;
    if(H5Dwrite(did3, H5T_NATIVE_INT, H5S_ALL, H5S_ALL, H5P_DEFAULT, &wbuf) < 0)
        FAIL_STACK_ERROR;

    /* Close dataset via did3 */
    if(H5Dclose(did3) < 0)
        FAIL_STACK_ERROR;

    /* Close file via fid3 */
    if(H5Fclose(fid3) < 0)
        FAIL_STACK_ERROR

    /* Enable SWMR writing */
    if(H5Fstart_swmr_write(fid1) < 0)
        FAIL_STACK_ERROR;

    /* Read from dataset via did1 and verify data is correct */
    rbuf = 0;
    if(H5Dread(did1, H5T_NATIVE_INT, H5S_ALL, H5S_ALL, H5P_DEFAULT, &rbuf) < 0)
        FAIL_STACK_ERROR;
    if(rbuf != wbuf)
        FAIL_STACK_ERROR;

    /* Close dataset via did1 */
    if(H5Dclose(did1) < 0)
        FAIL_STACK_ERROR;

    /* Close file via fid1 */
    if(H5Fclose(fid1) < 0)
        FAIL_STACK_ERROR

    /* Close the property list */
    if(H5Pclose(fapl) < 0)
        FAIL_STACK_ERROR

    PASSED();
    return 0;

error:
    H5E_BEGIN_TRY {
        H5Dclose(did);
        H5Dclose(did1);
        H5Dclose(did2);
        H5Dclose(did3);
        H5Sclose(sid);
        H5Pclose(dcpl);
        H5Pclose(fapl);
        H5Fclose(fid);
        H5Fclose(fid1);
        H5Fclose(fid2);
        H5Fclose(fid3);
    } H5E_END_TRY;

    return -1;

} /* test_multiple_same() */

/****************************************************************
**
**  Tests for new public routines introduced from the SWMR project.
**
****************************************************************/
int
main(void)
{
    int nerrors = 0;    /* The # of errors */
    hid_t fapl = -1;    /* File access property list ID */
    char *driver = NULL;    /* VFD string (from env variable) */
    char *lock_env_var = NULL; /* file locking env var pointer */
    hbool_t use_file_locking;   /* read from env var */

    /* Skip this test if SWMR I/O is not supported for the VFD specified
     * by the environment variable.
     */
    driver = HDgetenv("HDF5_DRIVER");
    if(!H5FD__supports_swmr_test(driver)) {
        HDprintf("This VFD does not support SWMR I/O\n");
        return EXIT_SUCCESS;
    } /* end if */

    /* Check the environment variable that determines if we care
     * about file locking. File locking should be used unless explicitly
     * disabled.
     */
    lock_env_var = HDgetenv("HDF5_USE_FILE_LOCKING");
    if(lock_env_var && !HDstrcmp(lock_env_var, "FALSE"))
        use_file_locking = FALSE;
    else
        use_file_locking = TRUE;

    /* Set up */
    h5_reset();

    /* Get file access property list */
    fapl = h5_fileaccess();

#ifdef OUT
    nerrors += test_bug_refresh(fapl);
#endif
    nerrors += test_refresh_concur(fapl, TRUE);
    nerrors += test_refresh_concur(fapl, FALSE);
    nerrors += test_multiple_same(fapl, TRUE);
    nerrors += test_multiple_same(fapl, FALSE);

    /* Tests on H5Pget/set_metadata_read_attempts() and H5Fget_metadata_read_retry_info() */
    nerrors += test_metadata_read_attempts(fapl);
    nerrors += test_metadata_read_retry_info(fapl);

    /* Tests on H5Fstart_swmr_write() */
    /*
     * Modify the following routines to test for files:
     *   H5Fcreate(write, latest format) or  H5Fcreate(SWMR write, non-latest-format)
     *   --both result in v3 superblock and latest version suppport
     */
    nerrors += test_start_swmr_write(fapl, TRUE);
    nerrors += test_start_swmr_write(fapl, FALSE);
    nerrors += test_err_start_swmr_write(fapl, TRUE);
    nerrors += test_err_start_swmr_write(fapl, FALSE);
    nerrors += test_start_swmr_write_concur(fapl, TRUE);
    nerrors += test_start_swmr_write_concur(fapl, FALSE);
    nerrors += test_start_swmr_write_stress_ohdr(fapl);

    /* Tests for H5Pget/set_object_flush_cb() */
    nerrors += test_object_flush_cb(fapl);

    /* Tests on H5Pget/set_append_flush() */
    nerrors += test_append_flush_generic();
    nerrors += test_append_flush_dataset_chunked(fapl);
    nerrors += test_append_flush_dataset_fixed(fapl);
    nerrors += test_append_flush_dataset_multiple(fapl);

    if(use_file_locking) {
        /*
         * Tests for:
         *   file open flags--single process access
         *   file open flags--concurrent access
         */
        nerrors += test_file_lock_same(fapl);
        nerrors += test_file_lock_concur(fapl);
        /*
         * Tests for:
         *   file open flags+SWMR flags--single process access
         *   file open flags+SWMR flags--concurrent access
         *
         * Modify the following 2 routines to test for files:
         *   H5Fcreate(write, latest format) or  H5Fcreate(SWMR write, non-latest-format)
         *   --both result in v3 superblock and latest version suppport
         */
        nerrors += test_file_lock_swmr_same(fapl);
        nerrors += test_file_lock_swmr_concur(fapl);

        /*
         * Tests for:
         *   SWMR delta t values--single process access
         *   SWMR delta t values--concurrent access
         */
        nerrors += test_swmr_deltat_getset(fapl);
        nerrors += test_swmr_deltat_file_create(fapl);
        nerrors += test_swmr_deltat_file_create_without_swmr_write(fapl);
        nerrors += test_swmr_deltat_read_concur(fapl);
        nerrors += test_swmr_deltat_delete_on_file_close(fapl);
        nerrors += test_swmr_deltat_with_start_swmr_write(fapl);
        nerrors += test_swmr_reader_timeout(fapl);
        nerrors += test_swmr_create_del_grp_dset(fapl);
#ifdef NOT_YET
        nerrors += test_swmr_create_del_attr(fapl);
        nerrors += test_swmr_rename_grp_dset(fapl);
        nerrors += test_swmr_rename_attr(fapl);
#endif /* NOT_YET */
    } /* end if */

    /* Tests SWMR VFD compatibility flag.
     * Only needs to run when the VFD is the default (sec2).
     */
    if(NULL == driver || !HDstrcmp(driver, "") || !HDstrcmp(driver, "sec2"))
        nerrors += test_swmr_vfd_flag();

    /* This test changes the HDF5_USE_FILE_LOCKING environment variable
     * so it should be run last.
     */
    nerrors += test_file_lock_env_var(fapl);

    if(nerrors)
        goto error;

    HDprintf("All tests passed.\n");

    h5_cleanup(FILENAME, fapl);

    return EXIT_SUCCESS;

error:
    nerrors = MAX(1, nerrors);
    HDprintf("***** %d SWMR TEST%s FAILED! *****\n",
        nerrors, 1 == nerrors ? "" : "S");
    return EXIT_FAILURE;

} /* end main() */
<|MERGE_RESOLUTION|>--- conflicted
+++ resolved
@@ -6316,13 +6316,8 @@
     if((fid = H5Fcreate(filename, H5F_ACC_TRUNC | H5F_ACC_SWMR_WRITE, H5P_DEFAULT, fapl)) < 0)
         FAIL_STACK_ERROR
 
-<<<<<<< HEAD
     /* Close the file*/
     if(H5Fclose(fid) < 0)
-=======
-    /* Get a pointer to the internal file object */
-    if(NULL == (f = (H5F_t *)H5VL_object(fid)))
->>>>>>> 2f605eaa
         FAIL_STACK_ERROR
 
     /* Re-open the test file */
@@ -8382,7 +8377,7 @@
         FAIL_STACK_ERROR
 
     /* Get a pointer to the internal file object */
-    if(NULL == (f = (H5F_t *)H5I_object(fid)))
+    if(NULL == (f = (H5F_t *)H5VL_object(fid)))
         FAIL_STACK_ERROR
 
     /* Create groups: compact to dense storage */
