/* * * * * * * * * * * * * * * * * * * * * * * * * * * * * * * * * * * * * * *
 * Copyright by The HDF Group.                                               *
 * Copyright by the Board of Trustees of the University of Illinois.         *
 * All rights reserved.                                                      *
 *                                                                           *
 * This file is part of HDF5.  The full HDF5 copyright notice, including     *
 * terms governing use, modification, and redistribution, is contained in    *
 * the COPYING file, which can be found at the root of the source code       *
 * distribution tree, or in https://support.hdfgroup.org/ftp/HDF5/releases.  *
 * If you do not have access to either file, you may request a copy from     *
 * help@hdfgroup.org.                                                        *
 * * * * * * * * * * * * * * * * * * * * * * * * * * * * * * * * * * * * * * */

/***********************************************************
 *
 * Test program:	 cache_page_buffer
 *
 * Tests the Page Buffer Feature.
 *
 *************************************************************/

#include "h5test.h"

#include "H5CXprivate.h" /* API Contexts                         */
#include "H5Iprivate.h"
#include "H5PBprivate.h"
#include "H5VLprivate.h" /* Virtual Object Layer                     */

/*
 * This file needs to access private information from the H5F package.
 */
#define H5MF_FRIEND /*suppress error about including H5MFpkg	  */
#include "H5MFpkg.h"

#define H5F_FRIEND /*suppress error about including H5Fpkg	  */
#define H5F_TESTING
#include "H5Fpkg.h"

#define FILENAME_LEN 1024

/* test routines */
#ifdef H5_HAVE_PARALLEL
static unsigned verify_page_buffering_disabled(hid_t orig_fapl, const char *env_h5_drvr);
#else
#define NUM_DSETS 5
#define NX        100
#define NY        50

static unsigned test_args(hid_t fapl, const char *env_h5_drvr);
static unsigned test_raw_data_handling(hid_t orig_fapl, const char *env_h5_drvr);
static unsigned test_lru_processing(hid_t orig_fapl, const char *env_h5_drvr);
static unsigned test_min_threshold(hid_t orig_fapl, const char *env_h5_drvr);
static unsigned test_stats_collection(hid_t orig_fapl, const char *env_h5_drvr);

/* helper routines */
static unsigned create_file(char *filename, hid_t fcpl, hid_t fapl);
static unsigned open_file(char *filename, hid_t fapl, hsize_t page_size, size_t page_buffer_size);
#endif /* H5_HAVE_PARALLEL */

const char *FILENAME[] = {"filepaged", NULL};

#ifndef H5_HAVE_PARALLEL

/*-------------------------------------------------------------------------
 * Function:    create_file()
 *
 * Purpose:     The purpose of this function appears to be a smoke check
 *              intended to exercise the page buffer.
 *
 *              Specifically, the function creates a file, and then goes
 *              through a loop in which it creates four data sets, write
 *              data to one of them, verifies the data written, and then
 *              deletes the three that it didn't write to.
 *
 *              Any data mis-matches or failures reported by the HDF5
 *              library result in test failure.
 *
 * Return:      0 if test is sucessful
 *              1 if test fails
 *
 * Programmer:  unknown
 *              ?? / ?? / ??
 *
 *-------------------------------------------------------------------------
 */
static unsigned
create_file(char *filename, hid_t fcpl, hid_t fapl)
{
    hid_t   file_id   = -1;
    hid_t   dset_id   = -1;
    hid_t   grp_id    = -1;
    hid_t   filespace = -1;
    hsize_t dimsf[2]  = {NX, NY}; /* dataset dimensions */
    int *   data      = NULL;     /* pointer to data buffer to write */
    hid_t   dcpl      = -1;
    int     i;
    int     num_elements;
    int     j;
    char    dset_name[32];

    if ((file_id = H5Fcreate(filename, H5F_ACC_TRUNC, fcpl, fapl)) < 0)
        FAIL_STACK_ERROR;

    if ((grp_id = H5Gcreate2(file_id, "GROUP", H5P_DEFAULT, H5P_DEFAULT, H5P_DEFAULT)) < 0)
        FAIL_STACK_ERROR;

    num_elements = NX * NY;
    if ((data = (int *)HDcalloc((size_t)num_elements, sizeof(int))) == NULL)
        TEST_ERROR
    for (i = 0; i < (int)num_elements; i++)
        data[i] = i;

    if ((filespace = H5Screate_simple(2, dimsf, NULL)) < 0)
        FAIL_STACK_ERROR;

    if ((dcpl = H5Pcreate(H5P_DATASET_CREATE)) < 0)
        FAIL_STACK_ERROR;
    if (H5Pset_alloc_time(dcpl, H5D_ALLOC_TIME_EARLY) < 0)
        FAIL_STACK_ERROR;

    for (i = 0; i < NUM_DSETS; i++) {

        HDsprintf(dset_name, "D1dset%d", i);
        if ((dset_id = H5Dcreate2(grp_id, dset_name, H5T_NATIVE_INT, filespace, H5P_DEFAULT, dcpl,
                                  H5P_DEFAULT)) < 0)
            FAIL_STACK_ERROR;
        if (H5Dclose(dset_id) < 0)
            FAIL_STACK_ERROR;

        HDsprintf(dset_name, "D2dset%d", i);
        if ((dset_id = H5Dcreate2(grp_id, dset_name, H5T_NATIVE_INT, filespace, H5P_DEFAULT, dcpl,
                                  H5P_DEFAULT)) < 0)
            FAIL_STACK_ERROR;
        if (H5Dclose(dset_id) < 0)
            FAIL_STACK_ERROR;

        HDsprintf(dset_name, "D3dset%d", i);
        if ((dset_id = H5Dcreate2(grp_id, dset_name, H5T_NATIVE_INT, filespace, H5P_DEFAULT, dcpl,
                                  H5P_DEFAULT)) < 0)
            FAIL_STACK_ERROR;
        if (H5Dclose(dset_id) < 0)
            FAIL_STACK_ERROR;

        HDsprintf(dset_name, "dset%d", i);
        if ((dset_id = H5Dcreate2(grp_id, dset_name, H5T_NATIVE_INT, filespace, H5P_DEFAULT, dcpl,
                                  H5P_DEFAULT)) < 0)
            FAIL_STACK_ERROR;

        if (H5Dwrite(dset_id, H5T_NATIVE_INT, H5S_ALL, H5S_ALL, H5P_DEFAULT, data) < 0)
            FAIL_STACK_ERROR;
        if (H5Dclose(dset_id) < 0)
            FAIL_STACK_ERROR;

        HDmemset(data, 0, (size_t)num_elements * sizeof(int));
        if ((dset_id = H5Dopen2(grp_id, dset_name, H5P_DEFAULT)) < 0)
            FAIL_STACK_ERROR;
        if (H5Dread(dset_id, H5T_NATIVE_INT, H5S_ALL, H5S_ALL, H5P_DEFAULT, data) < 0)
            FAIL_STACK_ERROR;
        if (H5Dclose(dset_id) < 0)
            FAIL_STACK_ERROR;

        for (j = 0; j < num_elements; j++) {
            if (data[j] != j) {
                HDfprintf(stderr, "Read different values than written\n");
                FAIL_STACK_ERROR;
            }
        }

        HDsprintf(dset_name, "D1dset%d", i);
        if (H5Ldelete(grp_id, dset_name, H5P_DEFAULT) < 0)
            FAIL_STACK_ERROR;
        HDsprintf(dset_name, "D2dset%d", i);
        if (H5Ldelete(grp_id, dset_name, H5P_DEFAULT) < 0)
            FAIL_STACK_ERROR;
        HDsprintf(dset_name, "D3dset%d", i);
        if (H5Ldelete(grp_id, dset_name, H5P_DEFAULT) < 0)
            FAIL_STACK_ERROR;
    }

    if (H5Gclose(grp_id) < 0)
        FAIL_STACK_ERROR;
    if (H5Fclose(file_id) < 0)
        FAIL_STACK_ERROR;
    if (H5Pclose(dcpl) < 0)
        FAIL_STACK_ERROR;
    if (H5Sclose(filespace) < 0)
        FAIL_STACK_ERROR;

    HDfree(data);
    return 0;

error:
    H5E_BEGIN_TRY
    {
        H5Pclose(dcpl);
        H5Sclose(filespace);
        H5Gclose(grp_id);
        H5Fclose(file_id);
        if (data)
            HDfree(data);
    }
    H5E_END_TRY;
    return (1);
} /* create_file */

/*-------------------------------------------------------------------------
 * Function:    open_file()
 *
 * Purpose:     The purpose of this function appears to be a smoke check
 *              intended to exercise the page buffer.
 *
 *              Specifically, the function opens a file (created by
 *              create_file()?), and verify the contents of its datasets.
 *
 *              Any data mis-matches or failures reported by the HDF5
 *              library result in test failure.
 *
 * Return:      0 if test is sucessful
 *              1 if test fails
 *
 * Programmer:  unknown
 *              ?? / ?? / ??
 *
 *-------------------------------------------------------------------------
 */
static unsigned
open_file(char *filename, hid_t fapl, hsize_t page_size, size_t page_buffer_size)
{
    hid_t  file_id = -1;
    hid_t  dset_id = -1;
    hid_t  grp_id  = -1;
    int *  data    = NULL; /* pointer to data buffer to write */
    int    i;
    int    j;
    int    num_elements;
    char   dset_name[32];
    H5F_t *f = NULL;

    if ((file_id = H5Fopen(filename, H5F_ACC_RDONLY, fapl)) < 0)
        FAIL_STACK_ERROR;

    /* Get a pointer to the internal file object */
    if (NULL == (f = (H5F_t *)H5VL_object(file_id)))
        FAIL_STACK_ERROR;

    if (f->shared->page_buf == NULL)
        FAIL_STACK_ERROR;
    if (f->shared->page_buf->page_size != page_size)
        FAIL_STACK_ERROR;
    if (f->shared->page_buf->max_size != page_buffer_size)
        FAIL_STACK_ERROR;

    if ((grp_id = H5Gopen2(file_id, "GROUP", H5P_DEFAULT)) < 0)
        FAIL_STACK_ERROR;

    num_elements = NX * NY;
    if ((data = (int *)HDcalloc((size_t)num_elements, sizeof(int))) == NULL)
        TEST_ERROR

    for (i = 0; i < NUM_DSETS; i++) {

        HDsprintf(dset_name, "dset%d", i);
        if ((dset_id = H5Dopen2(grp_id, dset_name, H5P_DEFAULT)) < 0)
            FAIL_STACK_ERROR;

        if (H5Dread(dset_id, H5T_NATIVE_INT, H5S_ALL, H5S_ALL, H5P_DEFAULT, data) < 0)
            FAIL_STACK_ERROR;

        if (H5Dclose(dset_id) < 0)
            FAIL_STACK_ERROR;

        for (j = 0; j < num_elements; j++) {
            if (data[j] != j) {
                HDfprintf(stderr, "Read different values than written\n");
                FAIL_STACK_ERROR;
            }
        }
    }

    if (H5Gclose(grp_id) < 0)
        FAIL_STACK_ERROR;
    if (H5Fclose(file_id) < 0)
        FAIL_STACK_ERROR;
    HDfree(data);

    return 0;

error:
    H5E_BEGIN_TRY
    {
        H5Gclose(grp_id);
        H5Fclose(file_id);
        if (data)
            HDfree(data);
    }
    H5E_END_TRY;
    return 1;
}
#endif /* H5_HAVE_PARALLEL */

/*
 *
 *  set_multi_split():
 *      Internal routine to set up page-aligned address space for multi/split driver
 *      when testing paged aggregation.
 *
 */
static unsigned
set_multi_split(const char *env_h5_drvr, hid_t fapl, hsize_t pagesize)
{
    hbool_t    split = FALSE;
    hbool_t    multi = FALSE;
    H5FD_mem_t memb_map[H5FD_MEM_NTYPES];
    hid_t      memb_fapl_arr[H5FD_MEM_NTYPES];
    char *     memb_name[H5FD_MEM_NTYPES];
    haddr_t    memb_addr[H5FD_MEM_NTYPES];
    hbool_t    relax;
    H5FD_mem_t mt;

    /* Check for split or multi driver */
    if (!HDstrcmp(env_h5_drvr, "split"))
        split = TRUE;
    else if (!HDstrcmp(env_h5_drvr, "multi"))
        multi = TRUE;

    if (split || multi) {

        HDmemset(memb_name, 0, sizeof memb_name);

        /* Get current split settings */
        if (H5Pget_fapl_multi(fapl, memb_map, memb_fapl_arr, memb_name, memb_addr, &relax) < 0)
            TEST_ERROR

        if (split) {
            /* Set memb_addr aligned */
            memb_addr[H5FD_MEM_SUPER] = ((memb_addr[H5FD_MEM_SUPER] + pagesize - 1) / pagesize) * pagesize;
            memb_addr[H5FD_MEM_DRAW]  = ((memb_addr[H5FD_MEM_DRAW] + pagesize - 1) / pagesize) * pagesize;
        }
        else {
            /* Set memb_addr aligned */
            for (mt = H5FD_MEM_DEFAULT; mt < H5FD_MEM_NTYPES; mt++)
                memb_addr[mt] = ((memb_addr[mt] + pagesize - 1) / pagesize) * pagesize;
        } /* end else */

        /* Set multi driver with new FAPLs */
        if (H5Pset_fapl_multi(fapl, memb_map, memb_fapl_arr, (const char *const *)memb_name, memb_addr,
                              relax) < 0)
            TEST_ERROR

        /* Free memb_name */
        for (mt = H5FD_MEM_DEFAULT; mt < H5FD_MEM_NTYPES; mt++)
            free(memb_name[mt]);

    } /* end if */

    return 0;

error:
    return 1;

} /* set_multi_split() */

#ifndef H5_HAVE_PARALLEL

/*-------------------------------------------------------------------------
 * Function:    test_args()
 *
 * Purpose:     This test appears to be a quick smoke check directed at:
 *
 *              1) verifying that API errors are caught.
 *
 *              2) verifying that the page buffer behaves more or less
 *                 as advertized.
 *
 *              Any data mis-matches or unexpected failures or successes
 *              reported by the HDF5 library result in test failure.
 *
 * Return:      0 if test is sucessful
 *              1 if test fails
 *
 * Programmer:  unknown
 *              ?? / ?? / ??
 *
 *-------------------------------------------------------------------------
 */
static unsigned
test_args(hid_t orig_fapl, const char *env_h5_drvr)
{
    char   filename[FILENAME_LEN]; /* Filename to use */
    hid_t  file_id = -1;           /* File ID */
    hid_t  fcpl    = -1;
    hid_t  fapl    = -1;
    herr_t ret;

    TESTING("Settings for Page Buffering");

    h5_fixname(FILENAME[0], orig_fapl, filename, sizeof(filename));

    if ((fapl = H5Pcopy(orig_fapl)) < 0)
        TEST_ERROR

    if ((fcpl = H5Pcreate(H5P_FILE_CREATE)) < 0)
        TEST_ERROR;

    /* Test setting a page buffer without Paged Aggregation enabled -
     * should fail
     */
    if (H5Pset_page_buffer_size(fapl, 512, 0, 0) < 0)
        TEST_ERROR;

    H5E_BEGIN_TRY { file_id = H5Fcreate(filename, H5F_ACC_TRUNC, fcpl, fapl); }
    H5E_END_TRY;

    if (file_id >= 0)
        TEST_ERROR;

    /* Test setting a page buffer with a size smaller than a single
     * page size - should fail
     */
    if (H5Pset_file_space_strategy(fcpl, H5F_FSPACE_STRATEGY_PAGE, 0, (hsize_t)1) < 0)
        TEST_ERROR;

    if (H5Pset_file_space_page_size(fcpl, 512) < 0)
        TEST_ERROR;

    if (H5Pset_page_buffer_size(fapl, 511, 0, 0) < 0)
        TEST_ERROR;

    H5E_BEGIN_TRY { file_id = H5Fcreate(filename, H5F_ACC_TRUNC, fcpl, fapl); }
    H5E_END_TRY;

    if (file_id >= 0)
        TEST_ERROR;

    /* Test setting a page buffer with sum of min meta and raw
     * data percentage > 100 - should fail
     */
    H5E_BEGIN_TRY { ret = H5Pset_page_buffer_size(fapl, 512, 50, 51); }
    H5E_END_TRY;

    if (ret >= 0)
        TEST_ERROR;

    if (set_multi_split(env_h5_drvr, fapl, 512) != 0)
        TEST_ERROR;

    /* Test setting a page buffer with a size equal to a single page size */
    if (H5Pset_file_space_strategy(fcpl, H5F_FSPACE_STRATEGY_PAGE, 0, (hsize_t)1) < 0)
        TEST_ERROR;

    if (H5Pset_file_space_page_size(fcpl, 512) < 0)
        TEST_ERROR;

    if (H5Pset_page_buffer_size(fapl, 512, 0, 0) < 0)
        TEST_ERROR;

    if (create_file(filename, fcpl, fapl) != 0)
        TEST_ERROR;

    if (open_file(filename, fapl, 512, 512) != 0)
        TEST_ERROR;

    /* Test setting a page buffer with a size slightly larger than a
     * single page size
     */
    if (H5Pset_file_space_strategy(fcpl, H5F_FSPACE_STRATEGY_PAGE, 0, (hsize_t)1) < 0)
        TEST_ERROR;

    if (H5Pset_file_space_page_size(fcpl, 512) < 0)
        TEST_ERROR;

    if (H5Pset_page_buffer_size(fapl, 513, 0, 0) < 0)
        TEST_ERROR;

    if (create_file(filename, fcpl, fapl) != 0)
        TEST_ERROR;

    if (open_file(filename, fapl, 512, 512) != 0)
        TEST_ERROR;

    if (set_multi_split(env_h5_drvr, fapl, 4194304) != 0)
        TEST_ERROR;

    /* Test setting a large page buffer size and page size */
    if (H5Pset_file_space_strategy(fcpl, H5F_FSPACE_STRATEGY_PAGE, 0, (hsize_t)1) < 0)
        TEST_ERROR;

    if (H5Pset_file_space_page_size(fcpl, 4194304) < 0)
        TEST_ERROR;

    if (H5Pset_page_buffer_size(fapl, 16777216, 0, 0) < 0)
        TEST_ERROR;

    if (create_file(filename, fcpl, fapl) != 0)
        TEST_ERROR;

    if (open_file(filename, fapl, 4194304, 16777216) != 0)
        TEST_ERROR;

    if (set_multi_split(env_h5_drvr, fapl, 1) != 0)
        TEST_ERROR;

    /* Test setting a 512 byte page buffer size and page size */
    if (H5Pset_file_space_strategy(fcpl, H5F_FSPACE_STRATEGY_PAGE, 0, (hsize_t)1) < 0)
        TEST_ERROR;

    if (H5Pset_file_space_page_size(fcpl, 512) < 0)
        TEST_ERROR;
    if (H5Pset_page_buffer_size(fapl, 512, 0, 0) < 0)
        TEST_ERROR;
    if (create_file(filename, fcpl, fapl) != 0)
        TEST_ERROR;
    if (open_file(filename, fapl, 512, 512) != 0)
        TEST_ERROR;

    if (H5Pclose(fcpl) < 0)
        FAIL_STACK_ERROR;
    if (H5Pclose(fapl) < 0)
        FAIL_STACK_ERROR;

    PASSED();
    return 0;

error:
    H5E_BEGIN_TRY
    {
        H5Pclose(fapl);
        H5Pclose(fcpl);
    }
    H5E_END_TRY;
    return 1;
} /* test_args */

/*-------------------------------------------------------------------------
 * Function:    test_raw_data_handling()
 *
 * Purpose:     The purpose of this function appears to be a smoke check
 *              of raw data reads and writes via the page buffer.
 *
 *              Any data mis-matches or failures reported by the HDF5
 *              library result in test failure.
 *
 * Return:      0 if test is sucessful
 *              1 if test fails
 *
 * Programmer:  unknown
 *              ?? / ?? / ??
 *
 * Changes:     Added base_page_cnt field as supporting code.  This allows
 *              the test to adjust to the number of page buffer pages
 *              accessed during file open / create.
 *
 *              The test for the value of base_page_cnt just after file
 *              open exists detect changes in library behavior.  Assuming
 *              any such change is not indicative of other issues, these
 *              tests can be modified to reflect the change.
 *
 *                                                    JRM -- 2/23/17
 *
 *-------------------------------------------------------------------------
 */

/* Changes due to file space page size has a minimum size of 512 */
static unsigned
test_raw_data_handling(hid_t orig_fapl, const char *env_h5_drvr)
{
    char    filename[FILENAME_LEN]; /* Filename to use */
    hid_t   file_id = -1;           /* File ID */
    hid_t   fcpl    = -1;
    hid_t   fapl    = -1;
    size_t  base_page_cnt;
    size_t  page_count = 0;
    int     i, num_elements = 2000;
    haddr_t addr = HADDR_UNDEF;
    int *   data = NULL;
    H5F_t * f    = NULL;

    TESTING("Raw Data Handling");

    h5_fixname(FILENAME[0], orig_fapl, filename, sizeof(filename));

    if ((fapl = H5Pcopy(orig_fapl)) < 0)
        TEST_ERROR

    if (set_multi_split(env_h5_drvr, fapl, sizeof(int) * 200) != 0)
        TEST_ERROR;

    if ((data = (int *)HDcalloc((size_t)num_elements, sizeof(int))) == NULL)
        TEST_ERROR;

    if ((fcpl = H5Pcreate(H5P_FILE_CREATE)) < 0)
        TEST_ERROR;
    if (H5Pset_file_space_strategy(fcpl, H5F_FSPACE_STRATEGY_PAGE, 0, (hsize_t)1) < 0)
        TEST_ERROR;
    if (H5Pset_file_space_page_size(fcpl, sizeof(int) * 200) < 0)
        TEST_ERROR;
    if (H5Pset_page_buffer_size(fapl, sizeof(int) * 2000, 0, 0) < 0)
        TEST_ERROR;

    if ((file_id = H5Fcreate(filename, H5F_ACC_TRUNC, fcpl, fapl)) < 0)
        FAIL_STACK_ERROR;

    /* Get a pointer to the internal file object */
    if (NULL == (f = (H5F_t *)H5VL_object(file_id)))
        FAIL_STACK_ERROR;

    /* opening the file inserts one or more pages into the page buffer.
     * Get the number of pages inserted, and verify that it is the
     * the expected value.
     */
    base_page_cnt = H5SL_count(f->shared->page_buf->slist_ptr);
    if (base_page_cnt != 1)
        TEST_ERROR;

    /* allocate space for a 2000 elements */
    if (HADDR_UNDEF == (addr = H5MF_alloc(f, H5FD_MEM_DRAW, sizeof(int) * (size_t)num_elements)))
        FAIL_STACK_ERROR;

    /* initialize all the elements to have a value of -1 */
    for (i = 0; i < num_elements; i++)
        data[i] = -1;
    if (H5F_block_write(f, H5FD_MEM_DRAW, addr, sizeof(int) * (size_t)num_elements, data) < 0)
        FAIL_STACK_ERROR;

    /* update the first 50 elements to have values 0-49 - this will be
       a page buffer update with 1 page resulting in the page
       buffer. */
    /* Changes: 100 */
    for (i = 0; i < 100; i++)
        data[i] = i;

    if (H5F_block_write(f, H5FD_MEM_DRAW, addr, sizeof(int) * 100, data) < 0)
        FAIL_STACK_ERROR;

    page_count++;

    if (H5SL_count(f->shared->page_buf->slist_ptr) != page_count + base_page_cnt)
        FAIL_STACK_ERROR;

    /* update elements 300 - 450, with values 300 -  - this will
       bring two more pages into the page buffer. */
    for (i = 0; i < 150; i++)
        data[i] = i + 300;
    if (H5F_block_write(f, H5FD_MEM_DRAW, addr + (sizeof(int) * 300), sizeof(int) * 150, data) < 0)
        FAIL_STACK_ERROR;
    page_count += 2;
    if (H5SL_count(f->shared->page_buf->slist_ptr) != page_count + base_page_cnt)
        FAIL_STACK_ERROR;

    /* update elements 100 - 300, this will go to disk but also update
       existing pages in the page buffer. */
    for (i = 0; i < 200; i++)
        data[i] = i + 100;
    if (H5F_block_write(f, H5FD_MEM_DRAW, addr + (sizeof(int) * 100), sizeof(int) * 200, data) < 0)
        FAIL_STACK_ERROR;
    if (H5SL_count(f->shared->page_buf->slist_ptr) != page_count + base_page_cnt)
        FAIL_STACK_ERROR;

    /* Update elements 225-300 - this will update an existing page in the PB */
    /* Changes: 450 - 600; 150 */
    for (i = 0; i < 150; i++)
        data[i] = i + 450;
    if (H5F_block_write(f, H5FD_MEM_DRAW, addr + (sizeof(int) * 450), sizeof(int) * 150, data) < 0)
        FAIL_STACK_ERROR;
    if (H5SL_count(f->shared->page_buf->slist_ptr) != page_count + base_page_cnt)
        FAIL_STACK_ERROR;

    /* Do a full page write to block 600-800 - should bypass the PB */
    for (i = 0; i < 200; i++)
        data[i] = i + 600;
    if (H5F_block_write(f, H5FD_MEM_DRAW, addr + (sizeof(int) * 600), sizeof(int) * 200, data) < 0)
        FAIL_STACK_ERROR;
    if (H5SL_count(f->shared->page_buf->slist_ptr) != page_count + base_page_cnt)
        FAIL_STACK_ERROR;

    /* read elements 800 - 1200, this should not affect the PB, and should read -1s */
    if (H5F_block_read(f, H5FD_MEM_DRAW, addr + (sizeof(int) * 800), sizeof(int) * 400, data) < 0)
        FAIL_STACK_ERROR;
    for (i = 0; i < 400; i++) {
        if (data[i] != -1) {
            HDfprintf(stderr, "Read different values than written\n");
            FAIL_STACK_ERROR;
        }
    }
    if (H5SL_count(f->shared->page_buf->slist_ptr) != page_count + base_page_cnt)
        FAIL_STACK_ERROR;

    /* read elements 1200 - 1201, this should read -1 and bring in an
     * entire page of addr 1200
     */
    if (H5F_block_read(f, H5FD_MEM_DRAW, addr + (sizeof(int) * 1200), sizeof(int) * 1, data) < 0)
        FAIL_STACK_ERROR;
    for (i = 0; i < 1; i++) {
        if (data[i] != -1) {
            HDfprintf(stderr, "Read different values than written\n");
            TEST_ERROR;
        }
    }
    page_count++;
    if (H5SL_count(f->shared->page_buf->slist_ptr) != page_count + base_page_cnt)
        TEST_ERROR;

    /* read elements 175 - 225, this should use the PB existing pages */
    /* Changes: 350 - 450 */
    /* read elements 175 - 225, this should use the PB existing pages */
    if (H5F_block_read(f, H5FD_MEM_DRAW, addr + (sizeof(int) * 350), sizeof(int) * 100, data) < 0)
        FAIL_STACK_ERROR;
    for (i = 0; i < 100; i++) {
        if (data[i] != i + 350) {
            HDfprintf(stderr, "Read different values than written\n");
            TEST_ERROR;
        }
    }
    if (H5SL_count(f->shared->page_buf->slist_ptr) != page_count + base_page_cnt)
        TEST_ERROR;

    /* read elements 0 - 800 using the VFD.. this should result in -1s
       except for the writes that went through the PB (100-300 & 600-800) */
    if (H5FD_read(f->shared->lf, H5FD_MEM_DRAW, addr, sizeof(int) * 800, data) < 0)
        FAIL_STACK_ERROR;
    i = 0;
    while (i < 800) {
        if ((i >= 100 && i < 300) || (i >= 600)) {
            if (data[i] != i) {
                HDfprintf(stderr, "Read different values than written\n");
                TEST_ERROR;
            }
        }
        else {
            if (data[i] != -1) {
                HDfprintf(stderr, "Read different values than written\n");
                TEST_ERROR;
            }
        }
        i++;
    }

    /* read elements 0 - 800 using the PB.. this should result in all
     * what we have written so far and should get the updates from the PB
     */
    if (H5F_block_read(f, H5FD_MEM_DRAW, addr, sizeof(int) * 800, data) < 0)
        FAIL_STACK_ERROR;
    if (H5SL_count(f->shared->page_buf->slist_ptr) != page_count + base_page_cnt)
        TEST_ERROR;
    for (i = 0; i < 800; i++) {
        if (data[i] != i) {
            HDfprintf(stderr, "Read different values than written\n");
            TEST_ERROR;
        }
    }

    /* update elements 400 - 1400 to value 0, this will go to disk but
     * also evict existing pages from the PB (page 400 & 1200 that are
     * existing).
     */
    for (i = 0; i < 1000; i++)
        data[i] = 0;
    if (H5F_block_write(f, H5FD_MEM_DRAW, addr + (sizeof(int) * 400), sizeof(int) * 1000, data) < 0)
        FAIL_STACK_ERROR;
    page_count -= 2;
    if (H5SL_count(f->shared->page_buf->slist_ptr) != page_count + base_page_cnt)
        TEST_ERROR;

    /* read elements 0 - 1000.. this should go to disk then update the
     * buffer result 200-400 with existing pages
     */
    if (H5F_block_read(f, H5FD_MEM_DRAW, addr, sizeof(int) * 1000, data) < 0)
        FAIL_STACK_ERROR;
    i = 0;
    while (i < 1000) {
        if (i < 400) {
            if (data[i] != i) {
                HDfprintf(stderr, "Read different values than written\n");
                TEST_ERROR;
            }
        }
        else {
            if (data[i] != 0) {
                HDfprintf(stderr, "Read different values than written\n");
                TEST_ERROR;
            }
        }
        i++;
    }
    if (H5SL_count(f->shared->page_buf->slist_ptr) != page_count + base_page_cnt)
        TEST_ERROR;

    if (H5Fclose(file_id) < 0)
        FAIL_STACK_ERROR;
    if (H5Pclose(fcpl) < 0)
        FAIL_STACK_ERROR;
    if (H5Pclose(fapl) < 0)
        FAIL_STACK_ERROR;
    HDfree(data);

    PASSED();
    return 0;

error:
    H5E_BEGIN_TRY
    {
        H5Pclose(fapl);
        H5Pclose(fcpl);
        H5Fclose(file_id);
        if (data)
            HDfree(data);
    }
    H5E_END_TRY;
    return 1;
} /* test_raw_data_handling */

/*-------------------------------------------------------------------------
 * Function:    test_lru_processing()
 *
 * Purpose:     Basic set of tests verifying expected page buffer LRU
 *              management.
 *
 *              Any data mis-matches or failures reported by the HDF5
 *              library result in test failure.
 *
 * Return:      0 if test is sucessful
 *              1 if test fails
 *
 * Programmer:  unknown
 *              ?? / ?? / ??
 *
 * Changes:     Added base_page_cnt field as supporting code.  This allows
 *              the test to adjust to the number of page buffer pages
 *              accessed during file open / create.
 *
 *              The test for the value of base_page_cnt just after file
 *              open exists detect changes in library behavior.  Assuming
 *              any such change is not indicative of other issues, these
 *              tests can be modified to reflect the change.
 *
 *                                                    JRM -- 2/23/17
 *
 *
 *-------------------------------------------------------------------------
 */

static unsigned
test_lru_processing(hid_t orig_fapl, const char *env_h5_drvr)
{
    char    filename[FILENAME_LEN]; /* Filename to use */
    hid_t   file_id = -1;           /* File ID */
    hid_t   fcpl    = -1;
    hid_t   fapl    = -1;
    size_t  base_page_cnt;
    size_t  page_count = 0;
    int     i;
    int     num_elements = 2000;
    haddr_t addr         = HADDR_UNDEF;
    haddr_t search_addr  = HADDR_UNDEF;
    int *   data         = NULL;
    H5F_t * f            = NULL;

    TESTING("LRU Processing");

    h5_fixname(FILENAME[0], orig_fapl, filename, sizeof(filename));

    if ((fapl = H5Pcopy(orig_fapl)) < 0)
        FAIL_STACK_ERROR

    if (set_multi_split(env_h5_drvr, fapl, sizeof(int) * 200) != 0)
        TEST_ERROR;

    if ((data = (int *)HDcalloc((size_t)num_elements, sizeof(int))) == NULL)
        TEST_ERROR;

    if ((fcpl = H5Pcreate(H5P_FILE_CREATE)) < 0)
        FAIL_STACK_ERROR;

    if (H5Pset_file_space_strategy(fcpl, H5F_FSPACE_STRATEGY_PAGE, 0, (hsize_t)1) < 0)
        FAIL_STACK_ERROR;

    if (H5Pset_file_space_page_size(fcpl, sizeof(int) * 200) < 0)
        FAIL_STACK_ERROR;

    /* keep 2 pages at max in the page buffer */
    if (H5Pset_page_buffer_size(fapl, sizeof(int) * 400, 20, 0) < 0)
        FAIL_STACK_ERROR;

    if ((file_id = H5Fcreate(filename, H5F_ACC_TRUNC, fcpl, fapl)) < 0)
        FAIL_STACK_ERROR;

    /* Get a pointer to the internal file object */
    if (NULL == (f = (H5F_t *)H5VL_object(file_id)))
        FAIL_STACK_ERROR;

    /* opening the file inserts one or more pages into the page buffer.
     * Get the number of pages inserted, and verify that it is the
     * the expected value.
     */
    base_page_cnt = H5SL_count(f->shared->page_buf->slist_ptr);
    if (base_page_cnt != 1)
        TEST_ERROR;

    /* allocate space for a 2000 elements */
    if (HADDR_UNDEF == (addr = H5MF_alloc(f, H5FD_MEM_DRAW, sizeof(int) * (size_t)num_elements)))
        FAIL_STACK_ERROR;

    /* initialize all the elements to have a value of -1 */
    for (i = 0; i < num_elements; i++)
        data[i] = -1;

    if (H5F_block_write(f, H5FD_MEM_DRAW, addr, sizeof(int) * (size_t)num_elements, data) < 0)
        FAIL_STACK_ERROR;

    /* update the first 100 elements to have values 0-99 - this will be
     * a page buffer update with 1 page resulting in the page
     * buffer.
     */
    for (i = 0; i < 100; i++)
        data[i] = i;

    if (H5F_block_write(f, H5FD_MEM_DRAW, addr, sizeof(int) * 100, data) < 0)
        FAIL_STACK_ERROR;

    page_count++;

    if (H5SL_count(f->shared->page_buf->slist_ptr) != page_count + base_page_cnt)
        TEST_ERROR;

    /* update elements 300 - 450, with values 300 - 449 - this will
     * bring two pages into the page buffer and evict 0.
     */
    for (i = 0; i < 150; i++)
        data[i] = i + 300;

    if (H5F_block_write(f, H5FD_MEM_DRAW, addr + (sizeof(int) * 300), sizeof(int) * 150, data) < 0)
        FAIL_STACK_ERROR;

    page_count = 2;

    /* at this point, the page buffer entry created at file open should
     * have been evicted -- thus no further need to consider base_page_cnt.
     */
    if (H5SL_count(f->shared->page_buf->slist_ptr) != page_count)
        FAIL_STACK_ERROR;

    /* The two pages should be the ones with address 100 and 200; 0
       should have been evicted */
    /* Changes: 200, 400 */
    search_addr = addr;
    if (NULL != H5SL_search(f->shared->page_buf->slist_ptr, &(search_addr)))
        FAIL_STACK_ERROR;
    search_addr = addr + sizeof(int) * 200;
    if (NULL == H5SL_search(f->shared->page_buf->slist_ptr, &(search_addr)))
        FAIL_STACK_ERROR;
    search_addr = addr + sizeof(int) * 400;
    if (NULL == H5SL_search(f->shared->page_buf->slist_ptr, &(search_addr)))
        FAIL_STACK_ERROR;

    /* update elements 150-151, this will update existing pages in the
       page buffer and move it to the top of the LRU. */
    /* Changes: 300 - 301 */
    for (i = 0; i < 1; i++)
        data[i] = i + 300;
    if (H5F_block_write(f, H5FD_MEM_DRAW, addr + (sizeof(int) * 300), sizeof(int) * 1, data) < 0)
        FAIL_STACK_ERROR;
    if (H5SL_count(f->shared->page_buf->slist_ptr) != page_count)
        FAIL_STACK_ERROR;

    /* read elements 600 - 601, this should read -1 and bring in an
       entire page of addr 600, and evict page 200 */
    /* Changes: 1200 - 1201; 1200, 400 */
    if (H5F_block_read(f, H5FD_MEM_DRAW, addr + (sizeof(int) * 1200), sizeof(int) * 1, data) < 0)
        FAIL_STACK_ERROR;
    for (i = 0; i < 1; i++) {
        if (data[i] != -1) {
            HDfprintf(stderr, "Read different values than written\n");
            TEST_ERROR;
        } /* end if */
    }     /* end for */
    if (H5SL_count(f->shared->page_buf->slist_ptr) != page_count)
        FAIL_STACK_ERROR;

    /* Changes: 400 */
    search_addr = addr + sizeof(int) * 400;
    if (NULL != H5SL_search(f->shared->page_buf->slist_ptr, &(search_addr)))
        FAIL_STACK_ERROR;

    /* Changes: 200 */
    search_addr = addr + sizeof(int) * 200;
    if (NULL == H5SL_search(f->shared->page_buf->slist_ptr, &(search_addr)))
        FAIL_STACK_ERROR;

    /* Changes: 1200 */
    search_addr = addr + sizeof(int) * 1200;
    if (NULL == H5SL_search(f->shared->page_buf->slist_ptr, &(search_addr)))
        FAIL_STACK_ERROR;
    /* read elements 175 - 225, this should move 100 to the top, evict 600 and bring in 200 */
    /* Changes: 350 - 450; 200, 1200, 400 */
    if (H5F_block_read(f, H5FD_MEM_DRAW, addr + (sizeof(int) * 350), sizeof(int) * 100, data) < 0)
        FAIL_STACK_ERROR;
    for (i = 0; i < 100; i++) {
        if (data[i] != i + 350) {
            HDfprintf(stderr, "Read different values than written\n");
            TEST_ERROR;
        } /* end if */
    }     /* end for */
    if (H5SL_count(f->shared->page_buf->slist_ptr) != page_count)
        FAIL_STACK_ERROR;

    /* Changes: 1200 */
    search_addr = addr + sizeof(int) * 1200;
    if (NULL != H5SL_search(f->shared->page_buf->slist_ptr, &(search_addr)))
        FAIL_STACK_ERROR;

    /* Changes: 200 */
    search_addr = addr + sizeof(int) * 200;
    if (NULL == H5SL_search(f->shared->page_buf->slist_ptr, &(search_addr)))
        FAIL_STACK_ERROR;

    /* Changes: 400 */
    search_addr = addr + sizeof(int) * 400;
    if (NULL == H5SL_search(f->shared->page_buf->slist_ptr, &(search_addr)))
        FAIL_STACK_ERROR;

    /* update elements 200 - 700 to value 0, this will go to disk but
       also discarding existing pages from the PB (page 200). */
    /* Changes: 400 - 1400; 400 */
    for (i = 0; i < 1000; i++)
        data[i] = 0;
    if (H5F_block_write(f, H5FD_MEM_DRAW, addr + (sizeof(int) * 400), sizeof(int) * 1000, data) < 0)
        FAIL_STACK_ERROR;
    page_count -= 1;
    if (H5SL_count(f->shared->page_buf->slist_ptr) != page_count)
        FAIL_STACK_ERROR;

    /* Changes: 200 */
    search_addr = addr + sizeof(int) * 200;
    if (NULL == H5SL_search(f->shared->page_buf->slist_ptr, &(search_addr)))
        FAIL_STACK_ERROR;

    /* Changes: 400 */
    search_addr = addr + sizeof(int) * 400;
    if (NULL != H5SL_search(f->shared->page_buf->slist_ptr, &(search_addr)))
        FAIL_STACK_ERROR;

    if (H5Fclose(file_id) < 0)
        FAIL_STACK_ERROR;
    if (H5Pclose(fcpl) < 0)
        FAIL_STACK_ERROR;
    if (H5Pclose(fapl) < 0)
        FAIL_STACK_ERROR;
    HDfree(data);

    PASSED();
    return 0;

error:
    H5E_BEGIN_TRY
    {
        H5Pclose(fapl);
        H5Pclose(fcpl);
        H5Fclose(file_id);
        if (data)
            HDfree(data);
    }
    H5E_END_TRY;
    return 1;
} /* test_lru_processing */

/*-------------------------------------------------------------------------
 * Function:    test_min_threshold()
 *
 * Purpose:     Tests verifying observation of minimum and maximum
 *              raw and metadata page counts in the page buffer.
 *
 *              Any data mis-matches or failures reported by the HDF5
 *              library result in test failure.
 *
 * Return:      0 if test is sucessful
 *              1 if test fails
 *
 * Programmer:  unknown
 *              ?? / ?? / ??
 *
 * Changes:     Added the base_raw_cnt and base_meta_cnt fields and
 *              supporting code.  This allows the test to adjust to the
 *              number of page buffer pages accessed during file open /
 *              create.
 *
 *              The tests for the values of base_raw_cnt and base_meta_cnt
 *              just after file open exist detect changes in library
 *              behavior.  Assuming any such change is not indicative of
 *              other issues, these tests can be modified to reflect the
 *              change.
 *
 *                                                    JRM -- 2/23/17
 *
 *-------------------------------------------------------------------------
 */

static unsigned
test_min_threshold(hid_t orig_fapl, const char *env_h5_drvr)
{
    char    filename[FILENAME_LEN]; /* Filename to use */
    hid_t   file_id       = -1;     /* File ID */
    hid_t   fcpl          = -1;
    hid_t   fapl          = -1;
    size_t  base_raw_cnt  = 0;
    size_t  base_meta_cnt = 0;
    size_t  page_count    = 0;
    int     i;
    int     num_elements = 1000;
    H5PB_t *page_buf;
    haddr_t meta_addr = HADDR_UNDEF;
    haddr_t raw_addr  = HADDR_UNDEF;
    int *   data      = NULL;
    H5F_t * f         = NULL;

    TESTING("Minimum Metadata threshold Processing");
    HDprintf("\n");
    h5_fixname(FILENAME[0], orig_fapl, filename, sizeof(filename));

    if ((fapl = H5Pcopy(orig_fapl)) < 0)
        TEST_ERROR

    if (set_multi_split(env_h5_drvr, fapl, sizeof(int) * 200) != 0)
        TEST_ERROR;

    if ((data = (int *)HDcalloc((size_t)num_elements, sizeof(int))) == NULL)
        TEST_ERROR;

    if ((fcpl = H5Pcreate(H5P_FILE_CREATE)) < 0)
        FAIL_STACK_ERROR;

    if (H5Pset_file_space_strategy(fcpl, H5F_FSPACE_STRATEGY_PAGE, 0, (hsize_t)1) < 0)
        FAIL_STACK_ERROR;

    if (H5Pset_file_space_page_size(fcpl, sizeof(int) * 200) < 0)
        FAIL_STACK_ERROR;

    HDprintf("\tMinimum metadata threshold = 100%%\n");

    /* keep 5 pages at max in the page buffer and 5 meta page minimum */
    if (H5Pset_page_buffer_size(fapl, sizeof(int) * 1000, 100, 0) < 0)
        FAIL_STACK_ERROR;

    /* create the file */
    if ((file_id = H5Fcreate(filename, H5F_ACC_TRUNC, fcpl, fapl)) < 0)
        FAIL_STACK_ERROR;

    /* Get a pointer to the internal file object */
    if (NULL == (f = (H5F_t *)H5VL_object(file_id)))
        FAIL_STACK_ERROR;

    /* opening the file inserts one or more pages into the page buffer.
     * Get the raw and meta counts now, so we can adjust tests accordingly.
     */
    HDassert(f);
    HDassert(f->shared);
    HDassert(f->shared->page_buf);

    base_raw_cnt  = f->shared->page_buf->raw_count;
    base_meta_cnt = f->shared->page_buf->meta_count;

    if (base_raw_cnt != 0)
        TEST_ERROR;

    if (base_meta_cnt != 1)
        TEST_ERROR;

    page_buf = f->shared->page_buf;

    if (page_buf->min_meta_count != 5)
        TEST_ERROR;

    if (page_buf->min_raw_count != 0)
        TEST_ERROR;

    if (HADDR_UNDEF == (meta_addr = H5MF_alloc(f, H5FD_MEM_SUPER, sizeof(int) * (size_t)num_elements)))
        FAIL_STACK_ERROR;

    if (HADDR_UNDEF == (raw_addr = H5MF_alloc(f, H5FD_MEM_DRAW, sizeof(int) * (size_t)num_elements)))
        FAIL_STACK_ERROR;

    /* write all raw data, this would end up in page buffer since there
     * is no metadata yet
     *
     * Not necessarily -- opening the file may may load a metadata page.
     */
    for (i = 0; i < 100; i++)
        data[i] = i;

    if (H5F_block_write(f, H5FD_MEM_DRAW, raw_addr, sizeof(int) * 100, data) < 0)
        FAIL_STACK_ERROR;

    if (H5F_block_write(f, H5FD_MEM_DRAW, raw_addr + (sizeof(int) * 200), sizeof(int) * 100, data) < 0)
        FAIL_STACK_ERROR;

    if (H5F_block_write(f, H5FD_MEM_DRAW, raw_addr + (sizeof(int) * 400), sizeof(int) * 100, data) < 0)
        FAIL_STACK_ERROR;

    if (H5F_block_write(f, H5FD_MEM_DRAW, raw_addr + (sizeof(int) * 600), sizeof(int) * 100, data) < 0)
        FAIL_STACK_ERROR;

    if (H5F_block_write(f, H5FD_MEM_DRAW, raw_addr + (sizeof(int) * 800), sizeof(int) * 100, data) < 0)
        FAIL_STACK_ERROR;

    page_count += 5;

    if (H5SL_count(f->shared->page_buf->slist_ptr) != page_count)
        FAIL_STACK_ERROR;

    if (page_buf->raw_count != 5 - base_meta_cnt)
        TEST_ERROR;

    /* write all meta data, this would end up in page buffer */
    if (H5F_block_write(f, H5FD_MEM_SUPER, meta_addr, sizeof(int) * 100, data) < 0)
        FAIL_STACK_ERROR;

    if (H5F_block_write(f, H5FD_MEM_SUPER, meta_addr + (sizeof(int) * 200), sizeof(int) * 50, data) < 0)
        FAIL_STACK_ERROR;

    if (H5F_block_write(f, H5FD_MEM_SUPER, meta_addr + (sizeof(int) * 400), sizeof(int) * 50, data) < 0)
        FAIL_STACK_ERROR;

    if (H5F_block_read(f, H5FD_MEM_SUPER, meta_addr + (sizeof(int) * 600), sizeof(int) * 50, data) < 0)
        FAIL_STACK_ERROR;

    if (H5F_block_read(f, H5FD_MEM_SUPER, meta_addr + (sizeof(int) * 800), sizeof(int) * 50, data) < 0)
        FAIL_STACK_ERROR;

    if (H5SL_count(f->shared->page_buf->slist_ptr) != page_count)
        FAIL_STACK_ERROR;

    if (page_buf->meta_count != 5)
        TEST_ERROR;

    if (page_buf->raw_count != 0)
        TEST_ERROR;

    /* write and read more raw data and make sure that they don't end up in
     * page buffer since the minimum metadata is actually the entire
     * page buffer
     */
    if (H5F_block_write(f, H5FD_MEM_DRAW, raw_addr + (sizeof(int) * 200), sizeof(int) * 100, data) < 0)
        FAIL_STACK_ERROR;

    if (H5F_block_write(f, H5FD_MEM_DRAW, raw_addr + (sizeof(int) * 350), sizeof(int) * 100, data) < 0)
        FAIL_STACK_ERROR;

    if (H5F_block_read(f, H5FD_MEM_DRAW, raw_addr + (sizeof(int) * 500), sizeof(int) * 100, data) < 0)
        FAIL_STACK_ERROR;

    if (H5F_block_read(f, H5FD_MEM_DRAW, raw_addr + (sizeof(int) * 750), sizeof(int) * 100, data) < 0)
        FAIL_STACK_ERROR;

    if (H5F_block_read(f, H5FD_MEM_DRAW, raw_addr + (sizeof(int) * 900), sizeof(int) * 100, data) < 0)
        FAIL_STACK_ERROR;

    if (H5SL_count(f->shared->page_buf->slist_ptr) != page_count)
        FAIL_STACK_ERROR;

    if (page_buf->meta_count != 5)
        TEST_ERROR;

    if (page_buf->raw_count != 0)
        TEST_ERROR;

    if (H5Fclose(file_id) < 0)
        FAIL_STACK_ERROR;

    HDprintf("\tMinimum raw data threshold = 100%%\n");

    page_count = 0;

    /* keep 5 pages at max in the page buffer and 5 raw page minimum */
    /* Changes: 1000 */
    if (H5Pset_page_buffer_size(fapl, sizeof(int) * 1000, 0, 100) < 0)
        TEST_ERROR;

    /* create the file */
    if ((file_id = H5Fcreate(filename, H5F_ACC_TRUNC, fcpl, fapl)) < 0)
        FAIL_STACK_ERROR;

    /* Get a pointer to the internal file object */
    if (NULL == (f = (H5F_t *)H5VL_object(file_id)))
        FAIL_STACK_ERROR;

    /* opening the file inserts one or more pages into the page buffer.
     * Get the raw and meta counts now, so we can adjust tests accordingly.
     */
    HDassert(f);
    HDassert(f->shared);
    HDassert(f->shared->page_buf);

    base_raw_cnt  = f->shared->page_buf->raw_count;
    base_meta_cnt = f->shared->page_buf->meta_count;

    if (base_raw_cnt != 0)
        TEST_ERROR;

    if (base_meta_cnt != 1)
        TEST_ERROR;

    page_buf = f->shared->page_buf;

    if (page_buf->min_meta_count != 0)
        TEST_ERROR;
    if (page_buf->min_raw_count != 5)
        FAIL_STACK_ERROR;

    if (HADDR_UNDEF == (meta_addr = H5MF_alloc(f, H5FD_MEM_SUPER, sizeof(int) * (size_t)num_elements)))
        FAIL_STACK_ERROR;

    if (HADDR_UNDEF == (raw_addr = H5MF_alloc(f, H5FD_MEM_DRAW, sizeof(int) * (size_t)num_elements)))
        TEST_ERROR;

    /* write all meta data, this would end up in page buffer since there
     * is no raw data yet
     */
    for (i = 0; i < 100; i++)
        data[i] = i;

    if (H5F_block_write(f, H5FD_MEM_SUPER, meta_addr, sizeof(int) * 100, data) < 0)
        FAIL_STACK_ERROR;

    if (H5F_block_write(f, H5FD_MEM_SUPER, meta_addr + (sizeof(int) * 200), sizeof(int) * 100, data) < 0)
        FAIL_STACK_ERROR;

    if (H5F_block_write(f, H5FD_MEM_SUPER, meta_addr + (sizeof(int) * 400), sizeof(int) * 100, data) < 0)
        FAIL_STACK_ERROR;

    if (H5F_block_write(f, H5FD_MEM_SUPER, meta_addr + (sizeof(int) * 600), sizeof(int) * 100, data) < 0)
        FAIL_STACK_ERROR;

    if (H5F_block_write(f, H5FD_MEM_SUPER, meta_addr + (sizeof(int) * 800), sizeof(int) * 100, data) < 0)
        FAIL_STACK_ERROR;

    page_count += 5;

    if (H5SL_count(f->shared->page_buf->slist_ptr) != page_count)
        FAIL_STACK_ERROR;
    if (page_buf->meta_count != 5 - base_raw_cnt)
        TEST_ERROR;

    /* write/read all raw data, this would end up in page buffer */
    if (H5F_block_write(f, H5FD_MEM_DRAW, raw_addr, sizeof(int) * 100, data) < 0)
        FAIL_STACK_ERROR;

    if (H5F_block_write(f, H5FD_MEM_DRAW, raw_addr + (sizeof(int) * 200), sizeof(int) * 100, data) < 0)
        FAIL_STACK_ERROR;

    if (H5F_block_write(f, H5FD_MEM_DRAW, raw_addr + (sizeof(int) * 400), sizeof(int) * 100, data) < 0)
        FAIL_STACK_ERROR;

    if (H5F_block_read(f, H5FD_MEM_DRAW, raw_addr + (sizeof(int) * 600), sizeof(int) * 100, data) < 0)
        FAIL_STACK_ERROR;

    if (H5F_block_read(f, H5FD_MEM_DRAW, raw_addr + (sizeof(int) * 800), sizeof(int) * 100, data) < 0)
        FAIL_STACK_ERROR;

    if (H5SL_count(f->shared->page_buf->slist_ptr) != page_count)
        FAIL_STACK_ERROR;

    if (page_buf->raw_count != 5)
        TEST_ERROR;

    if (page_buf->meta_count != 0)
        TEST_ERROR;

    /* write and read more meta data and make sure that they don't end up in
     * page buffer since the minimum metadata is actually the entire
     * page buffer
     */
    if (H5F_block_write(f, H5FD_MEM_SUPER, meta_addr + (sizeof(int) * 100), sizeof(int) * 50, data) < 0)
        FAIL_STACK_ERROR;

    if (H5F_block_write(f, H5FD_MEM_SUPER, meta_addr + (sizeof(int) * 350), sizeof(int) * 50, data) < 0)
        FAIL_STACK_ERROR;

    if (H5F_block_read(f, H5FD_MEM_SUPER, meta_addr + (sizeof(int) * 500), sizeof(int) * 50, data) < 0)
        FAIL_STACK_ERROR;

    if (H5F_block_read(f, H5FD_MEM_SUPER, meta_addr + (sizeof(int) * 750), sizeof(int) * 50, data) < 0)
        FAIL_STACK_ERROR;

    if (H5F_block_read(f, H5FD_MEM_SUPER, meta_addr + (sizeof(int) * 900), sizeof(int) * 50, data) < 0)
        FAIL_STACK_ERROR;

    if (H5SL_count(f->shared->page_buf->slist_ptr) != page_count)
        FAIL_STACK_ERROR;

    if (page_buf->raw_count != 5)
        TEST_ERROR;

    if (page_buf->meta_count != 0)
        TEST_ERROR;

    if (H5Fclose(file_id) < 0)
        FAIL_STACK_ERROR;

    HDprintf("\tMinimum metadata threshold = 40%%, Minimum rawdata threshold = 40%%\n");
    page_count = 0;
    /* keep 5 pages at max in the page buffer 2 meta pages, 2 raw pages
     * minimum
     */
    if (H5Pset_page_buffer_size(fapl, sizeof(int) * 1000, 40, 40) < 0)
        TEST_ERROR;

    /* create the file */
    if ((file_id = H5Fcreate(filename, H5F_ACC_TRUNC, fcpl, fapl)) < 0)
        FAIL_STACK_ERROR;

    /* Get a pointer to the internal file object */
    if (NULL == (f = (H5F_t *)H5VL_object(file_id)))
        FAIL_STACK_ERROR;

    /* opening the file inserts one or more pages into the page buffer.
     *
     * However, with the current 1 metadata page inserted into the
     * the page buffer, it is not necessary to track the base raw and
     * metadata entry counts.
     */

    if (base_raw_cnt != 0)
        TEST_ERROR;

    if (base_meta_cnt != 1)
        TEST_ERROR;
    page_buf = f->shared->page_buf;

    if (page_buf->min_meta_count != 2)
        TEST_ERROR;

    if (page_buf->min_raw_count != 2)
        TEST_ERROR;

    if (HADDR_UNDEF == (meta_addr = H5MF_alloc(f, H5FD_MEM_SUPER, sizeof(int) * (size_t)num_elements)))
        FAIL_STACK_ERROR;

    if (HADDR_UNDEF == (raw_addr = H5MF_alloc(f, H5FD_MEM_DRAW, sizeof(int) * (size_t)num_elements)))
        FAIL_STACK_ERROR;

    /* initialize all the elements to have a value of -1 */
    for (i = 0; i < num_elements; i++)
        data[i] = -1;

    if (H5F_block_write(f, H5FD_MEM_DRAW, raw_addr, sizeof(int) * (size_t)num_elements, data) < 0)
        FAIL_STACK_ERROR;

    if (H5F_block_write(f, H5FD_MEM_SUPER, meta_addr, sizeof(int) * (size_t)num_elements, data) < 0)
        FAIL_STACK_ERROR;

    /* fill the page buffer with raw data */
    for (i = 0; i < 100; i++)
        data[i] = i;

    if (H5F_block_write(f, H5FD_MEM_DRAW, raw_addr, sizeof(int) * 100, data) < 0)
        FAIL_STACK_ERROR;

    if (H5F_block_write(f, H5FD_MEM_DRAW, raw_addr + (sizeof(int) * 200), sizeof(int) * 100, data) < 0)
        FAIL_STACK_ERROR;

    if (H5F_block_write(f, H5FD_MEM_DRAW, raw_addr + (sizeof(int) * 400), sizeof(int) * 100, data) < 0)
        FAIL_STACK_ERROR;

    if (H5F_block_write(f, H5FD_MEM_DRAW, raw_addr + (sizeof(int) * 600), sizeof(int) * 100, data) < 0)
        FAIL_STACK_ERROR;

    if (H5F_block_write(f, H5FD_MEM_DRAW, raw_addr + (sizeof(int) * 800), sizeof(int) * 100, data) < 0)
        FAIL_STACK_ERROR;

    page_count += 5;

    if (H5SL_count(f->shared->page_buf->slist_ptr) != page_count)
        TEST_ERROR;

    if (f->shared->page_buf->raw_count != 5 - base_meta_cnt)
        TEST_ERROR;

    /* add 3 meta entries evicting 3 raw entries */
    if (H5F_block_write(f, H5FD_MEM_SUPER, meta_addr, sizeof(int) * 100, data) < 0)
        FAIL_STACK_ERROR;

    if (H5F_block_write(f, H5FD_MEM_SUPER, meta_addr + (sizeof(int) * 200), sizeof(int) * 100, data) < 0)
        FAIL_STACK_ERROR;

    if (H5F_block_write(f, H5FD_MEM_SUPER, meta_addr + (sizeof(int) * 400), sizeof(int) * 100, data) < 0)
        FAIL_STACK_ERROR;

    if (H5SL_count(f->shared->page_buf->slist_ptr) != page_count)
        FAIL_STACK_ERROR;

    if (f->shared->page_buf->meta_count != 3)
        TEST_ERROR;

    if (f->shared->page_buf->raw_count != 2)
        TEST_ERROR;

    /* adding more meta entires should replace meta entries since raw data
     * is at its minimum
     */
    if (H5F_block_write(f, H5FD_MEM_SUPER, meta_addr + (sizeof(int) * 600), sizeof(int) * 100, data) < 0)
        FAIL_STACK_ERROR;

    if (H5F_block_write(f, H5FD_MEM_SUPER, meta_addr + (sizeof(int) * 800), sizeof(int) * 100, data) < 0)
        FAIL_STACK_ERROR;

    if (f->shared->page_buf->meta_count != 3)
        TEST_ERROR;

    if (f->shared->page_buf->raw_count != 2)
        TEST_ERROR;

    /* bring existing raw entires up the LRU */
    if (H5F_block_read(f, H5FD_MEM_DRAW, raw_addr + (sizeof(int) * 750), sizeof(int) * 100, data) < 0)
        FAIL_STACK_ERROR;

    /* adding 2 raw entries (even with 1 call) should only evict 1 meta
     * entry and another raw entry
     */
    if (H5F_block_read(f, H5FD_MEM_DRAW, raw_addr + (sizeof(int) * 350), sizeof(int) * 100, data) < 0)
        FAIL_STACK_ERROR;

    if (f->shared->page_buf->meta_count != 2)
        TEST_ERROR;

    if (f->shared->page_buf->raw_count != 3)
        TEST_ERROR;

    /* adding 2 meta entries should replace 2 entires at the bottom of the LRU */
    if (H5F_block_read(f, H5FD_MEM_SUPER, meta_addr + (sizeof(int) * 98), sizeof(int) * 100, data) < 0)
        FAIL_STACK_ERROR;

    if (H5F_block_read(f, H5FD_MEM_SUPER, meta_addr + (sizeof(int) * 242), sizeof(int) * 100, data) < 0)
        FAIL_STACK_ERROR;

    if (f->shared->page_buf->meta_count != 2)
        TEST_ERROR;

    if (f->shared->page_buf->raw_count != 3)
        TEST_ERROR;

    if (H5Fclose(file_id) < 0)
        FAIL_STACK_ERROR;

    HDprintf("\tMinimum metadata threshold = 20%%\n");
    page_count = 0;
    /* keep 5 pages at max in the page buffer and 1 meta page minimum */
    if (H5Pset_page_buffer_size(fapl, sizeof(int) * 1000, 39, 0) < 0)
        TEST_ERROR;
    /* create the file */
    if ((file_id = H5Fcreate(filename, H5F_ACC_TRUNC, fcpl, fapl)) < 0)
        FAIL_STACK_ERROR;
    /* Get a pointer to the internal file object */
    if (NULL == (f = (H5F_t *)H5VL_object(file_id)))
        FAIL_STACK_ERROR;
    page_buf = f->shared->page_buf;

    if (page_buf->min_meta_count != 1)
        TEST_ERROR;
    if (page_buf->min_raw_count != 0)
        TEST_ERROR;

    if (HADDR_UNDEF == (meta_addr = H5MF_alloc(f, H5FD_MEM_SUPER, sizeof(int) * (size_t)num_elements)))
        FAIL_STACK_ERROR;

    if (HADDR_UNDEF == (raw_addr = H5MF_alloc(f, H5FD_MEM_DRAW, sizeof(int) * (size_t)num_elements)))
        FAIL_STACK_ERROR;

    /* initialize all the elements to have a value of -1 */
    for (i = 0; i < num_elements; i++)
        data[i] = -1;

    if (H5F_block_write(f, H5FD_MEM_DRAW, raw_addr, sizeof(int) * (size_t)num_elements, data) < 0)
        FAIL_STACK_ERROR;

    if (H5F_block_write(f, H5FD_MEM_SUPER, meta_addr, sizeof(int) * (size_t)num_elements, data) < 0)
        FAIL_STACK_ERROR;

    /* fill the page buffer with raw data */
    for (i = 0; i < 100; i++)
        data[i] = i;

    if (H5F_block_write(f, H5FD_MEM_DRAW, raw_addr, sizeof(int) * 100, data) < 0)
        FAIL_STACK_ERROR;

    if (H5F_block_write(f, H5FD_MEM_DRAW, raw_addr + (sizeof(int) * 200), sizeof(int) * 100, data) < 0)
        FAIL_STACK_ERROR;

    if (H5F_block_write(f, H5FD_MEM_DRAW, raw_addr + (sizeof(int) * 400), sizeof(int) * 100, data) < 0)
        FAIL_STACK_ERROR;

    if (H5F_block_write(f, H5FD_MEM_DRAW, raw_addr + (sizeof(int) * 600), sizeof(int) * 100, data) < 0)
        FAIL_STACK_ERROR;

    if (H5F_block_write(f, H5FD_MEM_DRAW, raw_addr + (sizeof(int) * 800), sizeof(int) * 100, data) < 0)
        FAIL_STACK_ERROR;

    page_count += 5;

    if (H5SL_count(f->shared->page_buf->slist_ptr) != page_count)
        FAIL_STACK_ERROR;

    /* add 2 meta entries evicting 2 raw entries */
    if (H5F_block_write(f, H5FD_MEM_SUPER, meta_addr, sizeof(int) * 100, data) < 0)
        FAIL_STACK_ERROR;

    if (H5F_block_write(f, H5FD_MEM_SUPER, meta_addr + (sizeof(int) * 200), sizeof(int) * 100, data) < 0)
        FAIL_STACK_ERROR;

    if (H5SL_count(f->shared->page_buf->slist_ptr) != page_count)
        FAIL_STACK_ERROR;

    if (f->shared->page_buf->meta_count != 2)
        TEST_ERROR;

    if (f->shared->page_buf->raw_count != 3)
        TEST_ERROR;

    /* bring the rest of the raw entries up the LRU */
    if (H5F_block_write(f, H5FD_MEM_DRAW, raw_addr + (sizeof(int) * 500), sizeof(int) * 100, data) < 0)
        FAIL_STACK_ERROR;

    if (H5F_block_write(f, H5FD_MEM_DRAW, raw_addr + (sizeof(int) * 700), sizeof(int) * 100, data) < 0)
        FAIL_STACK_ERROR;

    if (H5F_block_write(f, H5FD_MEM_DRAW, raw_addr + (sizeof(int) * 900), sizeof(int) * 100, data) < 0)
        FAIL_STACK_ERROR;

    /* write one more raw entry which replace one meta entry */
    if (H5F_block_write(f, H5FD_MEM_DRAW, raw_addr + (sizeof(int) * 100), sizeof(int) * 100, data) < 0)
        FAIL_STACK_ERROR;

    if (H5SL_count(f->shared->page_buf->slist_ptr) != page_count)
        FAIL_STACK_ERROR;

    if (f->shared->page_buf->meta_count != 1)
        TEST_ERROR;

    if (f->shared->page_buf->raw_count != 4)
        TEST_ERROR;

    /* write one more raw entry which should replace another raw entry
     * keeping min threshold of meta entries
     */
    if (H5F_block_write(f, H5FD_MEM_DRAW, raw_addr + (sizeof(int) * 300), sizeof(int) * 100, data) < 0)
        FAIL_STACK_ERROR;

    if (H5SL_count(f->shared->page_buf->slist_ptr) != page_count)
        FAIL_STACK_ERROR;

    if (f->shared->page_buf->meta_count != 1)
        TEST_ERROR;

    if (f->shared->page_buf->raw_count != 4)
        TEST_ERROR;

    /* write a metadata entry that should replace the metadata entry
     * at the bottom of the LRU
     */
    if (H5F_block_write(f, H5FD_MEM_SUPER, meta_addr + (sizeof(int) * 500), sizeof(int) * 100, data) < 0)
        FAIL_STACK_ERROR;

    if (H5SL_count(f->shared->page_buf->slist_ptr) != page_count)
        FAIL_STACK_ERROR;

    if (f->shared->page_buf->meta_count != 1)
        TEST_ERROR;

    if (f->shared->page_buf->raw_count != 4)
        TEST_ERROR;

    if (H5Fclose(file_id) < 0)
        FAIL_STACK_ERROR;

    if (H5Pclose(fcpl) < 0)
        FAIL_STACK_ERROR;

    if (H5Pclose(fapl) < 0)
        FAIL_STACK_ERROR;

    HDfree(data);

    PASSED();

    return 0;

error:

    H5E_BEGIN_TRY
    {
        H5Pclose(fapl);
        H5Pclose(fcpl);
        H5Fclose(file_id);
        if (data)
            HDfree(data);
    }
    H5E_END_TRY;

    return 1;

} /* test_min_threshold */

/*-------------------------------------------------------------------------
 * Function:    test_stats_collection()
 *
 * Purpose:     Tests verifying correct collection of statistics
 *              by the page buffer.
 *
 *              Any data mis-matches or failures reported by the HDF5
 *              library result in test failure.
 *
 * Return:      0 if test is sucessful
 *              1 if test fails
 *
 * Programmer:  unknown
 *              ?? / ?? / ??
 *
 * Changes:     Added the base_raw_cnt and base_meta_cnt fields and
 *              supporting code.  This allows the test to adjust to the
 *              number of page buffer pages accessed during file open /
 *              create.
 *
 *              The tests for the values of base_raw_cnt and base_meta_cnt
 *              just after file open exist detect changes in library
 *              behavior.  Assuming any such change is not indicative of
 *              other issues, these tests can be modified to reflect the
 *              change.
 *
 *                                                    JRM -- 2/23/17
 *
 *-------------------------------------------------------------------------
 */
static unsigned
test_stats_collection(hid_t orig_fapl, const char *env_h5_drvr)
{
    char    filename[FILENAME_LEN]; /* Filename to use */
    hid_t   file_id = -1;           /* File ID */
    hid_t   fcpl    = -1;
    hid_t   fapl    = -1;
    int     i;
    int     num_elements  = 1000;
    size_t  base_raw_cnt  = 0;
    size_t  base_meta_cnt = 0;
    haddr_t meta_addr     = HADDR_UNDEF;
    haddr_t raw_addr      = HADDR_UNDEF;
    int *   data          = NULL;
    H5F_t * f             = NULL;

    TESTING("Statistics Collection");

    h5_fixname(FILENAME[0], orig_fapl, filename, sizeof(filename));

    if ((fapl = H5Pcopy(orig_fapl)) < 0)
        TEST_ERROR

    if (set_multi_split(env_h5_drvr, fapl, sizeof(int) * 200) != 0)
        TEST_ERROR;

    if ((data = (int *)HDcalloc((size_t)num_elements, sizeof(int))) == NULL)
        TEST_ERROR

    if ((fcpl = H5Pcreate(H5P_FILE_CREATE)) < 0)
        TEST_ERROR;

    if (H5Pset_file_space_strategy(fcpl, H5F_FSPACE_STRATEGY_PAGE, 0, (hsize_t)1) < 0)
        TEST_ERROR;

    if (H5Pset_file_space_page_size(fcpl, sizeof(int) * 200) < 0)
        TEST_ERROR;

    /* keep 5 pages at max in the page buffer */
    if (H5Pset_page_buffer_size(fapl, sizeof(int) * 1000, 20, 0) < 0)
        TEST_ERROR;

    if ((file_id = H5Fcreate(filename, H5F_ACC_TRUNC, fcpl, fapl)) < 0)
        FAIL_STACK_ERROR;

    /* Get a pointer to the internal file object */
    if (NULL == (f = (H5F_t *)H5VL_object(file_id)))
        FAIL_STACK_ERROR;

    /* opening the file inserts one or more pages into the page buffer.
     * Get the raw and meta counts now, so we can adjust the expected
     * statistics accordingly.
     */
    HDassert(f);
    HDassert(f->shared);
    HDassert(f->shared->page_buf);

    base_raw_cnt  = f->shared->page_buf->raw_count;
    base_meta_cnt = f->shared->page_buf->meta_count;

    if (base_raw_cnt != 0)
        TEST_ERROR;

    if (base_meta_cnt != 1)
        TEST_ERROR;

    /* reset statistics before we begin the tests */
    if (H5Freset_page_buffering_stats(file_id) < 0)
        FAIL_STACK_ERROR;

    if (HADDR_UNDEF == (meta_addr = H5MF_alloc(f, H5FD_MEM_SUPER, sizeof(int) * (size_t)num_elements)))
        FAIL_STACK_ERROR;

    if (HADDR_UNDEF == (raw_addr = H5MF_alloc(f, H5FD_MEM_DRAW, sizeof(int) * (size_t)num_elements)))
        FAIL_STACK_ERROR;

    /* initialize all the elements to have a value of -1 */
    for (i = 0; i < num_elements; i++)
        data[i] = -1;

    if (H5F_block_write(f, H5FD_MEM_DRAW, raw_addr, sizeof(int) * (size_t)num_elements, data) < 0)
        FAIL_STACK_ERROR;

    if (H5F_block_write(f, H5FD_MEM_SUPER, meta_addr, sizeof(int) * (size_t)num_elements, data) < 0)
        FAIL_STACK_ERROR;

    for (i = 0; i < 200; i++)
        data[i] = i;

    if (H5F_block_write(f, H5FD_MEM_DRAW, raw_addr, sizeof(int) * 100, data) < 0)
        FAIL_STACK_ERROR;

    if (H5F_block_write(f, H5FD_MEM_DRAW, raw_addr + (sizeof(int) * 200), sizeof(int) * 100, data) < 0)
        FAIL_STACK_ERROR;

    if (H5F_block_write(f, H5FD_MEM_DRAW, raw_addr + (sizeof(int) * 400), sizeof(int) * 100, data) < 0)
        FAIL_STACK_ERROR;

    if (H5F_block_write(f, H5FD_MEM_SUPER, meta_addr, sizeof(int) * 100, data) < 0)
        FAIL_STACK_ERROR;

    if (H5F_block_write(f, H5FD_MEM_SUPER, meta_addr + (sizeof(int) * 200), sizeof(int) * 100, data) < 0)
        FAIL_STACK_ERROR;

    if (H5F_block_write(f, H5FD_MEM_DRAW, raw_addr + (sizeof(int) * 600), sizeof(int) * 100, data) < 0)
        FAIL_STACK_ERROR;

    if (H5F_block_write(f, H5FD_MEM_DRAW, raw_addr + (sizeof(int) * 800), sizeof(int) * 100, data) < 0)
        FAIL_STACK_ERROR;

    if (H5F_block_write(f, H5FD_MEM_SUPER, meta_addr + (sizeof(int) * 600), sizeof(int) * 100, data) < 0)
        FAIL_STACK_ERROR;

    if (H5F_block_write(f, H5FD_MEM_DRAW, raw_addr + (sizeof(int) * 500), sizeof(int) * 100, data) < 0)
        FAIL_STACK_ERROR;

    if (H5F_block_write(f, H5FD_MEM_DRAW, raw_addr + (sizeof(int) * 700), sizeof(int) * 100, data) < 0)
        FAIL_STACK_ERROR;

    if (H5F_block_write(f, H5FD_MEM_DRAW, raw_addr + (sizeof(int) * 900), sizeof(int) * 100, data) < 0)
        FAIL_STACK_ERROR;

    if (H5F_block_write(f, H5FD_MEM_SUPER, meta_addr + (sizeof(int) * 400), sizeof(int) * 200, data) < 0)
        FAIL_STACK_ERROR;

    if (H5F_block_write(f, H5FD_MEM_DRAW, raw_addr + (sizeof(int) * 100), sizeof(int) * 100, data) < 0)
        FAIL_STACK_ERROR;

    if (H5F_block_write(f, H5FD_MEM_DRAW, raw_addr + (sizeof(int) * 300), sizeof(int) * 100, data) < 0)
        FAIL_STACK_ERROR;

    if (H5F_block_write(f, H5FD_MEM_SUPER, meta_addr + (sizeof(int) * 800), sizeof(int) * 182, data) < 0)
        FAIL_STACK_ERROR;

    if (H5F_block_read(f, H5FD_MEM_DRAW, raw_addr, sizeof(int) * 100, data) < 0)
        FAIL_STACK_ERROR;

    if (H5F_block_read(f, H5FD_MEM_DRAW, raw_addr + (sizeof(int) * 200), sizeof(int) * 100, data) < 0)
        FAIL_STACK_ERROR;

    if (H5F_block_read(f, H5FD_MEM_DRAW, raw_addr + (sizeof(int) * 400), sizeof(int) * 100, data) < 0)
        FAIL_STACK_ERROR;

    if (H5F_block_read(f, H5FD_MEM_SUPER, meta_addr, sizeof(int) * 100, data) < 0)
        FAIL_STACK_ERROR;

    if (H5F_block_read(f, H5FD_MEM_SUPER, meta_addr + (sizeof(int) * 200), sizeof(int) * 100, data) < 0)
        FAIL_STACK_ERROR;

    if (H5F_block_read(f, H5FD_MEM_DRAW, raw_addr + (sizeof(int) * 600), sizeof(int) * 100, data) < 0)
        FAIL_STACK_ERROR;

    if (H5F_block_read(f, H5FD_MEM_DRAW, raw_addr + (sizeof(int) * 800), sizeof(int) * 100, data) < 0)
        FAIL_STACK_ERROR;

    if (H5F_block_read(f, H5FD_MEM_SUPER, meta_addr + (sizeof(int) * 400), sizeof(int) * 100, data) < 0)
        FAIL_STACK_ERROR;

    if (H5F_block_read(f, H5FD_MEM_SUPER, meta_addr + (sizeof(int) * 600), sizeof(int) * 200, data) < 0)
        FAIL_STACK_ERROR;

    if (H5F_block_read(f, H5FD_MEM_SUPER, meta_addr + (sizeof(int) * 800), sizeof(int) * 100, data) < 0)
        FAIL_STACK_ERROR;

    if (f->shared->page_buf->accesses[0] != 8)
        TEST_ERROR;
    if (f->shared->page_buf->accesses[1] != 16)
        TEST_ERROR;

    if (f->shared->page_buf->bypasses[0] != 3)
        TEST_ERROR;
    if (f->shared->page_buf->bypasses[1] != 1)
        TEST_ERROR;

    if (f->shared->page_buf->hits[0] != 0)
        TEST_ERROR;
    if (f->shared->page_buf->hits[1] != 4)
        TEST_ERROR;

    if (f->shared->page_buf->misses[0] != 8)
        TEST_ERROR;
    if (f->shared->page_buf->misses[1] != 11)
        TEST_ERROR;

    if (f->shared->page_buf->evictions[0] != 5 + base_meta_cnt)
        TEST_ERROR;
    if (f->shared->page_buf->evictions[1] != 9 + base_raw_cnt)
        TEST_ERROR;

    {
        unsigned accesses[2];
        unsigned hits[2];
        unsigned misses[2];
        unsigned evictions[2];
        unsigned bypasses[2];

        if (H5Fget_page_buffering_stats(file_id, accesses, hits, misses, evictions, bypasses) < 0)
            FAIL_STACK_ERROR;

        if (accesses[0] != 8)
            TEST_ERROR;
        if (accesses[1] != 16)
            TEST_ERROR;
        if (bypasses[0] != 3)
            TEST_ERROR;
        if (bypasses[1] != 1)
            TEST_ERROR;
        if (hits[0] != 0)
            TEST_ERROR;
        if (hits[1] != 4)
            TEST_ERROR;
        if (misses[0] != 8)
            TEST_ERROR;
        if (misses[1] != 11)
            TEST_ERROR;
        if (evictions[0] != 5 + base_meta_cnt)
            TEST_ERROR;
        if (evictions[1] != 9 + base_raw_cnt)
            TEST_ERROR;

        if (H5Freset_page_buffering_stats(file_id) < 0)
            FAIL_STACK_ERROR;
        if (H5Fget_page_buffering_stats(file_id, accesses, hits, misses, evictions, bypasses) < 0)
            FAIL_STACK_ERROR;

        if (accesses[0] != 0)
            TEST_ERROR;
        if (accesses[1] != 0)
            TEST_ERROR;
        if (bypasses[0] != 0)
            TEST_ERROR;
        if (bypasses[1] != 0)
            TEST_ERROR;
        if (hits[0] != 0)
            TEST_ERROR;
        if (hits[1] != 0)
            TEST_ERROR;
        if (misses[0] != 0)
            TEST_ERROR;
        if (misses[1] != 0)
            TEST_ERROR;
        if (evictions[0] != 0)
            TEST_ERROR;
        if (evictions[1] != 0)
            TEST_ERROR;
    } /* end block */

    if (H5Fclose(file_id) < 0)
        FAIL_STACK_ERROR;
    if (H5Pclose(fcpl) < 0)
        FAIL_STACK_ERROR;
    if (H5Pclose(fapl) < 0)
        FAIL_STACK_ERROR;
    HDfree(data);

    PASSED();
    return 0;

error:
    H5E_BEGIN_TRY
    {
        H5Pclose(fapl);
        H5Pclose(fcpl);
        H5Fclose(file_id);
        if (data)
            HDfree(data);
    }
    H5E_END_TRY;

    return 1;
} /* test_stats_collection */
#endif /* #ifndef H5_HAVE_PARALLEL */

/*-------------------------------------------------------------------------
 * Function:    verify_page_buffering_disabled()
 *
 * Purpose:     This function should only be called in parallel
 *              builds.
 *
 *              At present, page buffering should be disabled in parallel
 *              builds.  Verify this.
 *
 * Return:      0 if test is sucessful
 *              1 if test fails
 *
 * Programmer:  John Mainzer
 *              03/21/17
 *
 * Changes:     None.
 *
 *-------------------------------------------------------------------------
 */

#ifdef H5_HAVE_PARALLEL
static unsigned
verify_page_buffering_disabled(hid_t orig_fapl, const char *env_h5_drvr)
{
    char  filename[FILENAME_LEN]; /* Filename to use */
    hid_t file_id = -1;           /* File ID */
    hid_t fcpl    = -1;
    hid_t fapl    = -1;

    TESTING("Page Buffering Disabled");
    h5_fixname(FILENAME[0], orig_fapl, filename, sizeof(filename));

    /* first, try to create a file with page buffering enabled */

    if ((fapl = H5Pcopy(orig_fapl)) < 0)
        TEST_ERROR

    if (set_multi_split(env_h5_drvr, fapl, 4096) != 0)
        TEST_ERROR;

    if ((fcpl = H5Pcreate(H5P_FILE_CREATE)) < 0)
        FAIL_STACK_ERROR;

    if (H5Pset_file_space_strategy(fcpl, H5F_FSPACE_STRATEGY_PAGE, 0, (hsize_t)1) < 0)
        FAIL_STACK_ERROR;

    if (H5Pset_file_space_page_size(fcpl, 4096) < 0)
        FAIL_STACK_ERROR;

    if (H5Pset_page_buffer_size(fapl, 4096 * 8, 0, 0) < 0)
        FAIL_STACK_ERROR;

    /* try to create  the file -- should fail */
    H5E_BEGIN_TRY { file_id = H5Fcreate(filename, H5F_ACC_TRUNC, fcpl, fapl); }
    H5E_END_TRY;

    if (file_id >= 0)
        TEST_ERROR;

    /* now, create a file, close it, and then try to open it with page
     * buffering enabled.
     */
    if ((fcpl = H5Pcreate(H5P_FILE_CREATE)) < 0)
        FAIL_STACK_ERROR;

    if (H5Pset_file_space_strategy(fcpl, H5F_FSPACE_STRATEGY_PAGE, 0, (hsize_t)1) < 0)
        FAIL_STACK_ERROR;

    if (H5Pset_file_space_page_size(fcpl, 4096) < 0)
        FAIL_STACK_ERROR;

    /* create the file */
    if ((file_id = H5Fcreate(filename, H5F_ACC_TRUNC, fcpl, H5P_DEFAULT)) < 0)
        FAIL_STACK_ERROR;

    /* close the file */
    if (H5Fclose(file_id) < 0)
        FAIL_STACK_ERROR;

    /* try to open the file using the fapl prepared above which enables
     * page buffering.  Should fail.
     */
    H5E_BEGIN_TRY { file_id = H5Fopen(filename, H5F_ACC_RDWR, fapl); }
    H5E_END_TRY;

    if (file_id >= 0)
        TEST_ERROR;

    if (H5Pclose(fcpl) < 0)
        FAIL_STACK_ERROR;

    if (H5Pclose(fapl) < 0)
        FAIL_STACK_ERROR;

    PASSED();

    return 0;

error:

    H5E_BEGIN_TRY
    {
        H5Pclose(fapl);
        H5Pclose(fcpl);
        H5Fclose(file_id);
    }
    H5E_END_TRY;

    return 1;

} /* verify_page_buffering_disabled() */
#endif /* H5_HAVE_PARALLEL */

/*-------------------------------------------------------------------------
 * Function:    main()
 *
 * Purpose:     Main function for the page buffer tests.
 *
 * Return:      0 if test is sucessful
 *              1 if test fails
 *
 * Programmer:  unknown
 *              ?? / ?? / ??
 *
 *-------------------------------------------------------------------------
 */
int
main(void)
{
    hid_t       fapl           = -1;    /* File access property list for data files */
    unsigned    nerrors        = 0;     /* Cumulative error count */
    const char *env_h5_drvr    = NULL;  /* File Driver value from environment */
    hbool_t     api_ctx_pushed = FALSE; /* Whether API context pushed */

    h5_reset();

    /* Get the VFD to use */
    env_h5_drvr = HDgetenv("HDF5_DRIVER");
    if (env_h5_drvr == NULL)
        env_h5_drvr = "nomatch";

    /* Temporary skip testing with multi/split drivers:
     * Page buffering depends on paged aggregation which is
     * currently disabled for multi/split drivers.
     */
    if ((0 == HDstrcmp(env_h5_drvr, "multi")) || (0 == HDstrcmp(env_h5_drvr, "split"))) {

        SKIPPED()
        HDputs("Skip page buffering test because paged aggregation is disabled for multi/split drivers");
        HDexit(EXIT_SUCCESS);
    } /* end if */

    if ((fapl = h5_fileaccess()) < 0) {
        nerrors++;
        PUTS_ERROR("Can't get VFD-dependent fapl")
    } /* end if */

    /* Push API context */
    if (H5CX_push() < 0)
        FAIL_STACK_ERROR
    api_ctx_pushed = TRUE;

#ifdef H5_HAVE_PARALLEL

    HDputs("Page Buffering is disabled for parallel.");
    nerrors += verify_page_buffering_disabled(fapl, env_h5_drvr);

#else /* H5_HAVE_PARALLEL */

    nerrors += test_args(fapl, env_h5_drvr);
    nerrors += test_raw_data_handling(fapl, env_h5_drvr);
    nerrors += test_lru_processing(fapl, env_h5_drvr);
    nerrors += test_min_threshold(fapl, env_h5_drvr);
    nerrors += test_stats_collection(fapl, env_h5_drvr);

#endif /* H5_HAVE_PARALLEL */

    h5_clean_files(FILENAME, fapl);

    if (nerrors)
        goto error;

    /* Pop API context */
<<<<<<< HEAD
    if(api_ctx_pushed && H5CX_pop(FALSE) < 0) FAIL_STACK_ERROR
=======
    if (api_ctx_pushed && H5CX_pop() < 0)
        FAIL_STACK_ERROR
>>>>>>> 1a6fba94
    api_ctx_pushed = FALSE;

    HDputs("All Page Buffering tests passed.");

    HDexit(EXIT_SUCCESS);

error:
    HDprintf("***** %d Page Buffering TEST%s FAILED! *****\n", nerrors, nerrors > 1 ? "S" : "");

    H5E_BEGIN_TRY { H5Pclose(fapl); }
    H5E_END_TRY;

<<<<<<< HEAD
    if(api_ctx_pushed) H5CX_pop(FALSE);
=======
    if (api_ctx_pushed)
        H5CX_pop();
>>>>>>> 1a6fba94

    HDexit(EXIT_FAILURE);
} /* main() */<|MERGE_RESOLUTION|>--- conflicted
+++ resolved
@@ -2184,12 +2184,8 @@
         goto error;
 
     /* Pop API context */
-<<<<<<< HEAD
-    if(api_ctx_pushed && H5CX_pop(FALSE) < 0) FAIL_STACK_ERROR
-=======
-    if (api_ctx_pushed && H5CX_pop() < 0)
+    if (api_ctx_pushed && H5CX_pop(FALSE) < 0)
         FAIL_STACK_ERROR
->>>>>>> 1a6fba94
     api_ctx_pushed = FALSE;
 
     HDputs("All Page Buffering tests passed.");
@@ -2202,12 +2198,8 @@
     H5E_BEGIN_TRY { H5Pclose(fapl); }
     H5E_END_TRY;
 
-<<<<<<< HEAD
-    if(api_ctx_pushed) H5CX_pop(FALSE);
-=======
     if (api_ctx_pushed)
-        H5CX_pop();
->>>>>>> 1a6fba94
+        H5CX_pop(FALSE);
 
     HDexit(EXIT_FAILURE);
 } /* main() */