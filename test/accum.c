/* * * * * * * * * * * * * * * * * * * * * * * * * * * * * * * * * * * * * * *
 * Copyright by the Board of Trustees of the University of Illinois.         *
 * All rights reserved.                                                      *
 *                                                                           *
 * This file is part of HDF5.  The full HDF5 copyright notice, including     *
 * terms governing use, modification, and redistribution, is contained in    *
 * the COPYING file, which can be found at the root of the source code       *
 * distribution tree, or in https://support.hdfgroup.org/ftp/HDF5/releases.  *
 * If you do not have access to either file, you may request a copy from     *
 * help@hdfgroup.org.                                                        *
 * * * * * * * * * * * * * * * * * * * * * * * * * * * * * * * * * * * * * * */

/* Programmer:  Mike McGreevy
 *              October 7, 2010
 */
#include "h5test.h"

#define H5F_FRIEND  /*suppress error about including H5Fpkg	  */
#define H5FD_FRIEND /*suppress error about including H5FDpkg	  */
#define H5FD_TESTING
#include "H5Fpkg.h"
#include "H5FDpkg.h"

#include "H5CXprivate.h" /* API Contexts                         */
#include "H5Iprivate.h"
#include "H5VLprivate.h" /* Virtual Object Layer                     */

/* Filename */
/* (The file names are the same as the define in accum_swmr_reader.c) */
const char *FILENAME[] = {"accum", "accum_swmr_big", NULL};

/* The reader forked by test_swmr_write_big() */
#define SWMR_READER "accum_swmr_reader"

/* "big" I/O test values */
#define BIG_BUF_SIZE (6 * 1024 * 1024)

/* Random I/O test values */
#define RANDOM_BUF_SIZE     (1 * 1024 * 1024)
#define MAX_RANDOM_SEGMENTS (5 * 1024)
#define RAND_SEG_LEN        (1024)
#define RANDOM_BASE_OFF     (1024 * 1024)

/* Function Prototypes */
unsigned test_write_read(H5F_t *f);
unsigned test_write_read_nonacc_front(H5F_t *f);
unsigned test_write_read_nonacc_end(H5F_t *f);
unsigned test_accum_overlap(H5F_t *f);
unsigned test_accum_overlap_clean(H5F_t *f);
unsigned test_accum_overlap_size(H5F_t *f);
unsigned test_accum_non_overlap_size(H5F_t *f);
unsigned test_accum_adjust(H5F_t *f);
unsigned test_read_after(H5F_t *f);
unsigned test_free(H5F_t *f);
unsigned test_big(H5F_t *f);
unsigned test_random_write(H5F_t *f);
unsigned test_swmr_write_big(hbool_t newest_format);

/* Helper Function Prototypes */
void accum_printf(const H5F_t *f);

/* Private Test H5Faccum Function Wrappers */
#define accum_write(a, s, b) H5F_block_write(f, H5FD_MEM_DEFAULT, (haddr_t)(a), (size_t)(s), (b))
#define accum_read(a, s, b)  H5F_block_read(f, H5FD_MEM_DEFAULT, (haddr_t)(a), (size_t)(s), (b))
#define accum_free(f, a, s)  H5F__accum_free(f->shared, H5FD_MEM_DEFAULT, (haddr_t)(a), (hsize_t)(s))
#define accum_flush(f)       H5F__accum_flush(f->shared)
#define accum_reset(f)       H5F__accum_reset(f->shared, TRUE)

/* ================= */
/* Main Test Routine */
/* ================= */

/*-------------------------------------------------------------------------
 * Function:    main
 *
 * Purpose:     Test the metadata accumulator code
 *
 * Return:      Success: SUCCEED
 *              Failure: FAIL
 *
 * Programmer:  Mike McGreevy
 *              October 7, 2010
 *
 *-------------------------------------------------------------------------
 */
int
main(void)
{
    unsigned nerrors        = 0;     /* track errors */
    hbool_t  api_ctx_pushed = FALSE; /* Whether API context pushed */
    hid_t    fid            = -1;
    hid_t    fapl           = -1; /* File access property list */
    char     filename[1024];
    H5F_t *  f = NULL; /* File for all tests */

    /* Test Setup */
    HDputs("Testing the metadata accumulator");

    /* File access property list */
    h5_reset();
    if ((fapl = h5_fileaccess()) < 0)
        FAIL_STACK_ERROR
    h5_fixname(FILENAME[0], fapl, filename, sizeof filename);

    /* Create a test file */
    if ((fid = H5Fcreate(filename, H5F_ACC_TRUNC, H5P_DEFAULT, fapl)) < 0)
        FAIL_STACK_ERROR

    /* Push API context */
    if (H5CX_push() < 0)
        FAIL_STACK_ERROR
    api_ctx_pushed = TRUE;

    /* Get H5F_t * to internal file structure */
    if (NULL == (f = (H5F_t *)H5VL_object(fid)))
        FAIL_STACK_ERROR

    /* We'll be writing lots of garbage data, so extend the
        file a ways. 10MB should do. */
    if (H5FD_set_eoa(f->shared->lf, H5FD_MEM_DEFAULT, (haddr_t)(1024 * 1024 * 10)) < 0)
        FAIL_STACK_ERROR

    /* Reset metadata accumulator for the file */
    if (accum_reset(f) < 0)
        FAIL_STACK_ERROR

    /* Test Functions */
    nerrors += test_write_read(f);
    nerrors += test_write_read_nonacc_front(f);
    nerrors += test_write_read_nonacc_end(f);
    nerrors += test_accum_overlap(f);
    nerrors += test_accum_overlap_clean(f);
    nerrors += test_accum_overlap_size(f);
    nerrors += test_accum_non_overlap_size(f);
    nerrors += test_accum_adjust(f);
    nerrors += test_read_after(f);
    nerrors += test_free(f);
    nerrors += test_big(f);
    nerrors += test_random_write(f);

    /* Pop API context */
    if (api_ctx_pushed && H5CX_pop(FALSE) < 0)
        FAIL_STACK_ERROR
    api_ctx_pushed = FALSE;

    /* End of test code, close and delete file */
    if (H5Fclose(fid) < 0)
        TEST_ERROR

    /* This test uses a different file */
    nerrors += test_swmr_write_big(TRUE);
    nerrors += test_swmr_write_big(FALSE);

    if (nerrors)
        goto error;
    HDputs("All metadata accumulator tests passed.");
    h5_cleanup(FILENAME, fapl);

    return 0;

error:
    if (api_ctx_pushed)
        H5CX_pop(FALSE);

    HDputs("*** TESTS FAILED ***");
    return 1;
} /* end main() */

/* ============================= */
/* Individual Unit Test Routines */
/* ============================= */

/*-------------------------------------------------------------------------
 * Function:    test_write_read
 *
 * Purpose:     Simple test to write to then read from metadata accumulator.
 *
 * Return:      Success: SUCCEED
 *              Failure: FAIL
 *
 * Programmer:  Mike McGreevy
 *              October 7, 2010
 *
 *-------------------------------------------------------------------------
 */
unsigned
test_write_read(H5F_t *f)
{
    int  i = 0;
    int *write_buf, *read_buf;

    TESTING("simple write/read to/from metadata accumulator");

    /* Allocate buffers */
    write_buf = (int *)HDmalloc(1024 * sizeof(int));
    HDassert(write_buf);
    read_buf = (int *)HDcalloc((size_t)1024, sizeof(int));
    HDassert(read_buf);

    /* Fill buffer with data, zero out read buffer */
    for (i = 0; i < 1024; i++)
        write_buf[i] = i + 1;

    /* Do a simple write/read/verify of data */
    /* Write 1KB at Address 0 */
    if (accum_write(0, 1024, write_buf) < 0)
        FAIL_STACK_ERROR;
    if (accum_read(0, 1024, read_buf) < 0)
        FAIL_STACK_ERROR;
    if (HDmemcmp(write_buf, read_buf, (size_t)1024) != 0)
        TEST_ERROR;

    if (accum_reset(f) < 0)
        FAIL_STACK_ERROR;

    PASSED();

    /* Release memory */
    HDfree(write_buf);
    HDfree(read_buf);

    return 0;

error:
    /* Release memory */
    HDfree(write_buf);
    HDfree(read_buf);

    return 1;
} /* test_write_read */

/*-------------------------------------------------------------------------
 * Function:    test_write_read_nonacc_front
 *
 * Purpose:     Simple test to write to then read from before metadata accumulator.
 *
 * Return:      Success: SUCCEED
 *              Failure: FAIL
 *
 * Programmer:  Allen Byrne
 *              October 8, 2010
 *
 *-------------------------------------------------------------------------
 */
unsigned
test_write_read_nonacc_front(H5F_t *f)
{
    int  i = 0;
    int *write_buf, *read_buf;

    TESTING("simple write/read to/from before metadata accumulator");

    /* Allocate buffers */
    write_buf = (int *)HDmalloc(2048 * sizeof(int));
    HDassert(write_buf);
    read_buf = (int *)HDcalloc((size_t)2048, sizeof(int));
    HDassert(read_buf);

    /* Fill buffer with data, zero out read buffer */
    for (i = 0; i < 2048; i++)
        write_buf[i] = i + 1;

    /* Do a simple write/read/verify of data */
    /* Write 1KB at Address 0 */
    if (accum_write(0, 1024, write_buf) < 0)
        FAIL_STACK_ERROR;
    if (accum_flush(f) < 0)
        FAIL_STACK_ERROR;
    if (accum_reset(f) < 0)
        FAIL_STACK_ERROR;
    if (accum_write(1024, 1024, write_buf) < 0)
        FAIL_STACK_ERROR;
    if (accum_read(0, 1024, read_buf) < 0)
        FAIL_STACK_ERROR;
    if (HDmemcmp(write_buf, read_buf, (size_t)1024) != 0)
        TEST_ERROR;

    if (accum_reset(f) < 0)
        FAIL_STACK_ERROR;

    PASSED();

    /* Release memory */
    HDfree(write_buf);
    HDfree(read_buf);

    return 0;

error:
    /* Release memory */
    HDfree(write_buf);
    HDfree(read_buf);

    return 1;
} /* test_write_read */

/*-------------------------------------------------------------------------
 * Function:    test_write_read_nonacc_end
 *
 * Purpose:     Simple test to write to then read from after metadata accumulator.
 *
 * Return:      Success: SUCCEED
 *              Failure: FAIL
 *
 * Programmer:  Allen Byrne
 *              October 8, 2010
 *
 *-------------------------------------------------------------------------
 */
unsigned
test_write_read_nonacc_end(H5F_t *f)
{
    int  i = 0;
    int *write_buf, *read_buf;

    TESTING("simple write/read to/from after metadata accumulator");

    /* Allocate buffers */
    write_buf = (int *)HDmalloc(2048 * sizeof(int));
    HDassert(write_buf);
    read_buf = (int *)HDcalloc((size_t)2048, sizeof(int));
    HDassert(read_buf);

    /* Fill buffer with data, zero out read buffer */
    for (i = 0; i < 2048; i++)
        write_buf[i] = i + 1;

    /* Do a simple write/read/verify of data */
    /* Write 1KB at Address 0 */
    if (accum_write(1024, 1024, write_buf) < 0)
        FAIL_STACK_ERROR;
    if (accum_flush(f) < 0)
        FAIL_STACK_ERROR;
    if (accum_reset(f) < 0)
        FAIL_STACK_ERROR;
    if (accum_write(0, 1024, write_buf) < 0)
        FAIL_STACK_ERROR;
    if (accum_read(1024, 1024, read_buf) < 0)
        FAIL_STACK_ERROR;
    if (HDmemcmp(write_buf, read_buf, (size_t)1024) != 0)
        TEST_ERROR;

    if (accum_reset(f) < 0)
        FAIL_STACK_ERROR;

    PASSED();

    /* Release memory */
    HDfree(write_buf);
    HDfree(read_buf);

    return 0;

error:
    /* Release memory */
    HDfree(write_buf);
    HDfree(read_buf);

    return 1;
} /* test_write_read */

/*-------------------------------------------------------------------------
 * Function:    test_free
 *
 * Purpose:     Simple test to free metadata accumulator.
 *
 * Return:      Success: SUCCEED
 *              Failure: FAIL
 *
 * Programmer:  Raymond Lu
 *              October 8, 2010
 *
 *-------------------------------------------------------------------------
 */
unsigned
test_free(H5F_t *f)
{
    int      i      = 0;
    int32_t *wbuf   = NULL;
    int32_t *rbuf   = NULL;
    int32_t *expect = NULL;

    TESTING("simple freeing metadata accumulator");

    /* Write and free the whole accumulator. */
    wbuf = (int32_t *)HDmalloc(256 * sizeof(int32_t));
    HDassert(wbuf);
    rbuf = (int32_t *)HDmalloc(256 * sizeof(int32_t));
    HDassert(rbuf);
    expect = (int32_t *)HDmalloc(256 * sizeof(int32_t));
    HDassert(expect);

    /* Fill buffer with data */
    for (i = 0; i < 256; i++)
        wbuf[i] = (int32_t)(i + 1);

    if (accum_write(0, 256 * sizeof(int32_t), wbuf) < 0)
        FAIL_STACK_ERROR;

    if (accum_free(f, 0, 256 * sizeof(int32_t)) < 0)
        FAIL_STACK_ERROR;

    /* Free an empty accumulator */
    if (accum_free(f, 0, 256 * 1024 * sizeof(int32_t)) < 0)
        FAIL_STACK_ERROR;

    /* Write second quarter of the accumulator */
    if (accum_write(64 * sizeof(int32_t), 64 * sizeof(int32_t), wbuf) < 0)
        FAIL_STACK_ERROR;

    /* Free the second quarter of the accumulator, the requested area
     * is bigger than the data region on the right side. */
    if (accum_free(f, 64 * sizeof(int32_t), 65 * sizeof(int32_t)) < 0)
        FAIL_STACK_ERROR;

    /* Write half of the accumulator. */
    if (accum_write(0, 128 * sizeof(int32_t), wbuf) < 0)
        FAIL_STACK_ERROR;

    /* Free the first block of 4B */
    if (accum_free(f, 0, sizeof(int32_t)) < 0)
        FAIL_STACK_ERROR;

    /* Check that the accumulator still contains the correct data */
    if (accum_read(1 * sizeof(int32_t), 127 * sizeof(int32_t), rbuf) < 0)
        FAIL_STACK_ERROR;
    if (HDmemcmp(wbuf + 1, rbuf, 127 * sizeof(int32_t)) != 0)
        TEST_ERROR;

    /* Free the block of 4B at 127*4B */
    if (accum_free(f, 127 * sizeof(int32_t), sizeof(int32_t)) < 0)
        FAIL_STACK_ERROR;

    /* Check that the accumulator still contains the correct data */
    if (accum_read(1 * sizeof(int32_t), 126 * sizeof(int32_t), rbuf) < 0)
        FAIL_STACK_ERROR;
    if (HDmemcmp(wbuf + 1, rbuf, 126 * sizeof(int32_t)) != 0)
        TEST_ERROR;

    /* Free the block of 4B at 2*4B */
    if (accum_free(f, 2 * sizeof(int32_t), sizeof(int32_t)) < 0)
        FAIL_STACK_ERROR;

    /* Check that the accumulator still contains the correct data */
    if (accum_read(1 * sizeof(int32_t), 1 * sizeof(int32_t), rbuf) < 0)
        FAIL_STACK_ERROR;
    if (HDmemcmp(wbuf + 1, rbuf, 1 * sizeof(int32_t)) != 0)
        TEST_ERROR;
    if (accum_read(3 * sizeof(int32_t), 124 * sizeof(int32_t), rbuf) < 0)
        FAIL_STACK_ERROR;
    if (HDmemcmp(wbuf + 3, rbuf, 124 * sizeof(int32_t)) != 0)
        TEST_ERROR;

    /* Test freeing section that overlaps the start of the accumulator and is
     * entirely before dirty section */
    if (accum_write(64 * sizeof(int32_t), 128 * sizeof(int32_t), wbuf) < 0)
        FAIL_STACK_ERROR;
    HDmemcpy(expect + 64, wbuf, 128 * sizeof(int32_t));
    if (accum_flush(f) < 0)
        FAIL_STACK_ERROR;
    if (accum_write(68 * sizeof(int32_t), 4 * sizeof(int32_t), wbuf) < 0)
        FAIL_STACK_ERROR;
    HDmemcpy(expect + 68, wbuf, 4 * sizeof(int32_t));
    if (accum_free(f, 62 * sizeof(int32_t), 4 * sizeof(int32_t)) < 0)
        FAIL_STACK_ERROR;

    /* Check that the accumulator still contains the correct data */
    if (accum_read(66 * sizeof(int32_t), 126 * sizeof(int32_t), rbuf) < 0)
        FAIL_STACK_ERROR;
    if (HDmemcmp(expect + 66, rbuf, 126 * sizeof(int32_t)) != 0)
        TEST_ERROR;

    /* Test freeing section that overlaps the start of the accumulator and
     * completely contains dirty section */
    if (accum_write(64 * sizeof(int32_t), 128 * sizeof(int32_t), wbuf) < 0)
        FAIL_STACK_ERROR;
    HDmemcpy(expect + 64, wbuf, 128 * sizeof(int32_t));
    if (accum_flush(f) < 0)
        FAIL_STACK_ERROR;
    if (accum_write(68 * sizeof(int32_t), 4 * sizeof(int32_t), wbuf) < 0)
        FAIL_STACK_ERROR;
    HDmemcpy(expect + 68, wbuf, 4 * sizeof(int32_t));
    if (accum_free(f, 62 * sizeof(int32_t), 16 * sizeof(int32_t)) < 0)
        FAIL_STACK_ERROR;

    /* Check that the accumulator still contains the correct data */
    if (accum_read(78 * sizeof(int32_t), 114 * sizeof(int32_t), rbuf) < 0)
        FAIL_STACK_ERROR;
    if (HDmemcmp(expect + 78, rbuf, 114 * sizeof(int32_t)) != 0)
        TEST_ERROR;

    /* Test freeing section completely contained in accumulator and is entirely
     * before dirty section */
    if (accum_write(64 * sizeof(int32_t), 128 * sizeof(int32_t), wbuf) < 0)
        FAIL_STACK_ERROR;
    HDmemcpy(expect + 64, wbuf, 128 * sizeof(int32_t));
    if (accum_flush(f) < 0)
        FAIL_STACK_ERROR;
    if (accum_write(72 * sizeof(int32_t), 4 * sizeof(int32_t), wbuf) < 0)
        FAIL_STACK_ERROR;
    HDmemcpy(expect + 72, wbuf, 4 * sizeof(int32_t));
    if (accum_free(f, 66 * sizeof(int32_t), 4 * sizeof(int32_t)) < 0)
        FAIL_STACK_ERROR;

    /* Check that the accumulator still contains the correct data */
    if (accum_read(70 * sizeof(int32_t), 122 * sizeof(int32_t), rbuf) < 0)
        FAIL_STACK_ERROR;
    if (HDmemcmp(expect + 70, rbuf, 122 * sizeof(int32_t)) != 0)
        TEST_ERROR;

    /* Test freeing section completely contained in accumulator, starts before
     * dirty section, and ends in dirty section */
    if (accum_write(64 * sizeof(int32_t), 128 * sizeof(int32_t), wbuf) < 0)
        FAIL_STACK_ERROR;
    HDmemcpy(expect + 64, wbuf, 128 * sizeof(int32_t));
    if (accum_flush(f) < 0)
        FAIL_STACK_ERROR;
    if (accum_write(72 * sizeof(int32_t), 4 * sizeof(int32_t), wbuf) < 0)
        FAIL_STACK_ERROR;
    HDmemcpy(expect + 72, wbuf, 4 * sizeof(int32_t));
    if (accum_free(f, 70 * sizeof(int32_t), 4 * sizeof(int32_t)) < 0)
        FAIL_STACK_ERROR;

    /* Check that the accumulator still contains the correct data */
    if (accum_read(74 * sizeof(int32_t), 118 * sizeof(int32_t), rbuf) < 0)
        FAIL_STACK_ERROR;
    if (HDmemcmp(expect + 74, rbuf, 118 * sizeof(int32_t)) != 0)
        TEST_ERROR;

    /* Test freeing section completely contained in accumulator and completely
     * contains dirty section */
    if (accum_write(64 * sizeof(int32_t), 128 * sizeof(int32_t), wbuf) < 0)
        FAIL_STACK_ERROR;
    HDmemcpy(expect + 64, wbuf, 128 * sizeof(int32_t));
    if (accum_flush(f) < 0)
        FAIL_STACK_ERROR;
    if (accum_write(72 * sizeof(int32_t), 4 * sizeof(int32_t), wbuf) < 0)
        FAIL_STACK_ERROR;
    HDmemcpy(expect + 72, wbuf, 4 * sizeof(int32_t));
    if (accum_free(f, 70 * sizeof(int32_t), 8 * sizeof(int32_t)) < 0)
        FAIL_STACK_ERROR;

    /* Check that the accumulator still contains the correct data */
    if (accum_read(78 * sizeof(int32_t), 114 * sizeof(int32_t), rbuf) < 0)
        FAIL_STACK_ERROR;
    if (HDmemcmp(expect + 78, rbuf, 114 * sizeof(int32_t)) != 0)
        TEST_ERROR;

    /* Test freeing section completely contained in accumulator, starts at start
     * of dirty section, and ends in dirty section */
    if (accum_write(64 * sizeof(int32_t), 128 * sizeof(int32_t), wbuf) < 0)
        FAIL_STACK_ERROR;
    HDmemcpy(expect + 64, wbuf, 128 * sizeof(int32_t));
    if (accum_flush(f) < 0)
        FAIL_STACK_ERROR;
    if (accum_write(72 * sizeof(int32_t), 8 * sizeof(int32_t), wbuf) < 0)
        FAIL_STACK_ERROR;
    HDmemcpy(expect + 72, wbuf, 8 * sizeof(int32_t));
    if (accum_free(f, 72 * sizeof(int32_t), 4 * sizeof(int32_t)) < 0)
        FAIL_STACK_ERROR;

    /* Check that the accumulator still contains the correct data */
    if (accum_read(76 * sizeof(int32_t), 116 * sizeof(int32_t), rbuf) < 0)
        FAIL_STACK_ERROR;
    if (HDmemcmp(expect + 76, rbuf, 116 * sizeof(int32_t)) != 0)
        TEST_ERROR;

    HDfree(wbuf);
    wbuf = NULL;
    HDfree(rbuf);
    rbuf = NULL;
    HDfree(expect);
    expect = NULL;

    if (accum_reset(f) < 0)
        FAIL_STACK_ERROR;

    PASSED();

    return 0;

error:
    if (wbuf)
        HDfree(wbuf);
    if (rbuf)
        HDfree(rbuf);
    if (expect)
        HDfree(expect);

    return 1;
} /* test_free */

/*-------------------------------------------------------------------------
 * Function:    test_accum_overlap
 *
 * Purpose:     This test will write a series of pieces of data
 *              to the accumulator with the goal of overlapping
 *              the writes in various different ways.
 *
 * Return:      Success: SUCCEED
 *              Failure: FAIL
 *
 * Programmer:  Mike McGreevy
 *              October 7, 2010
 *
 *-------------------------------------------------------------------------
 */
unsigned
test_accum_overlap(H5F_t *f)
{
    int      i = 0;
    int32_t *wbuf, *rbuf;

    TESTING("overlapping write to metadata accumulator");

    /* Allocate buffers */
    wbuf = (int32_t *)HDmalloc(4096 * sizeof(int32_t));
    HDassert(wbuf);
    rbuf = (int32_t *)HDcalloc((size_t)4096, sizeof(int32_t));
    HDassert(rbuf);

    /* Case 1: No metadata in accumulator */
    /* Write 10 1's at address 40 */
    /* @0:|          1111111111| */
    /* Put some data in the accumulator initially */
    for (i = 0; i < 10; i++)
        wbuf[i] = 1;
    if (accum_write(40, 10 * sizeof(int32_t), wbuf) < 0)
        FAIL_STACK_ERROR;
    if (accum_read(40, 10 * sizeof(int32_t), rbuf) < 0)
        FAIL_STACK_ERROR;
    if (HDmemcmp(wbuf, rbuf, 10 * sizeof(int32_t)) != 0)
        TEST_ERROR;

    /* Case 2: End of new piece aligns with start of accumulated data */
    /* Write 5 2's at address 20 */
    /* @0:|     222221111111111| */
    for (i = 0; i < 5; i++)
        wbuf[i] = 2;
    if (accum_write(20, 5 * sizeof(int32_t), wbuf) < 0)
        FAIL_STACK_ERROR;
    if (accum_read(20, 5 * sizeof(int32_t), rbuf) < 0)
        FAIL_STACK_ERROR;
    if (HDmemcmp(wbuf, rbuf, 5 * sizeof(int32_t)) != 0)
        TEST_ERROR;

    /* Case 3: Start of new piece aligns with start of accumulated data */
    /* Write 3 3's at address 20 */
    /* @0:|     333221111111111| */
    for (i = 0; i < 3; i++)
        wbuf[i] = 3;
    if (accum_write(20, 3 * sizeof(int32_t), wbuf) < 0)
        FAIL_STACK_ERROR;
    if (accum_read(20, 3 * sizeof(int32_t), rbuf) < 0)
        FAIL_STACK_ERROR;
    if (HDmemcmp(wbuf, rbuf, 3 * sizeof(int32_t)) != 0)
        TEST_ERROR;

    /* Case 4: New piece overlaps start of accumulated data */
    /* Write 5 4's at address 8 */
    /* @0:|  444443221111111111| */
    for (i = 0; i < 5; i++)
        wbuf[i] = 4;
    if (accum_write(8, 5 * sizeof(int32_t), wbuf) < 0)
        FAIL_STACK_ERROR;
    if (accum_read(8, 5 * sizeof(int32_t), rbuf) < 0)
        FAIL_STACK_ERROR;
    if (HDmemcmp(wbuf, rbuf, 5 * sizeof(int32_t)) != 0)
        TEST_ERROR;

    /* Case 5: New piece completely within accumulated data */
    /* Write 4 5's at address 48 */
    /* @0:|  444443221155551111| */
    for (i = 0; i < 4; i++)
        wbuf[i] = 5;
    if (accum_write(48, 4 * sizeof(int32_t), wbuf) < 0)
        FAIL_STACK_ERROR;
    if (accum_read(48, 4 * sizeof(int32_t), rbuf) < 0)
        FAIL_STACK_ERROR;
    if (HDmemcmp(wbuf, rbuf, 4 * sizeof(int32_t)) != 0)
        TEST_ERROR;

    /* Case 6: End of new piece aligns with end of accumulated data */
    /* Write 3 6's at address 68 */
    /* @0:|  444443221155551666| */
    for (i = 0; i < 3; i++)
        wbuf[i] = 6;
    if (accum_write(68, 3 * sizeof(int32_t), wbuf) < 0)
        FAIL_STACK_ERROR;
    if (accum_read(68, 3 * sizeof(int32_t), rbuf) < 0)
        FAIL_STACK_ERROR;
    if (HDmemcmp(wbuf, rbuf, 3 * sizeof(int32_t)) != 0)
        TEST_ERROR;

    /* Case 7: New piece overlaps end of accumulated data */
    /* Write 5 7's at address 76 */
    /* @0:|  4444432211555516677777| */
    for (i = 0; i < 5; i++)
        wbuf[i] = 7;
    if (accum_write(76, 5 * sizeof(int32_t), wbuf) < 0)
        FAIL_STACK_ERROR;
    if (accum_read(76, 5 * sizeof(int32_t), rbuf) < 0)
        FAIL_STACK_ERROR;
    if (HDmemcmp(wbuf, rbuf, 5 * sizeof(int32_t)) != 0)
        TEST_ERROR;

    /* Case 8: Start of new piece aligns with end of accumulated data */
    /* Write 3 8's at address 96 */
    /* @0:|  4444432211555516677777888| */
    for (i = 0; i < 3; i++)
        wbuf[i] = 8;
    if (accum_write(96, 3 * sizeof(int32_t), wbuf) < 0)
        FAIL_STACK_ERROR;
    if (accum_read(96, 3 * sizeof(int32_t), rbuf) < 0)
        FAIL_STACK_ERROR;
    if (HDmemcmp(wbuf, rbuf, 3 * sizeof(int32_t)) != 0)
        TEST_ERROR;

    /* Set up expected data buffer and verify contents of
        accumulator as constructed by cases 1-8, above */
    for (i = 0; i < 5; i++)
        wbuf[i] = 4;
    for (i = 5; i < 6; i++)
        wbuf[i] = 3;
    for (i = 6; i < 8; i++)
        wbuf[i] = 2;
    for (i = 8; i < 10; i++)
        wbuf[i] = 1;
    for (i = 10; i < 14; i++)
        wbuf[i] = 5;
    for (i = 14; i < 15; i++)
        wbuf[i] = 1;
    for (i = 15; i < 17; i++)
        wbuf[i] = 6;
    for (i = 17; i < 22; i++)
        wbuf[i] = 7;
    for (i = 22; i < 25; i++)
        wbuf[i] = 8;
    if (accum_read(8, 25 * sizeof(int32_t), rbuf) < 0)
        FAIL_STACK_ERROR;
    if (HDmemcmp(wbuf, rbuf, 25 * sizeof(int32_t)) != 0)
        TEST_ERROR;

    /* Case 9: New piece completely before accumulated data */
    /* Write 1 9 at address 0 */
    /* @0:|9 4444432211555516677777888| */
    for (i = 0; i < 1; i++)
        wbuf[i] = 9;
    if (accum_write(0, 1 * sizeof(int32_t), wbuf) < 0)
        FAIL_STACK_ERROR;
    if (accum_read(0, 1 * sizeof(int32_t), rbuf) < 0)
        FAIL_STACK_ERROR;
    if (HDmemcmp(wbuf, rbuf, 1 * sizeof(int32_t)) != 0)
        TEST_ERROR;

    /* Case 10: New piece completely after accumulated data */
    /* Write 4 3's at address 116 */
    /* @0:|9 4444432211555516677777888  3333| */
    for (i = 0; i < 4; i++)
        wbuf[i] = 3;
    if (accum_write(116, 4 * sizeof(int32_t), wbuf) < 0)
        FAIL_STACK_ERROR;
    if (accum_read(116, 4 * sizeof(int32_t), rbuf) < 0)
        FAIL_STACK_ERROR;
    if (HDmemcmp(wbuf, rbuf, 4 * sizeof(int32_t)) != 0)
        TEST_ERROR;

    /* Case 11: New piece completely overlaps accumulated data */
    /* Write 6 4's at address 112 */
    /* @0:|9 4444432211555516677777888 444444| */
    for (i = 0; i < 6; i++)
        wbuf[i] = 4;
    if (accum_write(112, 6 * sizeof(int32_t), wbuf) < 0)
        FAIL_STACK_ERROR;
    if (accum_read(112, 6 * sizeof(int32_t), rbuf) < 0)
        FAIL_STACK_ERROR;
    if (HDmemcmp(wbuf, rbuf, 6 * sizeof(int32_t)) != 0)
        TEST_ERROR;

    if (accum_reset(f) < 0)
        FAIL_STACK_ERROR;

    PASSED();

    /* Release memory */
    HDfree(wbuf);
    HDfree(rbuf);

    return 0;

error:
    /* Release memory */
    HDfree(wbuf);
    HDfree(rbuf);

    return 1;
} /* test_accum_overlap */

/*-------------------------------------------------------------------------
 * Function:    test_accum_overlap_clean
 *
 * Purpose:     This test will write a series of pieces of data
 *              to the accumulator with the goal of overlapping
 *              the writes in various different ways, with clean
 *              areas in the accumulator.
 *
 * Return:      Success: SUCCEED
 *              Failure: FAIL
 *
 * Programmer:  Neil Fortner
 *              October 8, 2010
 *
 *-------------------------------------------------------------------------
 */
unsigned
test_accum_overlap_clean(H5F_t *f)
{
    int      i = 0;
    int32_t *wbuf, *rbuf;

    TESTING("overlapping write to partially clean metadata accumulator");

    /* Allocate buffers */
    wbuf = (int32_t *)HDmalloc(4096 * sizeof(int32_t));
    HDassert(wbuf);
    rbuf = (int32_t *)HDcalloc((size_t)4096, sizeof(int32_t));
    HDassert(rbuf);

    /* Case 1: No metadata in accumulator */
    /* Write 10 1's at address 40 */
    /* @0:|          1111111111| */
    /* Put some data in the accumulator initially */
    for (i = 0; i < 10; i++)
        wbuf[i] = 1;
    if (accum_write(40, 10 * sizeof(int32_t), wbuf) < 0)
        FAIL_STACK_ERROR;
    if (accum_read(40, 10 * sizeof(int32_t), rbuf) < 0)
        FAIL_STACK_ERROR;
    if (HDmemcmp(wbuf, rbuf, 10 * sizeof(int32_t)) != 0)
        TEST_ERROR;

    /* Case 2: End of new piece aligns with start of clean accumulated data */
    /* Write 5 2's at address 20 */
    /* @0:|     222221111111111| */
    if (accum_flush(f) < 0)
        FAIL_STACK_ERROR;
    for (i = 0; i < 5; i++)
        wbuf[i] = 2;
    if (accum_write(20, 5 * sizeof(int32_t), wbuf) < 0)
        FAIL_STACK_ERROR;
    if (accum_read(20, 5 * sizeof(int32_t), rbuf) < 0)
        FAIL_STACK_ERROR;
    if (HDmemcmp(wbuf, rbuf, 5 * sizeof(int32_t)) != 0)
        TEST_ERROR;

    /* Case 3: Start of new piece aligns with start of accumulated data,
     * completely encloses dirty section of accumulator */
    /* Write 6 3's at address 20 */
    /* @0:|  333333111111111| */
    for (i = 0; i < 6; i++)
        wbuf[i] = 3;
    if (accum_write(20, 6 * sizeof(int32_t), wbuf) < 0)
        FAIL_STACK_ERROR;
    if (accum_read(20, 6 * sizeof(int32_t), rbuf) < 0)
        FAIL_STACK_ERROR;
    if (HDmemcmp(wbuf, rbuf, 6 * sizeof(int32_t)) != 0)
        TEST_ERROR;

    /* Case 4: New piece completely within accumulated data, overlaps
     * end of dirty section of accumulator */
    /* Write 2 4's at address 40 */
    /* @0:|  333334411111111| */
    for (i = 0; i < 2; i++)
        wbuf[i] = 4;
    if (accum_write(40, 2 * sizeof(int32_t), wbuf) < 0)
        FAIL_STACK_ERROR;
    if (accum_read(40, 2 * sizeof(int32_t), rbuf) < 0)
        FAIL_STACK_ERROR;
    if (HDmemcmp(wbuf, rbuf, 2 * sizeof(int32_t)) != 0)
        TEST_ERROR;

    /* Case 5: New piece completely within accumulated data, completely
     * after dirty section of accumulator */
    /* Write 2 5's at address 52 */
    /* @0:|  333334415511111| */
    for (i = 0; i < 2; i++)
        wbuf[i] = 5;
    if (accum_write(52, 2 * sizeof(int32_t), wbuf) < 0)
        FAIL_STACK_ERROR;
    if (accum_read(52, 2 * sizeof(int32_t), rbuf) < 0)
        FAIL_STACK_ERROR;
    if (HDmemcmp(wbuf, rbuf, 2 * sizeof(int32_t)) != 0)
        TEST_ERROR;

    /* Case 6: New piece completely within clean accumulated data */
    /* Write 3 6's at address 44 */
    /* @0:|  333334666511111| */
    if (accum_flush(f) < 0)
        FAIL_STACK_ERROR;
    for (i = 0; i < 3; i++)
        wbuf[i] = 6;
    if (accum_write(44, 3 * sizeof(int32_t), wbuf) < 0)
        FAIL_STACK_ERROR;
    if (accum_read(44, 3 * sizeof(int32_t), rbuf) < 0)
        FAIL_STACK_ERROR;
    if (HDmemcmp(wbuf, rbuf, 3 * sizeof(int32_t)) != 0)
        TEST_ERROR;

    /* Case 7: New piece overlaps start of clean accumulated data */
    /* Write 2 7's at address 16 */
    /* @0:|  7733334666511111| */
    if (accum_flush(f) < 0)
        FAIL_STACK_ERROR;
    for (i = 0; i < 2; i++)
        wbuf[i] = 7;
    if (accum_write(16, 2 * sizeof(int32_t), wbuf) < 0)
        FAIL_STACK_ERROR;
    if (accum_read(16, 2 * sizeof(int32_t), rbuf) < 0)
        FAIL_STACK_ERROR;
    if (HDmemcmp(wbuf, rbuf, 2 * sizeof(int32_t)) != 0)
        TEST_ERROR;

    /* Case 8: New piece overlaps start of accumulated data, completely
     * encloses dirty section of accumulator */
    /* Write 4 8's at address 12 */
    /* @0:|  88883334666511111| */
    for (i = 0; i < 4; i++)
        wbuf[i] = 8;
    if (accum_write(12, 4 * sizeof(int32_t), wbuf) < 0)
        FAIL_STACK_ERROR;
    if (accum_read(12, 4 * sizeof(int32_t), rbuf) < 0)
        FAIL_STACK_ERROR;
    if (HDmemcmp(wbuf, rbuf, 4 * sizeof(int32_t)) != 0)
        TEST_ERROR;

    /* Case 9: Start of new piece aligns with end of clean accumulated data */
    /* Write 3 9's at address 80 */
    /* @0:|  88883334666511111999| */
    if (accum_flush(f) < 0)
        FAIL_STACK_ERROR;
    for (i = 0; i < 3; i++)
        wbuf[i] = 9;
    if (accum_write(80, 3 * sizeof(int32_t), wbuf) < 0)
        FAIL_STACK_ERROR;
    if (accum_read(80, 3 * sizeof(int32_t), rbuf) < 0)
        FAIL_STACK_ERROR;
    if (HDmemcmp(wbuf, rbuf, 3 * sizeof(int32_t)) != 0)
        TEST_ERROR;

    /* Case 10: New piece overlaps end of clean accumulated data */
    /* Write 3 2's at address 88 */
    /* @0:|  888833346665111119922| */
    if (accum_flush(f) < 0)
        FAIL_STACK_ERROR;
    for (i = 0; i < 2; i++)
        wbuf[i] = 2;
    if (accum_write(88, 2 * sizeof(int32_t), wbuf) < 0)
        FAIL_STACK_ERROR;
    if (accum_read(88, 2 * sizeof(int32_t), rbuf) < 0)
        FAIL_STACK_ERROR;
    if (HDmemcmp(wbuf, rbuf, 2 * sizeof(int32_t)) != 0)
        TEST_ERROR;

    /* Case 11: New piece overlaps end of accumulated data, completely encloses
     * dirty section of accumulator */
    /* Write 4 7's at address 84 */
    /* @0:|  8888333466651111197777| */
    for (i = 0; i < 4; i++)
        wbuf[i] = 7;
    if (accum_write(84, 4 * sizeof(int32_t), wbuf) < 0)
        FAIL_STACK_ERROR;
    if (accum_read(84, 4 * sizeof(int32_t), rbuf) < 0)
        FAIL_STACK_ERROR;
    if (HDmemcmp(wbuf, rbuf, 4 * sizeof(int32_t)) != 0)
        TEST_ERROR;

    /* Set up expected data buffer and verify contents of
        accumulator as constructed by cases 1-11, above */
    for (i = 0; i < 4; i++)
        wbuf[i] = 8;
    for (i = 4; i < 7; i++)
        wbuf[i] = 3;
    for (i = 7; i < 8; i++)
        wbuf[i] = 4;
    for (i = 8; i < 11; i++)
        wbuf[i] = 6;
    for (i = 11; i < 12; i++)
        wbuf[i] = 5;
    for (i = 12; i < 17; i++)
        wbuf[i] = 1;
    for (i = 17; i < 18; i++)
        wbuf[i] = 9;
    for (i = 18; i < 22; i++)
        wbuf[i] = 7;
    if (accum_read(12, 22 * sizeof(int32_t), rbuf) < 0)
        FAIL_STACK_ERROR;
    if (HDmemcmp(wbuf, rbuf, 22 * sizeof(int32_t)) != 0)
        TEST_ERROR;

    if (accum_reset(f) < 0)
        FAIL_STACK_ERROR;

    PASSED();

    /* Release memory */
    HDfree(wbuf);
    HDfree(rbuf);

    return 0;

error:
    /* Release memory */
    HDfree(wbuf);
    HDfree(rbuf);

    return 1;
} /* test_accum_overlap_clean */

/*-------------------------------------------------------------------------
 * Function:    test_accum_non_overlap_size
 *
 * Purpose:     This test will write a series of pieces of data
 *              to the accumulator with the goal of not overlapping
 *              the writes with a data size larger then the accum size.
 *
 * Return:      Success: SUCCEED
 *              Failure: FAIL
 *
 * Programmer:  Allen Byrne
 *              October 8, 2010
 *
 *-------------------------------------------------------------------------
 */
unsigned
test_accum_non_overlap_size(H5F_t *f)
{
    int      i = 0;
    int32_t *wbuf, *rbuf;

    TESTING("non-overlapping write to accumulator larger then accum_size");

    /* Allocate buffers */
    wbuf = (int *)HDmalloc(4096 * sizeof(int32_t));
    HDassert(wbuf);
    rbuf = (int *)HDcalloc((size_t)4096, sizeof(int32_t));
    HDassert(rbuf);

    /* Case 1: No metadata in accumulator */
    /* Write 10 1's at address 140 */
    /* @0:|     1111111111| */
    /* Put some data in the accumulator initially */
    for (i = 0; i < 10; i++)
        wbuf[i] = 1;
    if (accum_write(140, 10 * sizeof(int32_t), wbuf) < 0)
        FAIL_STACK_ERROR;
    if (accum_read(140, 10 * sizeof(int32_t), rbuf) < 0)
        FAIL_STACK_ERROR;
    if (HDmemcmp(wbuf, rbuf, 10 * sizeof(int32_t)) != 0)
        TEST_ERROR;

    /* Case 9: New piece completely before accumulated data */
    /* Write 20 9 at address 0 */
    /* @0:|9   1111111111| */
    for (i = 0; i < 20; i++)
        wbuf[i] = 9;
    if (accum_write(0, 20 * sizeof(int32_t), wbuf) < 0)
        FAIL_STACK_ERROR;
    if (accum_read(0, 20 * sizeof(int32_t), rbuf) < 0)
        FAIL_STACK_ERROR;
    if (HDmemcmp(wbuf, rbuf, 20 * sizeof(int32_t)) != 0)
        TEST_ERROR;

    if (accum_reset(f) < 0)
        FAIL_STACK_ERROR;

    PASSED();

    /* Release memory */
    HDfree(wbuf);
    HDfree(rbuf);

    return 0;

error:
    /* Release memory */
    HDfree(wbuf);
    HDfree(rbuf);

    return 1;
} /* test_accum_non_overlap_size */

/*-------------------------------------------------------------------------
 * Function:    test_accum_overlap_size
 *
 * Purpose:     This test will write a series of pieces of data
 *              to the accumulator with the goal of overlapping
 *              the writes with a data size completely overlapping
 *              the accumulator at both ends.
 *
 * Return:      Success: SUCCEED
 *              Failure: FAIL
 *
 * Programmer:  Allen Byrne
 *              October 8, 2010
 *
 *-------------------------------------------------------------------------
 */
unsigned
test_accum_overlap_size(H5F_t *f)
{
    int      i = 0;
    int32_t *wbuf, *rbuf;

    TESTING("overlapping write to accumulator larger then accum_size");

    /* Allocate buffers */
    wbuf = (int32_t *)HDmalloc(4096 * sizeof(int32_t));
    HDassert(wbuf);
    rbuf = (int32_t *)HDcalloc((size_t)4096, sizeof(int32_t));
    HDassert(rbuf);

    /* Case 1: No metadata in accumulator */
    /* Write 10 1's at address 64 */
    /* @0:|     1111111111| */
    /* Put some data in the accumulator initially */
    for (i = 0; i < 10; i++)
        wbuf[i] = 1;
    if (accum_write(64, 10 * sizeof(int32_t), wbuf) < 0)
        FAIL_STACK_ERROR;
    if (accum_read(64, 10 * sizeof(int32_t), rbuf) < 0)
        FAIL_STACK_ERROR;
    if (HDmemcmp(wbuf, rbuf, 10 * sizeof(int32_t)) != 0)
        TEST_ERROR;

    /* Case 9: New piece completely before accumulated data */
    /* Write 72 9 at address 60  */
    /* @0:|9   1111111111| */
    for (i = 0; i < 72; i++)
        wbuf[i] = 9;
    if (accum_write(60, 72 * sizeof(int32_t), wbuf) < 0)
        FAIL_STACK_ERROR;
    if (accum_read(60, 72 * sizeof(int32_t), rbuf) < 0)
        FAIL_STACK_ERROR;
    if (HDmemcmp(wbuf, rbuf, 72 * sizeof(int32_t)) != 0)
        TEST_ERROR;

    if (accum_reset(f) < 0)
        FAIL_STACK_ERROR;

    PASSED();

    /* Release memory */
    HDfree(wbuf);
    HDfree(rbuf);

    return 0;

error:
    /* Release memory */
    HDfree(wbuf);
    HDfree(rbuf);

    return 1;
} /* test_accum_overlap_size */

/*-------------------------------------------------------------------------
 * Function:    test_accum_adjust
 *
 * Purpose:     This test examines the various ways the accumulator might
 *              adjust itself as a result of data appending or prepending
 *              to it.
 *
 *              This test program covers all the code in H5F_accum_adjust,
 *              but NOT all possible paths through said code. It only covers
 *              six potential paths through the function. (Again, though, each
 *              piece of code within an if/else statement in H5F_accum_adjust is
 *              covered by one of the paths in this test function). Since there
 *              are a ridiculous number of total possible paths through this
 *              function due to its large number of embedded if/else statements,
 *              that's certainly a lot of different test cases to write by hand.
 *              (Though if someone comes across this code and has some free
 *              time, go for it).
 *
 * Return:      Success: SUCCEED
 *              Failure: FAIL
 *
 * Programmer:  Mike McGreevy
 *              October 11, 2010
 *
 *-------------------------------------------------------------------------
 */
unsigned
test_accum_adjust(H5F_t *f)
{
    int      i = 0;
    int      s = 1048576; /* size of buffer */
    int32_t *wbuf, *rbuf;

    TESTING("accumulator adjustments after append/prepend of data");

    /* Allocate buffers */
    wbuf = (int32_t *)HDmalloc((size_t)s * sizeof(int32_t));
    HDassert(wbuf);
    rbuf = (int32_t *)HDcalloc((size_t)s, sizeof(int32_t));
    HDassert(rbuf);

    /* Fill up write buffer */
    for (i = 0; i < s; i++)
        wbuf[i] = i + 1;

    /* ================================================================ */
    /* CASE 1: Prepending small block to large, fully dirty accumulator */
    /* ================================================================ */

    /* Write data to the accumulator to fill it just under 1MB (max size),
     * but not quite full. This will force the accumulator to, on subsequent
     * writes, a) have to adjust since it's nearly full, and b) prevent
     * an increase in size because it's already at it's maximum size */
    if (accum_write((1024 * 1024), (1024 * 1024) - 1, wbuf) < 0)
        FAIL_STACK_ERROR;

    /* Write a small (1KB) block that prepends to the front of the accumulator. */
    /* ==> Accumulator will need more buffer space */
    /* ==> Accumulator will try to resize, but see that it's getting too big */
    /* ==> Size of new block is less than half maximum size of accumulator */
    /* ==> New block is being prepended to accumulator */
    /* ==> Accumulator is dirty, it will be flushed. */
    /* ==> Dirty region overlaps region to eliminate from accumulator */
    if (accum_write((1024 * 1024) - 1024, 1024, wbuf) < 0)
        FAIL_STACK_ERROR;

    /* Read back and verify first write */
    if (accum_read((1024 * 1024), (1024 * 1024) - 1, rbuf) < 0)
        FAIL_STACK_ERROR;
    if (HDmemcmp(wbuf, rbuf, (size_t)((1024 * 1024) - 1)) != 0)
        TEST_ERROR;

    /* Read back and verify second write */
    if (accum_read((1024 * 1024) - 1024, 1024, rbuf) < 0)
        FAIL_STACK_ERROR;
    if (HDmemcmp(wbuf, rbuf, (size_t)1024) != 0)
        TEST_ERROR;

    /* Reset accumulator for next case */
    if (accum_reset(f) < 0)
        FAIL_STACK_ERROR;

    /* ================================================================ */
    /* Case 2: Prepending large block to large, fully dirty accumulator */
    /* ================================================================ */

    /* Write data to the accumulator to fill it just under 1MB (max size),
     * but not quite full. This will force the accumulator to, on subsequent
     * writes, a) have to adjust since it's nearly full, and b) prevent
     * an increase in size because it's already at it's maximum size */
    if (accum_write((1024 * 1024), (1024 * 1024) - 1, wbuf) < 0)
        FAIL_STACK_ERROR;

    /* Write a large (just under 1MB) block to the front of the accumulator. */
    /* ==> Accumulator will need more buffer space */
    /* ==> Accumulator will try to resize, but see that it's getting too big */
    /* ==> Size of new block is larger than half maximum size of accumulator */
    /* ==> New block is being prepended to accumulator */
    /* ==> Accumulator is dirty, it will be flushed. */
    /* ==> Dirty region overlaps region to eliminate from accumulator */
    if (accum_write(5, (1024 * 1024) - 5, wbuf) < 0)
        FAIL_STACK_ERROR;

    /* Read back and verify both pieces of data */
    if (accum_read(1048576, 1048575, rbuf) < 0)
        FAIL_STACK_ERROR;
    if (HDmemcmp(wbuf, rbuf, (size_t)1048576) != 0)
        TEST_ERROR;

    if (accum_read(5, 1048571, rbuf) < 0)
        FAIL_STACK_ERROR;
    if (HDmemcmp(wbuf, rbuf, (size_t)1048571) != 0)
        TEST_ERROR;

    /* Reset accumulator for next case */
    if (accum_reset(f) < 0)
        FAIL_STACK_ERROR;

    /* ========================================================= */
    /* Case 3: Appending small block to large, clean accumulator */
    /* ========================================================= */

    /* Write data to the accumulator to fill it just under 1MB (max size),
     * but not quite full. This will force the accumulator to, on subsequent
     * writes, a) have to adjust since it's nearly full, and b) prevent
     * an increase in size because it's already at it's maximum size */
    if (accum_write(0, (1024 * 1024) - 1, wbuf) < 0)
        FAIL_STACK_ERROR;

    /* Flush the accumulator -- we want to test the case when
        accumulator contains clean data */
    if (accum_flush(f) < 0)
        FAIL_STACK_ERROR

    /* Write a small (1KB) block to the end of the accumulator */
    /* ==> Accumulator will need more buffer space */
    /* ==> Accumulator will try to resize, but see that it's getting too big */
    /* ==> Size of new block is larger than half maximum size of accumulator */
    /* ==> New block being appended to accumulator */
    /* ==> Accumulator is NOT dirty */
    /* ==> Since we're appending, need to adjust location of accumulator */
    if (accum_write((1024 * 1024) - 1, 1024, wbuf) < 0)
        FAIL_STACK_ERROR;

    /* Write a piece of metadata outside current accumulator to force write
        to disk */
    if (accum_write(0, 1, wbuf) < 0)
        FAIL_STACK_ERROR;

    /* Read in the piece we wrote to disk above, and then verify that
        the data is as expected */
    if (accum_read((1024 * 1024) - 1, 1024, rbuf) < 0)
        FAIL_STACK_ERROR;
    if (HDmemcmp(wbuf, rbuf, (size_t)1024) != 0)
        TEST_ERROR;

    /* Reset accumulator for next case */
    if (accum_reset(f) < 0)
        FAIL_STACK_ERROR;

    /* ==================================================================== */
    /* Case 4: Appending small block to large, partially dirty accumulator, */
    /*         with existing dirty region NOT aligning with the new block   */
    /* ==================================================================== */

    /* Write data to the accumulator to fill it just under 1MB (max size),
     * but not quite full. This will force the accumulator to, on subsequent
     * writes, a) have to adjust since it's nearly full, and b) prevent
     * an increase in size because it's already at it's maximum size */
    if (accum_write(0, (1024 * 1024) - 5, wbuf) < 0)
        FAIL_STACK_ERROR;

    /* Flush the accumulator to clean it */
    if (accum_flush(f) < 0)
        FAIL_STACK_ERROR

    /* write to part of the accumulator so just the start of it is dirty */
    if (accum_write(0, 5, wbuf) < 0)
        FAIL_STACK_ERROR;

    /* Write a small (~340KB) piece of data to the other end of the accumulator */
    /* ==> Accumulator will need more buffer space */
    /* ==> Accumulator will try to resize, but see that it's getting too big */
    /* ==> Size of new block is less than than half maximum size of accumulator */
    /* ==> New block being appended to accumulator */
    /* ==> We can slide the dirty region down, to accomodate the request */
    /* ==> Max Buffer Size - (dirty offset + adjust size) >= 2 * size) */
    /* ==> Need to adjust location of accumulator while appending */
    /* ==> Accumulator will need to be reallocated */
    if (accum_write(1048571, 349523, wbuf) < 0)
        FAIL_STACK_ERROR;

    /* Write a piece of metadata outside current accumulator to force write
        to disk */
    if (accum_write(1398900, 1, wbuf) < 0)
        FAIL_STACK_ERROR;

    /* Read in the piece we wrote to disk above, and then verify that
        the data is as expected */
    if (accum_read(1048571, 349523, rbuf) < 0)
        FAIL_STACK_ERROR;
    if (HDmemcmp(wbuf, rbuf, (size_t)349523) != 0)
        TEST_ERROR;

    /* Reset accumulator for next case */
    if (accum_reset(f) < 0)
        FAIL_STACK_ERROR;

    /* ==================================================================== */
    /* Case 5: Appending small block to large, partially dirty accumulator, */
    /*         with existing dirty region aligning with new block           */
    /* ==================================================================== */

    /* Write data to the accumulator to fill it just under max size (but not full) */
    if (accum_write(0, (1024 * 1024) - 5, wbuf) < 0)
        FAIL_STACK_ERROR;

    /* Flush the accumulator to clean it */
    if (accum_flush(f) < 0)
        FAIL_STACK_ERROR

    /* write to part of the accumulator so it's dirty, but not entirely dirty */
    /* (just the begging few bytes will be clean) */
    if (accum_write(10, (1024 * 1024) - 15, wbuf) < 0)
        FAIL_STACK_ERROR;

    /* Write a small piece of data to the dirty end of the accumulator */
    /* ==> Accumulator will need more buffer space */
    /* ==> Accumulator will try to resize, but see that it's getting too big */
    /* ==> Size of new block is less than than half maximum size of accumulator */
    /* ==> New block being appended to accumulator */
    /* ==> We can slide the dirty region down, to accomodate the request */
    /* ==> Max Buffer Size - (dirty offset + adjust size) < 2 * size) */
    /* ==> Need to adjust location of accumulator while appending */
    if (accum_write((1024 * 1024) - 5, 10, wbuf) < 0)
        FAIL_STACK_ERROR;

    /* Write a piece of metadata outside current accumulator to force write
        to disk */
    if (accum_write(0, 1, wbuf) < 0)
        FAIL_STACK_ERROR;

    /* Read in the piece we wrote to disk above, and then verify that
        the data is as expected */
    if (accum_read((1024 * 1024) - 5, 10, rbuf) < 0)
        FAIL_STACK_ERROR;
    if (HDmemcmp(wbuf, rbuf, (size_t)10) != 0)
        TEST_ERROR;

    /* Reset accumulator for next case */
    if (accum_reset(f) < 0)
        FAIL_STACK_ERROR;

    /* ================================================================= */
    /* Case 6: Appending small block to large, fully dirty accumulator   */
    /* ================================================================= */

    /* Write data to the accumulator to fill it just under 1MB (max size),
     * but not quite full. This will force the accumulator to, on subsequent
     * writes, a) have to adjust since it's nearly full, and b) prevent
     * an increase in size because it's already at it's maximum size */
    if (accum_write(0, (1024 * 1024) - 5, wbuf) < 0)
        FAIL_STACK_ERROR;

    /* Write a small (~340KB) piece of data to the end of the accumulator */
    /* ==> Accumulator will need more buffer space */
    /* ==> Accumulator will try to resize, but see that it's getting too big */
    /* ==> Size of new block is less than than half maximum size of accumulator */
    /* ==> New block being appended to accumulator */
    /* ==> We cannot slide dirty region down, it's all dirty */
    /* ==> Dirty region overlaps region to eliminate from accumulator */
    /* ==> Need to adjust location of accumulator while appending */
    if (accum_write(1048571, 349523, wbuf) < 0)
        FAIL_STACK_ERROR;

    /* Write a piece of metadata outside current accumulator to force write
        to disk */
    if (accum_write(1398900, 1, wbuf) < 0)
        FAIL_STACK_ERROR;

    /* Read in the piece we wrote to disk above, and then verify that
        the data is as expected */
    if (accum_read(1048571, 349523, rbuf) < 0)
        FAIL_STACK_ERROR;
    if (HDmemcmp(wbuf, rbuf, (size_t)349523) != 0)
        TEST_ERROR;

    if (accum_reset(f) < 0)
        FAIL_STACK_ERROR;

    PASSED();

    /* Release memory */
    HDfree(wbuf);
    HDfree(rbuf);

    return 0;

error:
    /* Release memory */
    HDfree(wbuf);
    HDfree(rbuf);

    return 1;
} /* test_accum_adjust */

/*-------------------------------------------------------------------------
 * Function:    test_read_after
 *
 * Purpose:     This test will verify the case when metadata is read partly
 *              from the accumulator and partly from disk.  The test will
 *              write a block of data at address 512, force the data to be
 *              written to disk, write new data partially overlapping the
 *              original block from below, then read data at address 512.
 *              The data read should be partly new and partly original.
 *
 * Return:      Success: SUCCEED
 *              Failure: FAIL
 *
 * Programmer:  Larry Knox
 *              October 8, 2010
 *
 *-------------------------------------------------------------------------
 */
unsigned
test_read_after(H5F_t *f)
{
    int      i = 0;
    int      s = 128; /* size of buffer */
    int32_t *wbuf, *rbuf;

    TESTING("reading data from both accumulator and disk");

    /* Allocate buffers */
    wbuf = (int32_t *)HDmalloc((size_t)s * sizeof(int32_t));
    HDassert(wbuf);
    rbuf = (int32_t *)HDcalloc((size_t)s, sizeof(int32_t));
    HDassert(rbuf);

    /* Fill up write buffer with 1s */
    for (i = 0; i < s; i++)
        wbuf[i] = 1;

    /* Write data to the accumulator to fill it. */
    if (accum_write(512, 512, wbuf) < 0)
        FAIL_STACK_ERROR;

    /* Write a piece of metadata outside current accumulator to force write
        to disk */
    if (accum_write(0, 1, wbuf) < 0)
        FAIL_STACK_ERROR;

    /* Fill up write buffer with 2s */
    for (i = 0; i < s; i++)
        wbuf[i] = 2;

    /* Write a block of 2s of the original size that will overlap the lower half
        of the original block */
    if (accum_write(256, 512, wbuf) < 0)
        FAIL_STACK_ERROR;

    /* Read 128 bytes at the original address, and then  */
    if (accum_read(512, 512, rbuf) < 0)
        FAIL_STACK_ERROR;

    /* Set the second half of wbuf back to 1s */
    for (i = 64; i < s; i++)
        wbuf[i] = 1;

    /* Read in the piece we wrote to disk above, and then verify that
        the data is as expected */
    if (accum_read(512, 512, rbuf) < 0)
        FAIL_STACK_ERROR;
    if (HDmemcmp(wbuf, rbuf, (size_t)128) != 0)
        TEST_ERROR;

    if (accum_reset(f) < 0)
        FAIL_STACK_ERROR;

    PASSED();

    /* Release memory */
    HDfree(wbuf);
    HDfree(rbuf);

    return 0;

error:
    /* Release memory */
    HDfree(wbuf);
    HDfree(rbuf);

    return 1;
} /* end test_read_after */

/*-------------------------------------------------------------------------
 * Function:    test_big
 *
 * Purpose:     This test exercises writing large pieces of metadata to the
 *		file.
 *
 * Return:      Success: SUCCEED
 *              Failure: FAIL
 *
 * Programmer:  Quincey Koziol
 *              October 12, 2010
 *
 *-------------------------------------------------------------------------
 */
unsigned
test_big(H5F_t *f)
{
    uint8_t *wbuf, *wbuf2, *rbuf, *zbuf; /* Buffers for reading & writing, etc */
    unsigned u;                          /* Local index variable */

    /* Allocate space for the write & read buffers */
    wbuf = (uint8_t *)HDmalloc((size_t)BIG_BUF_SIZE);
    HDassert(wbuf);
    wbuf2 = (uint8_t *)HDmalloc((size_t)BIG_BUF_SIZE);
    HDassert(wbuf2);
    rbuf = (uint8_t *)HDcalloc((size_t)(BIG_BUF_SIZE + 1536), (size_t)1);
    HDassert(rbuf);
    zbuf = (uint8_t *)HDcalloc((size_t)(BIG_BUF_SIZE + 1536), (size_t)1);
    HDassert(zbuf);

    /* Initialize write buffers */
    for (u = 0; u < BIG_BUF_SIZE; u++) {
        wbuf[u]  = (uint8_t)u;
        wbuf2[u] = (uint8_t)(u + 1);
    } /* end for */

    TESTING("large metadata I/O operations");

    /* Write large data segment to file */
    if (accum_write(0, BIG_BUF_SIZE, wbuf) < 0)
        FAIL_STACK_ERROR;

    /* Read entire segment back from file */
    if (accum_read(0, BIG_BUF_SIZE, rbuf) < 0)
        FAIL_STACK_ERROR;

    /* Verify data read */
    if (HDmemcmp(wbuf, rbuf, (size_t)BIG_BUF_SIZE) != 0)
        TEST_ERROR;

    /* Reset data in file back to zeros & reset the read buffer */
    if (accum_write(0, BIG_BUF_SIZE, zbuf) < 0)
        FAIL_STACK_ERROR;
    HDmemset(rbuf, 0, (size_t)BIG_BUF_SIZE);
    if (accum_reset(f) < 0)
        FAIL_STACK_ERROR;

    /* Write small section to middle of accumulator */
    if (accum_write(1024, 1024, wbuf) < 0)
        FAIL_STACK_ERROR;

    /* Read entire segment back from file */
    /* (Read covers entire dirty region) */
    if (accum_read(0, BIG_BUF_SIZE, rbuf) < 0)
        FAIL_STACK_ERROR;

    /* Verify data read */
    if (HDmemcmp(zbuf, rbuf, (size_t)1024) != 0)
        TEST_ERROR;
    if (HDmemcmp(wbuf, rbuf + 1024, (size_t)1024) != 0)
        TEST_ERROR;
    if (HDmemcmp(zbuf, rbuf + 2048, (size_t)(BIG_BUF_SIZE - 2048)) != 0)
        TEST_ERROR;

    /* Reset data in file back to zeros & reset the read buffer */
    if (accum_write(1024, 1024, zbuf) < 0)
        FAIL_STACK_ERROR;
    HDmemset(rbuf, 0, (size_t)BIG_BUF_SIZE);
    if (accum_reset(f) < 0)
        FAIL_STACK_ERROR;

    /* Write small section to overlap with end of "big" region */
    if (accum_write(BIG_BUF_SIZE - 512, 1024, wbuf) < 0)
        FAIL_STACK_ERROR;

    /* Read entire segment back from file */
    /* (Read covers bottom half of dirty region) */
    if (accum_read(0, BIG_BUF_SIZE, rbuf) < 0)
        FAIL_STACK_ERROR;

    /* Verify data read */
    if (HDmemcmp(zbuf, rbuf, (size_t)(BIG_BUF_SIZE - 512)) != 0)
        TEST_ERROR;
    if (HDmemcmp(wbuf, rbuf + (BIG_BUF_SIZE - 512), (size_t)512) != 0)
        TEST_ERROR;

    /* Reset data in file back to zeros & reset the read buffer */
    if (accum_write(BIG_BUF_SIZE - 512, 1024, zbuf) < 0)
        FAIL_STACK_ERROR;
    HDmemset(rbuf, 0, (size_t)BIG_BUF_SIZE);
    if (accum_reset(f) < 0)
        FAIL_STACK_ERROR;

    /* Write small section to overlap with beginning of "big" region */
    if (accum_write(0, 1024, wbuf) < 0)
        FAIL_STACK_ERROR;

    /* Read entire segment back from file */
    /* (Read covers bottom half of dirty region) */
    if (accum_read(512, BIG_BUF_SIZE, rbuf) < 0)
        FAIL_STACK_ERROR;

    /* Verify data read */
    if (HDmemcmp(wbuf + 512, rbuf, (size_t)512) != 0)
        TEST_ERROR;
    if (HDmemcmp(zbuf, rbuf + 512, (size_t)(BIG_BUF_SIZE - 512)) != 0)
        TEST_ERROR;

    /* Reset data in file back to zeros & reset the read buffer */
    if (accum_write(0, 1024, zbuf) < 0)
        FAIL_STACK_ERROR;
    HDmemset(rbuf, 0, (size_t)BIG_BUF_SIZE);
    if (accum_reset(f) < 0)
        FAIL_STACK_ERROR;

    /* Write small section to middle of accumulator */
    /* (With write buffer #1) */
    if (accum_write(1024, 1024, wbuf) < 0)
        FAIL_STACK_ERROR;

    /* Write entire segment to from file */
    /* (With write buffer #2) */
    /* (Write covers entire dirty region) */
    if (accum_write(0, BIG_BUF_SIZE, wbuf2) < 0)
        FAIL_STACK_ERROR;

    /* Read entire segment back from file */
    if (accum_read(0, BIG_BUF_SIZE, rbuf) < 0)
        FAIL_STACK_ERROR;

    /* Verify data read */
    if (HDmemcmp(wbuf2, rbuf, (size_t)BIG_BUF_SIZE) != 0)
        TEST_ERROR;

    /* Reset data in file back to zeros & reset the read buffer */
    if (accum_write(0, BIG_BUF_SIZE, zbuf) < 0)
        FAIL_STACK_ERROR;
    HDmemset(rbuf, 0, (size_t)BIG_BUF_SIZE);
    if (accum_reset(f) < 0)
        FAIL_STACK_ERROR;

    /* Write small section to overlap with end of "big" region */
    /* (With write buffer #1) */
    if (accum_write(BIG_BUF_SIZE - 512, 1024, wbuf) < 0)
        FAIL_STACK_ERROR;

    /* Write entire segment to from file */
    /* (With write buffer #2) */
    /* (Read covers bottom half of dirty region) */
    if (accum_write(0, BIG_BUF_SIZE, wbuf2) < 0)
        FAIL_STACK_ERROR;

    /* Read both segments back from file */
    if (accum_read(0, BIG_BUF_SIZE + 512, rbuf) < 0)
        FAIL_STACK_ERROR;

    /* Verify data read */
    if (HDmemcmp(wbuf2, rbuf, (size_t)BIG_BUF_SIZE) != 0)
        TEST_ERROR;
    if (HDmemcmp(wbuf + 512, rbuf + BIG_BUF_SIZE, (size_t)512) != 0)
        TEST_ERROR;

    /* Reset data in file back to zeros & reset the read buffer */
    if (accum_write(0, BIG_BUF_SIZE + 512, zbuf) < 0)
        FAIL_STACK_ERROR;
    HDmemset(rbuf, 0, (size_t)(BIG_BUF_SIZE + 512));
    if (accum_reset(f) < 0)
        FAIL_STACK_ERROR;

    /* Write small section to be past "big" region */
    /* (With write buffer #1) */
    if (accum_write(BIG_BUF_SIZE + 512, 1024, wbuf) < 0)
        FAIL_STACK_ERROR;

    /* Read section before "big" region */
    /* (To enlarge accumulator, to it will intersect with big write) */
    if (accum_read(BIG_BUF_SIZE - 512, 1024, rbuf) < 0)
        FAIL_STACK_ERROR;

    /* Write entire segment to from file */
    /* (With write buffer #2) */
    /* (Doesn't overlap with small section) */
    if (accum_write(0, BIG_BUF_SIZE, wbuf2) < 0)
        FAIL_STACK_ERROR;

    /* Read both segments & gap back from file */
    if (accum_read(0, BIG_BUF_SIZE + 1024, rbuf) < 0)
        FAIL_STACK_ERROR;

    /* Verify data read */
    if (HDmemcmp(wbuf2, rbuf, (size_t)BIG_BUF_SIZE) != 0)
        TEST_ERROR;
    if (HDmemcmp(zbuf, rbuf + BIG_BUF_SIZE, (size_t)512) != 0)
        TEST_ERROR;
    if (HDmemcmp(wbuf, rbuf + BIG_BUF_SIZE + 512, (size_t)512) != 0)
        TEST_ERROR;

    /* Reset data in file back to zeros & reset the read buffer */
    if (accum_write(0, BIG_BUF_SIZE + 1536, zbuf) < 0)
        FAIL_STACK_ERROR;
    HDmemset(rbuf, 0, (size_t)(BIG_BUF_SIZE + 1024));
    if (accum_reset(f) < 0)
        FAIL_STACK_ERROR;

    /* Write small section to be past "big" region */
    /* (With write buffer #1) */
    if (accum_write(BIG_BUF_SIZE + 512, 1024, wbuf) < 0)
        FAIL_STACK_ERROR;

    /* Read section before "big" region */
    /* (To enlarge accumulator, so it will intersect with big write) */
    if (accum_read(BIG_BUF_SIZE - 512, 1024, rbuf) < 0)
        FAIL_STACK_ERROR;
    if (accum_read(BIG_BUF_SIZE + 1536, 1024, rbuf) < 0)
        FAIL_STACK_ERROR;

    /* Write entire segment to from file */
    /* (With write buffer #2) */
    /* (Overwriting dirty region, but not invalidating entire accumulator) */
    if (accum_write(1536, BIG_BUF_SIZE, wbuf2) < 0)
        FAIL_STACK_ERROR;

    /* Read both segments & gap back from file */
    if (accum_read(0, BIG_BUF_SIZE + 1536, rbuf) < 0)
        FAIL_STACK_ERROR;

    /* Verify data read */
    if (HDmemcmp(zbuf, rbuf, (size_t)1536) != 0)
        TEST_ERROR;
    if (HDmemcmp(wbuf2, rbuf + 1536, (size_t)BIG_BUF_SIZE) != 0)
        TEST_ERROR;

    /* Reset data in file back to zeros & reset the read buffer */
    if (accum_write(1536, BIG_BUF_SIZE, zbuf) < 0)
        FAIL_STACK_ERROR;
    HDmemset(rbuf, 0, (size_t)(BIG_BUF_SIZE + 1536));
    if (accum_reset(f) < 0)
        FAIL_STACK_ERROR;

    /* Write small section before "big" region */
    /* (With write buffer #1) */
    if (accum_write(1024, 1024, wbuf) < 0)
        FAIL_STACK_ERROR;

    /* Read section before "big" region */
    /* (To enlarge accumulator, so it will intersect with big write) */
    if (accum_read(0, 1024, rbuf) < 0)
        FAIL_STACK_ERROR;

    /* Write entire segment to from file */
    /* (With write buffer #2) */
    /* (Overwriting dirty region, but not invalidating entire accumulator) */
    if (accum_write(512, BIG_BUF_SIZE, wbuf2) < 0)
        FAIL_STACK_ERROR;

    /* Read both segments & gap back from file */
    if (accum_read(0, BIG_BUF_SIZE + 512, rbuf) < 0)
        FAIL_STACK_ERROR;

    /* Verify data read */
    if (HDmemcmp(zbuf, rbuf, (size_t)512) != 0)
        TEST_ERROR;
    if (HDmemcmp(wbuf2, rbuf + 512, (size_t)BIG_BUF_SIZE) != 0)
        TEST_ERROR;

    /* Reset data in file back to zeros & reset the read buffer */
    if (accum_write(512, BIG_BUF_SIZE, zbuf) < 0)
        FAIL_STACK_ERROR;
    HDmemset(rbuf, 0, (size_t)(BIG_BUF_SIZE + 512));
    if (accum_reset(f) < 0)
        FAIL_STACK_ERROR;

    /* Write small section before "big" region */
    /* (With write buffer #1) */
    if (accum_write(0, 1024, wbuf) < 0)
        FAIL_STACK_ERROR;

    /* Read section before "big" region */
    /* (To enlarge accumulator, so it will intersect with big write) */
    if (accum_read(1024, 1024, rbuf) < 0)
        FAIL_STACK_ERROR;

    /* Write entire segment to from file */
    /* (With write buffer #2) */
    /* (Avoiding dirty region, and not invalidating entire accumulator) */
    if (accum_write(1536, BIG_BUF_SIZE, wbuf2) < 0)
        FAIL_STACK_ERROR;

    /* Read both segments & gap back from file */
    if (accum_read(0, BIG_BUF_SIZE + 1536, rbuf) < 0)
        FAIL_STACK_ERROR;

    /* Verify data read */
    if (HDmemcmp(wbuf, rbuf, (size_t)1024) != 0)
        TEST_ERROR;
    if (HDmemcmp(zbuf, rbuf + 1024, (size_t)512) != 0)
        TEST_ERROR;
    if (HDmemcmp(wbuf2, rbuf + 1536, (size_t)BIG_BUF_SIZE) != 0)
        TEST_ERROR;

    /* Reset data in file back to zeros & reset the read buffer */
    if (accum_write(0, BIG_BUF_SIZE + 1536, zbuf) < 0)
        FAIL_STACK_ERROR;
    HDmemset(rbuf, 0, (size_t)(BIG_BUF_SIZE + 1536));
    if (accum_reset(f) < 0)
        FAIL_STACK_ERROR;

    /* Write small section before "big" region */
    /* (With write buffer #1) */
    if (accum_write(0, 1024, wbuf) < 0)
        FAIL_STACK_ERROR;

    /* Read section before "big" region */
    /* (To enlarge accumulator, so it will intersect with big write) */
    if (accum_read(1024, 1024, rbuf) < 0)
        FAIL_STACK_ERROR;

    /* Write entire segment to from file */
    /* (With write buffer #2) */
    /* (Partially overwriting dirty region, and not invalidating entire accumulator) */
    if (accum_write(512, BIG_BUF_SIZE, wbuf2) < 0)
        FAIL_STACK_ERROR;

    /* Read both segments back from file */
    if (accum_read(0, BIG_BUF_SIZE + 512, rbuf) < 0)
        FAIL_STACK_ERROR;

    /* Verify data read */
    if (HDmemcmp(wbuf, rbuf, (size_t)512) != 0)
        TEST_ERROR;
    if (HDmemcmp(wbuf2, rbuf + 512, (size_t)BIG_BUF_SIZE) != 0)
        TEST_ERROR;

    if (accum_reset(f) < 0)
        FAIL_STACK_ERROR;

    PASSED();

    /* Release memory */
    HDfree(wbuf);
    HDfree(wbuf2);
    HDfree(rbuf);
    HDfree(zbuf);

    return 0;

error:
    HDfree(wbuf);
    HDfree(wbuf2);
    HDfree(rbuf);
    HDfree(zbuf);

    return 1;
} /* end test_big() */

/*-------------------------------------------------------------------------
 * Function:    test_random_write
 *
 * Purpose:     This test writes random pieces of data to the file and
 *		then reads it all back.
 *
 * Return:      Success: SUCCEED
 *              Failure: FAIL
 *
 * Programmer:  Quincey Koziol
 *              October 11, 2010
 *
 *-------------------------------------------------------------------------
 */
unsigned
test_random_write(H5F_t *f)
{
    uint8_t *wbuf, *rbuf; /* Buffers for reading & writing */
    unsigned seed = 0;    /* Random # seed */
    size_t * off;         /* Offset of buffer segments to write */
    size_t * len;         /* Size of buffer segments to write */
    size_t   cur_off;     /* Current offset */
    size_t   nsegments;   /* Number of segments to write */
    size_t   swap;        /* Position to swap with */
    unsigned u;           /* Local index variable */

    /* Allocate space for the write & read buffers */
    wbuf = (uint8_t *)HDmalloc((size_t)RANDOM_BUF_SIZE);
    HDassert(wbuf);
    rbuf = (uint8_t *)HDcalloc((size_t)RANDOM_BUF_SIZE, (size_t)1);
    HDassert(rbuf);

    /* Initialize write buffer */
    for (u = 0; u < RANDOM_BUF_SIZE; u++)
        wbuf[u] = (uint8_t)u;

    TESTING("random writes to accumulator");

    /* Choose random # seed */
    seed = (unsigned)HDtime(NULL);
#if 0
/* seed = (unsigned)1155438845; */
HDfprintf(stderr, "Random # seed was: %u\n", seed);
#endif
    HDsrandom(seed);

    /* Allocate space for the segment length buffer */
    off = (size_t *)HDmalloc(MAX_RANDOM_SEGMENTS * sizeof(size_t));
    HDassert(off);
    len = (size_t *)HDmalloc(MAX_RANDOM_SEGMENTS * sizeof(size_t));
    HDassert(len);

    /* Randomly choose lengths of segments */
    cur_off = 0;
    for (u = 0; u < MAX_RANDOM_SEGMENTS;) {
        size_t length = 0; /* Length of current segment */

        /* Choose random length of segment, allowing for variance */
        do {
            length += (size_t)(HDrandom() % RAND_SEG_LEN) + 1;
        } while ((HDrandom() & 256) >= 128); /* end while */

        /* Check for going off end of buffer */
        if ((cur_off + length) > RANDOM_BUF_SIZE)
            length = RANDOM_BUF_SIZE - cur_off;

        /* Set offset & length of segment */
        off[u] = cur_off;
        len[u] = length;

        /* Advance array offset */
        u++;

        /* Advance current offset */
        cur_off += length;

        /* If we've used up entire buffer before hitting limit of segments, get out */
        if (cur_off >= RANDOM_BUF_SIZE)
            break;
    } /* end for */
    nsegments = u;

    /* Increase length of last segment, if it doesn't reach end of buffer */
    if (nsegments < MAX_RANDOM_SEGMENTS)
        len[nsegments - 1] = RANDOM_BUF_SIZE - off[nsegments - 1];

    /* Shuffle order of segments, to randomize positions to write */
    for (u = 0; u < nsegments; u++) {
        size_t tmp; /* Temporary holder for offset & length values */

        /* Choose value within next few elements to to swap with */
        swap = ((size_t)HDrandom() % 8) + u;
        if (swap >= nsegments)
            swap = nsegments - 1;

        /* Swap values */
        tmp       = off[u];
        off[u]    = off[swap];
        off[swap] = tmp;
        tmp       = len[u];
        len[u]    = len[swap];
        len[swap] = tmp;
    } /* end for */

    /* Write data segments to file */
    for (u = 0; u < nsegments; u++) {
        if (accum_write(RANDOM_BASE_OFF + off[u], len[u], wbuf + off[u]) < 0)
            FAIL_STACK_ERROR;

        /* Verify individual reads */
        if (accum_read(RANDOM_BASE_OFF + off[u], len[u], rbuf) < 0)
            FAIL_STACK_ERROR;
        if (HDmemcmp(wbuf + off[u], rbuf, len[u]) != 0)
            TEST_ERROR;
    } /* end for */

    /* Read entire region back from file */
    if (accum_read(RANDOM_BASE_OFF, RANDOM_BUF_SIZE, rbuf) < 0)
        FAIL_STACK_ERROR;

    /* Verify data read back in */
    if (HDmemcmp(wbuf, rbuf, (size_t)RANDOM_BUF_SIZE) != 0)
        TEST_ERROR;

    if (accum_reset(f) < 0)
        FAIL_STACK_ERROR;

    PASSED();

    /* Release memory */
    HDfree(wbuf);
    HDfree(rbuf);
    HDfree(off);
    HDfree(len);

    return 0;

error:
    /* Release memory */
    HDfree(wbuf);
    HDfree(rbuf);
    HDfree(off);
    HDfree(len);

    HDfprintf(stderr, "Random # seed was: %u\n", seed);
    return 1;
} /* end test_random_write() */

/*-------------------------------------------------------------------------
 * Function:    test_swmr_write_big
 *
 * Purpose:    	A SWMR test: verifies that writing "large" metadata to a file
 *		opened with SWMR_WRITE will flush the existing metadata in the
 *		accumulator to disk first before writing the "large" metadata
 *	 	to disk.
 *		This test will fork and exec a reader "accum_swmr_reader" which
 *		opens the same file with SWMR_READ and verifies that the correct
 *		metadata is read from disk.
 *
 * Return:      Success: 0
 *              Failure: 1
 *
 * Programmer:  Vailin Choi; April 2013
 *
 *-------------------------------------------------------------------------
 */
unsigned
test_swmr_write_big(hbool_t newest_format)
{
    hid_t    fid  = -1;   /* File ID */
    hid_t    fapl = -1;   /* File access property list */
    H5F_t *  rf   = NULL; /* File pointer */
    char     filename[1024];
    uint8_t *wbuf2 = NULL, *rbuf = NULL; /* Buffers for reading & writing */
    uint8_t  wbuf[1024];                 /* Buffer for reading & writing */
    unsigned u;                          /* Local index variable */
#ifdef H5_HAVE_UNISTD_H
<<<<<<< HEAD
    pid_t pid; /* Process ID */
=======
    pid_t pid;                      /* Process ID */
>>>>>>> 5ff09ae9
#endif /* H5_HAVE_UNISTD_H */
    int     status;                 /* Status returned from child process */
    char *  driver         = NULL;  /* VFD string (from env variable) */
    hbool_t api_ctx_pushed = FALSE; /* Whether API context pushed */

    if (newest_format)
        TESTING("SWMR write of large metadata: with latest format")
    else
        TESTING("SWMR write of large metadata: with non-latest-format")

#if !(defined(H5_HAVE_FORK) && defined(H5_HAVE_WAITPID))

    SKIPPED();
    HDputs("    Test skipped due to fork or waitpid not defined.");
    return 0;

#else /* defined(H5_HAVE_FORK && defined(H5_HAVE_WAITPID) */

    /* Skip this test if SWMR I/O is not supported for the VFD specified
     * by the environment variable.
     */
    driver = HDgetenv("HDF5_DRIVER");
    if (!H5FD__supports_swmr_test(driver)) {
        SKIPPED();
        HDputs("    Test skipped due to VFD not supporting SWMR I/O.");
        return 0;
    }

    /* File access property list */
    if ((fapl = h5_fileaccess()) < 0)
        FAIL_STACK_ERROR
    h5_fixname(FILENAME[1], fapl, filename, sizeof filename);

    /* Both cases will result in v3 superblock and version 2 object header for SWMR */
    if (newest_format) { /* latest format */
        if (H5Pset_libver_bounds(fapl, H5F_LIBVER_LATEST, H5F_LIBVER_LATEST) < 0)
            FAIL_STACK_ERROR

        if ((fid = H5Fcreate(filename, H5F_ACC_TRUNC, H5P_DEFAULT, fapl)) < 0)
            FAIL_STACK_ERROR
    }
    else { /* non-latest-format */
        if ((fid = H5Fcreate(filename, H5F_ACC_TRUNC | H5F_ACC_SWMR_WRITE, H5P_DEFAULT, fapl)) < 0)
            FAIL_STACK_ERROR
    } /* end if */

    /* Close the file */
    if (H5Fclose(fid) < 0)
        FAIL_STACK_ERROR

    /* Open the file with SWMR_WRITE */
    if ((fid = H5Fopen(filename, H5F_ACC_RDWR | H5F_ACC_SWMR_WRITE, fapl)) < 0)
        FAIL_STACK_ERROR

    /* Push API context */
    if (H5CX_push() < 0)
        FAIL_STACK_ERROR
    api_ctx_pushed = TRUE;

    /* Get H5F_t * to internal file structure */
    if (NULL == (rf = (H5F_t *)H5VL_object(fid)))
        FAIL_STACK_ERROR

    /* We'll be writing lots of garbage data, so extend the
        file a ways. 10MB should do. */
    if (H5FD_set_eoa(rf->shared->lf, H5FD_MEM_DEFAULT, (haddr_t)(1024 * 1024 * 10)) < 0)
        FAIL_STACK_ERROR

    if (H5Fflush(fid, H5F_SCOPE_GLOBAL) < 0)
        FAIL_STACK_ERROR;

    /* Reset metadata accumulator for the file */
    if (accum_reset(rf) < 0)
        FAIL_STACK_ERROR;

    /* Allocate space for the write & read buffers */
    if ((wbuf2 = (uint8_t *)HDmalloc((size_t)BIG_BUF_SIZE)) == NULL)
        FAIL_STACK_ERROR;
    if ((rbuf = (uint8_t *)HDmalloc((size_t)BIG_BUF_SIZE)) == NULL)
        FAIL_STACK_ERROR;

    /* Initialize wbuf with "0, 1, 2...1024"*/
    for (u = 0; u < 1024; u++)
        wbuf[u] = (uint8_t)u;

    /* Write [1024, 1024] bytes with wbuf */
    if (H5F_block_write(rf, H5FD_MEM_DEFAULT, (haddr_t)1024, (size_t)1024, wbuf) < 0)
        FAIL_STACK_ERROR;
    /* Read the data */
    if (H5F_block_read(rf, H5FD_MEM_DEFAULT, (haddr_t)1024, (size_t)1024, rbuf) < 0)
        FAIL_STACK_ERROR;
    /* Verify the data read is correct */
    if (HDmemcmp(wbuf, rbuf, (size_t)1024) != 0)
        TEST_ERROR;
    /* Flush the data to disk */
    if (accum_reset(rf) < 0)
        FAIL_STACK_ERROR;

    /* Initialize wbuf with all 1s */
    for (u = 0; u < 1024; u++)
        wbuf[u] = (uint8_t)1;

    /* Initialize wbuf2 */
    for (u = 0; u < BIG_BUF_SIZE; u++)
        wbuf2[u] = (uint8_t)(u + 1);

    /* Write [1024,1024] with wbuf--all 1s */
    if (H5F_block_write(rf, H5FD_MEM_DEFAULT, (haddr_t)1024, (size_t)1024, wbuf) < 0)
        FAIL_STACK_ERROR;
    /* Read the data */
    if (H5F_block_read(rf, H5FD_MEM_DEFAULT, (haddr_t)1024, (size_t)1024, rbuf) < 0)
        FAIL_STACK_ERROR;
    /* Verify the data read is correct */
    if (HDmemcmp(wbuf, rbuf, (size_t)1024) != 0)
        TEST_ERROR;
    /* The data stays in the accumulator */

    /* Write a large piece of metadata [2048, BIG_BUF_SIZE] with wbuf2 */
    if (H5F_block_write(rf, H5FD_MEM_DEFAULT, (haddr_t)2048, (size_t)BIG_BUF_SIZE, wbuf2) < 0)
        FAIL_STACK_ERROR;
    /* Read the data */
    if (H5F_block_read(rf, H5FD_MEM_DEFAULT, (haddr_t)2048, (size_t)BIG_BUF_SIZE, rbuf) < 0)
        FAIL_STACK_ERROR;
    /* Verify the data read is correct */
    if (HDmemcmp(wbuf2, rbuf, (size_t)BIG_BUF_SIZE) != 0)
        TEST_ERROR;

    /* Fork child process to verify that the data at [1024, 2014] does get written to disk */
    if ((pid = HDfork()) < 0) {
        HDperror("fork");
        FAIL_STACK_ERROR;
    }
    else if (0 == pid) { /* Child process */
        /* By convention, argv[0] tells the name of program invoked.
         *
         * execv on NetBSD 8 will actually return EFAULT if there is a
         * NULL at argv[0], so we follow the convention unconditionally.
         */
        char        swmr_reader[] = SWMR_READER;
        char *const new_argv[]    = {swmr_reader, NULL};
        /* Run the reader */
        status = HDexecv(SWMR_READER, new_argv);
        HDprintf("errno from execv = %s\n", HDstrerror(errno));
        FAIL_STACK_ERROR;
    } /* end if */

    /* Parent process -- wait for the child process to complete */
    while (pid != HDwaitpid(pid, &status, 0))
        /*void*/;

    /* Check if child process terminates normally and its return value */
    if (WIFEXITED(status) && !WEXITSTATUS(status)) {
        /* Flush the accumulator */
        if (accum_reset(rf) < 0)
            FAIL_STACK_ERROR;

        /* Close and remove the file */
        if (H5Fclose(fid) < 0)
            FAIL_STACK_ERROR;

        /* Close the property list */
        if (H5Pclose(fapl) < 0)
            FAIL_STACK_ERROR;

        /* Pop API context */
        if (api_ctx_pushed && H5CX_pop(FALSE) < 0)
            FAIL_STACK_ERROR
        api_ctx_pushed = FALSE;

        /* Release memory */
        if (wbuf2)
            HDfree(wbuf2);
        if (rbuf)
            HDfree(rbuf);
        PASSED();
        return 0;
    } /* end if */

error:
    /* Closing and remove the file */
    H5Fclose(fid);

    if (api_ctx_pushed)
        H5CX_pop(FALSE);

    H5Pclose(fapl);

    /* Release memory */
    if (wbuf2)
        HDfree(wbuf2);
    if (rbuf)
        HDfree(rbuf);

    return 1;

#endif

} /* end test_swmr_write_big() */

/*-------------------------------------------------------------------------
 * Function:    accum_printf
 *
 * Purpose:     Debug function to print some stats about the accumulator
 *
 * Return:      Success: SUCCEED
 *              Failure: FAIL
 *
 * Programmer:  Mike McGreevy
 *              October 7, 2010
 *
 *-------------------------------------------------------------------------
 */
void
accum_printf(const H5F_t *f)
{
    H5F_meta_accum_t *accum = &f->shared->accum;

    HDprintf("\n");
    HDprintf("Current contents of accumulator:\n");
    if (accum->alloc_size == 0) {
        HDprintf("=====================================================\n");
        HDprintf(" No accumulator allocated.\n");
        HDprintf("=====================================================\n");
    }
    else {
        HDprintf("=====================================================\n");
        HDprintf(" accumulator allocated size == %zu\n", accum->alloc_size);
        HDprintf(" accumulated data size      == %zu\n", accum->size);
        HDfprintf(stdout, " accumulator dirty?         == %s\n", accum->dirty ? "TRUE" : "FALSE");
        HDprintf("=====================================================\n");
        HDfprintf(stdout, " start of accumulated data, loc = %" PRIuHADDR "\n", accum->loc);
        if (accum->dirty) {
            HDfprintf(stdout, " start of dirty region, loc = %" PRIuHADDR "\n",
                      (haddr_t)(accum->loc + accum->dirty_off));
            HDfprintf(stdout, " end of dirty region,   loc = %" PRIuHADDR "\n",
                      (haddr_t)(accum->loc + accum->dirty_off + accum->dirty_len));
        } /* end if */
        HDfprintf(stdout, " end of accumulated data,   loc = %" PRIuHADDR "\n",
                  (haddr_t)(accum->loc + accum->size));
        HDfprintf(stdout, " end of accumulator allocation,   loc = %" PRIuHADDR "\n",
                  (haddr_t)(accum->loc + accum->alloc_size));
        HDprintf("=====================================================\n");
    }
    HDprintf("\n\n");
} /* accum_printf() */<|MERGE_RESOLUTION|>--- conflicted
+++ resolved
@@ -2100,11 +2100,7 @@
     uint8_t  wbuf[1024];                 /* Buffer for reading & writing */
     unsigned u;                          /* Local index variable */
 #ifdef H5_HAVE_UNISTD_H
-<<<<<<< HEAD
-    pid_t pid; /* Process ID */
-=======
     pid_t pid;                      /* Process ID */
->>>>>>> 5ff09ae9
 #endif /* H5_HAVE_UNISTD_H */
     int     status;                 /* Status returned from child process */
     char *  driver         = NULL;  /* VFD string (from env variable) */
