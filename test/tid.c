--- conflicted
+++ resolved
@@ -591,13 +591,9 @@
 } test_rct_obj_t;
 
 /* Free callback */
-<<<<<<< HEAD
-static herr_t test_rct_free(void *_obj, void **_ctx) {
-=======
 static herr_t
-test_rct_free(void *_obj)
-{
->>>>>>> 1a6fba94
+test_rct_free(void *_obj, void **_ctx)
+{
     test_rct_obj_t *obj = (test_rct_obj_t *)_obj;
     long            rem_idx, i;
     herr_t          ret; /* return value */
