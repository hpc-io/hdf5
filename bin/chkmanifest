#!/bin/sh
#
# Copyright by The HDF Group.
# Copyright by the Board of Trustees of the University of Illinois.
# All rights reserved.
#
# This file is part of HDF5.  The full HDF5 copyright notice, including
# terms governing use, modification, and redistribution, is contained in
# the files COPYING and Copyright.html.  COPYING can be found at the root
# of the source code distribution tree; Copyright.html can be found at the
# root level of an installed copy of the electronic HDF5 document set and
# is linked from the top-level documents page.  It can also be found at
# http://hdfgroup.org/HDF5/doc/Copyright.html.  If you do not have
# access to either file, you may request a copy from help@hdfgroup.org.
#

# Check that all the files in MANIFEST exist and that (if this is a
# SVN checkout) that all the SVN-managed files appear in the
# MANIFEST.

verbose=yes
MANIFEST=/tmp/HD_MANIFEST.$$

# Main
test "$verbose" && echo "   Checking MANIFEST..." 1>&2
# clean up $MANIFEST file when exits
trap "rm -f $MANIFEST" 0

# Only split lines on newline, not whitespace
set -f
IFS='
'

# First make sure i am in the directory in which there is an MANIFEST file
# and then do the checking from there.  Will try the following,
# current directory, parent directory, the directory this command resides.
if [ -f MANIFEST ]; then
    continue
elif [ -f ../MANIFEST ]; then
    cd ..
else
    commanddir=`dirname $0`
    if [ -d "$commanddir" -a -f $commanddir/MANIFEST ]; then
	cd $commanddir
	continue
    else
	echo MANIFEST file not found. Abort.
	exit 1
    fi
fi

# Check for duplicate entries.  This can be done at any time, but it may as 
# well be sooner so that if something else fails the presence of duplicates
# will already be known.
errcode=0
DUPLICATES=`perl -ne 's/#.*//; next if /^\s*$/; if ($uniq{$_}++) { print $_; }' MANIFEST`
if [ "$DUPLICATES" ]; then
   cat 1>&2 <<EOF
These entries appear more than once in the MANIFEST:  
$DUPLICATES
Please remove the duplicate lines and try again.

EOF
errcode=1 
fi

# Copy the manifest file to get a list of file names.
grep '^\.' MANIFEST | expand | cut -f1 -d' ' >$MANIFEST

for file in `cat $MANIFEST`; do
    if [ ! -f $file ]; then
       echo "- $file"
       fail=yes
    fi
done

# Get the list of files under version control and check that they are
# present.
#
# First get a list of all the pending files with svn stat and
# check those.
svn_stat="$(svn stat -q)"
for file in $svn_stat; do
    # Newly added files are not listed by svn ls, which
    # we check below..
    # The line listing them starts with 'A'.
    letter="$(echo $file | head -c 1)"
    if [ "$letter" = "A" ]; then
<<<<<<< HEAD
        # Convert 'A     ' to './' so it matches
        # the manifest file name.
        path=`echo $file | sed 's/^A\s*/\.\//g'`
=======
        # Convert the seven Subversion status columns to './' so it matches
        # the manifest file name.
        #
        # There is a space between the status columns and file name, hence
        # the '8' instead of '7'.
        path=`echo $file | sed 's/^.\{8\}/\.\//g'`
>>>>>>> 6ee9ea65
        # Ignore directories
        if [ ! -d $path ]; then
            if (grep ^$path$ $MANIFEST >/dev/null); then
                :
            else
<<<<<<< HEAD
                echo "+ $path"
=======
                echo "- $path"
>>>>>>> 6ee9ea65
                fail=yes
            fi
        fi
    fi
done

# Next check svn ls, which gets a list of all files that are
# checked in.
svn_ls="$(svn ls -R)"
for file in $svn_ls; do
    path="./${file}"
    # Ignore directories
    if [ ! -d $path ]; then
        if (grep ^$path$ $MANIFEST >/dev/null); then
            :
        else
            echo "+ $path"
            fail=yes
        fi
    fi
done

# Finish up
if [ "X$fail" = "Xyes" ]; then
    cat 1>&2 <<EOF
The MANIFEST is out of date. Files marked with a minus sign (-) no
longer exist; files marked with a plus sign (+) are SVN-managed but do
not appear in the MANIFEST.  Please remedy the situation and try again.
EOF
    exit 1
fi

if [ $errcode -ne 0 ]; then
    exit 1
fi 

test "$verbose" && echo "   The MANIFEST is up to date." 1>&2
exit 0<|MERGE_RESOLUTION|>--- conflicted
+++ resolved
@@ -86,28 +86,18 @@
     # The line listing them starts with 'A'.
     letter="$(echo $file | head -c 1)"
     if [ "$letter" = "A" ]; then
-<<<<<<< HEAD
-        # Convert 'A     ' to './' so it matches
-        # the manifest file name.
-        path=`echo $file | sed 's/^A\s*/\.\//g'`
-=======
         # Convert the seven Subversion status columns to './' so it matches
         # the manifest file name.
         #
         # There is a space between the status columns and file name, hence
         # the '8' instead of '7'.
         path=`echo $file | sed 's/^.\{8\}/\.\//g'`
->>>>>>> 6ee9ea65
         # Ignore directories
         if [ ! -d $path ]; then
             if (grep ^$path$ $MANIFEST >/dev/null); then
                 :
             else
-<<<<<<< HEAD
-                echo "+ $path"
-=======
                 echo "- $path"
->>>>>>> 6ee9ea65
                 fail=yes
             fi
         fi
