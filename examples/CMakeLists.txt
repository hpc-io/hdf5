cmake_minimum_required (VERSION 3.1.0)
PROJECT (HDF5_EXAMPLES)

#-----------------------------------------------------------------------------
# Apply Definitions to compiler in this directory and below
#-----------------------------------------------------------------------------
add_definitions (${HDF_EXTRA_C_FLAGS})

#-----------------------------------------------------------------------------
# Define Sources
#-----------------------------------------------------------------------------
set (examples
    h5_crtdat
    h5_rdwt
    h5_crtatt
    h5_crtgrp
    h5_crtgrpar
    h5_crtgrpd
    h5_cmprss
    h5_extend
    h5_subset
    h5_write
    h5_read
    h5_extend_write
    h5_chunk_read
    h5_compound
    h5_group
    h5_select
    h5_attribute
    h5_mount
    h5_reference
    h5_drivers
    h5_ref2reg
    h5_extlink
    h5_elink_unix2win
    h5_shared_mesg
<<<<<<< HEAD
    h5_vol_external_log_native
=======
    h5_vds
    h5_vds-exc
    h5_vds-exclim
    h5_vds-eiger
    h5_vds-simpleIO
    h5_vds-percival
    h5_vds-percival-unlim
    h5_vds-percival-unlim-maxmin
>>>>>>> db00c238
)

foreach (example ${examples})
  add_executable (${example} ${HDF5_EXAMPLES_SOURCE_DIR}/${example}.c)
  TARGET_NAMING (${example} STATIC)
  TARGET_C_PROPERTIES (${example} STATIC " " " ")
  target_link_libraries (${example} ${HDF5_LIB_TARGET})
  set_target_properties (${example} PROPERTIES FOLDER examples)
  if (BUILD_SHARED_LIBS)
    add_executable (${example}-shared ${HDF5_EXAMPLES_SOURCE_DIR}/${example}.c)
    TARGET_NAMING (${example}-shared SHARED)
    TARGET_C_PROPERTIES (${example}-shared SHARED " " " ")
    target_link_libraries (${example}-shared ${HDF5_LIBSH_TARGET})
    set_target_properties (${example}-shared PROPERTIES FOLDER examples)
  endif (BUILD_SHARED_LIBS)
endforeach (example ${examples})

if (H5_HAVE_PARALLEL)
  add_executable (ph5example ${HDF5_EXAMPLES_SOURCE_DIR}/ph5example.c)
  TARGET_NAMING (ph5example STATIC)
  TARGET_C_PROPERTIES (ph5example STATIC " " " ")
  target_link_libraries (ph5example ${HDF5_LIB_TARGET})
  set_target_properties (ph5example PROPERTIES FOLDER examples)
  if (BUILD_SHARED_LIBS)
    add_executable (ph5example-shared ${HDF5_EXAMPLES_SOURCE_DIR}/ph5example.c)
    TARGET_NAMING (ph5example-shared SHARED)
    TARGET_C_PROPERTIES (ph5example-shared SHARED " " " ")
    target_link_libraries (ph5example-shared ${HDF5_LIBSH_TARGET})
    set_target_properties (ph5example-shared PROPERTIES FOLDER examples)
  endif (BUILD_SHARED_LIBS)
endif (H5_HAVE_PARALLEL)

if (BUILD_TESTING)
  include (CMakeTests.cmake)
endif (BUILD_TESTING)<|MERGE_RESOLUTION|>--- conflicted
+++ resolved
@@ -34,9 +34,7 @@
     h5_extlink
     h5_elink_unix2win
     h5_shared_mesg
-<<<<<<< HEAD
     h5_vol_external_log_native
-=======
     h5_vds
     h5_vds-exc
     h5_vds-exclim
@@ -45,7 +43,6 @@
     h5_vds-percival
     h5_vds-percival-unlim
     h5_vds-percival-unlim-maxmin
->>>>>>> db00c238
 )
 
 foreach (example ${examples})
