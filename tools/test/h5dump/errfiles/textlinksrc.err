HDF5-DIAG: Error detected in HDF5 (version (number)) thread (IDs):
  #000: (file name) line (number) in H5Oopen(): unable to synchronously open object
    major: Object header
    minor: Can't open object
  #001: (file name) line (number) in H5O__open_api_common(): unable to open object
    major: Object header
    minor: Can't open object
  #002: (file name) line (number) in H5VL_object_open(): object open failed
    major: Virtual Object Layer
    minor: Can't open object
  #003: (file name) line (number) in H5VL__object_open(): object open failed
    major: Virtual Object Layer
    minor: Can't open object
  #004: (file name) line (number) in H5VL__native_object_open(): unable to open object by name
    major: Object header
    minor: Can't open object
  #005: (file name) line (number) in H5O_open_name(): object not found
    major: Object header
    minor: Object not found
  #006: (file name) line (number) in H5G_loc_find(): can't find object
    major: Symbol table
    minor: Object not found
  #007: (file name) line (number) in H5G_traverse(): internal path traversal failed
    major: Symbol table
    minor: Object not found
  #008: (file name) line (number) in H5G__traverse_real(): special link traversal failed
    major: Links
    minor: Link traversal failure
  #009: (file name) line (number) in H5G__traverse_special(): user-defined link traversal failed
    major: Links
    minor: Link traversal failure
  #010: (file name) line (number) in H5G__traverse_ud(): traversal callback returned invalid ID
    major: Symbol table
<<<<<<< HEAD
    minor: Unable to find atom information (already closed?)
  #011: (file name) line (number) in H5L__extern_traverse(): unable to open object
=======
    minor: Unable to find ID information (already closed?)
  #010: (file name) line (number) in H5L__extern_traverse(): unable to open object
>>>>>>> cadd6db4
    major: Links
    minor: Can't open object
  #012: (file name) line (number) in H5O_open_name(): object not found
    major: Object header
    minor: Object not found
  #013: (file name) line (number) in H5G_loc_find(): can't find object
    major: Symbol table
    minor: Object not found
  #014: (file name) line (number) in H5G_traverse(): internal path traversal failed
    major: Symbol table
    minor: Object not found
  #015: (file name) line (number) in H5G__traverse_real(): special link traversal failed
    major: Links
    minor: Link traversal failure
  #016: (file name) line (number) in H5G__traverse_special(): symbolic link traversal failed
    major: Links
    minor: Link traversal failure
  #017: (file name) line (number) in H5G__traverse_slink(): unable to follow symbolic link
    major: Symbol table
    minor: Object not found
  #018: (file name) line (number) in H5G__traverse_real(): traversal operator failed
    major: Symbol table
    minor: Callback failed
  #019: (file name) line (number) in H5G__traverse_slink_cb(): component not found
    major: Symbol table
    minor: Object not found
HDF5-DIAG: Error detected in HDF5 (version (number)) thread (IDs):
  #000: (file name) line (number) in H5G_loc_find(): can't find object
    major: Symbol table
    minor: Object not found
  #001: (file name) line (number) in H5G_traverse(): internal path traversal failed
    major: Symbol table
    minor: Object not found
  #002: (file name) line (number) in H5G__traverse_real(): special link traversal failed
    major: Links
    minor: Link traversal failure
  #003: (file name) line (number) in H5G__traverse_special(): user-defined link traversal failed
    major: Links
    minor: Link traversal failure
  #004: (file name) line (number) in H5G__traverse_ud(): traversal callback returned invalid ID
    major: Symbol table
    minor: Unable to find ID information (already closed?)
  #005: (file name) line (number) in H5L__extern_traverse(): unable to open object
    major: Links
    minor: Can't open object
  #006: (file name) line (number) in H5O_open_name(): object not found
    major: Object header
    minor: Object not found
  #007: (file name) line (number) in H5G_loc_find(): can't find object
    major: Symbol table
    minor: Object not found
  #008: (file name) line (number) in H5G_traverse(): internal path traversal failed
    major: Symbol table
    minor: Object not found
  #009: (file name) line (number) in H5G__traverse_real(): special link traversal failed
    major: Links
    minor: Link traversal failure
  #010: (file name) line (number) in H5G__traverse_special(): user-defined link traversal failed
    major: Links
    minor: Link traversal failure
  #011: (file name) line (number) in H5G__traverse_ud(): traversal callback returned invalid ID
    major: Symbol table
    minor: Unable to find ID information (already closed?)
  #012: (file name) line (number) in H5L__extern_traverse(): unable to open object
    major: Links
    minor: Can't open object
  #013: (file name) line (number) in H5O_open_name(): object not found
    major: Object header
    minor: Object not found
  #014: (file name) line (number) in H5G_loc_find(): can't find object
    major: Symbol table
    minor: Object not found
  #015: (file name) line (number) in H5G_traverse(): internal path traversal failed
    major: Symbol table
    minor: Object not found
  #016: (file name) line (number) in H5G__traverse_real(): special link traversal failed
    major: Links
    minor: Link traversal failure
  #017: (file name) line (number) in H5G__traverse_special(): user-defined link traversal failed
    major: Links
    minor: Link traversal failure
  #018: (file name) line (number) in H5G__traverse_ud(): traversal callback returned invalid ID
    major: Symbol table
    minor: Unable to find ID information (already closed?)
  #019: (file name) line (number) in H5L__extern_traverse(): unable to open object
    major: Links
    minor: Can't open object
  #020: (file name) line (number) in H5O_open_name(): object not found
    major: Object header
    minor: Object not found
  #021: (file name) line (number) in H5G_loc_find(): can't find object
    major: Symbol table
    minor: Object not found
  #022: (file name) line (number) in H5G_traverse(): internal path traversal failed
    major: Symbol table
    minor: Object not found
  #023: (file name) line (number) in H5G__traverse_real(): special link traversal failed
    major: Links
    minor: Link traversal failure
  #024: (file name) line (number) in H5G__traverse_special(): user-defined link traversal failed
    major: Links
    minor: Link traversal failure
  #025: (file name) line (number) in H5G__traverse_ud(): traversal callback returned invalid ID
    major: Symbol table
    minor: Unable to find ID information (already closed?)
  #026: (file name) line (number) in H5L__extern_traverse(): unable to open object
    major: Links
    minor: Can't open object
  #027: (file name) line (number) in H5O_open_name(): object not found
    major: Object header
    minor: Object not found
  #028: (file name) line (number) in H5G_loc_find(): can't find object
    major: Symbol table
    minor: Object not found
  #029: (file name) line (number) in H5G_traverse(): internal path traversal failed
    major: Symbol table
    minor: Object not found
  #030: (file name) line (number) in H5G__traverse_real(): special link traversal failed
    major: Links
    minor: Link traversal failure
  #031: (file name) line (number) in H5G__traverse_special(): too many links
    major: Links
    minor: Too many soft links in path
HDF5-DIAG: Error detected in HDF5 (version (number)) thread (IDs):
  #000: (file name) line (number) in H5G_loc_find(): can't find object
    major: Symbol table
    minor: Object not found
  #001: (file name) line (number) in H5G_traverse(): internal path traversal failed
    major: Symbol table
    minor: Object not found
  #002: (file name) line (number) in H5G__traverse_real(): special link traversal failed
    major: Links
    minor: Link traversal failure
  #003: (file name) line (number) in H5G__traverse_special(): user-defined link traversal failed
    major: Links
    minor: Link traversal failure
  #004: (file name) line (number) in H5G__traverse_ud(): traversal callback returned invalid ID
    major: Symbol table
    minor: Unable to find ID information (already closed?)
  #005: (file name) line (number) in H5L__extern_traverse(): unable to open object
    major: Links
    minor: Can't open object
  #006: (file name) line (number) in H5O_open_name(): object not found
    major: Object header
    minor: Object not found
  #007: (file name) line (number) in H5G_loc_find(): can't find object
    major: Symbol table
    minor: Object not found
  #008: (file name) line (number) in H5G_traverse(): internal path traversal failed
    major: Symbol table
    minor: Object not found
  #009: (file name) line (number) in H5G__traverse_real(): special link traversal failed
    major: Links
    minor: Link traversal failure
  #010: (file name) line (number) in H5G__traverse_special(): user-defined link traversal failed
    major: Links
    minor: Link traversal failure
  #011: (file name) line (number) in H5G__traverse_ud(): traversal callback returned invalid ID
    major: Symbol table
    minor: Unable to find ID information (already closed?)
  #012: (file name) line (number) in H5L__extern_traverse(): unable to open object
    major: Links
    minor: Can't open object
  #013: (file name) line (number) in H5O_open_name(): object not found
    major: Object header
    minor: Object not found
  #014: (file name) line (number) in H5G_loc_find(): can't find object
    major: Symbol table
    minor: Object not found
  #015: (file name) line (number) in H5G_traverse(): internal path traversal failed
    major: Symbol table
    minor: Object not found
  #016: (file name) line (number) in H5G__traverse_real(): special link traversal failed
    major: Links
    minor: Link traversal failure
  #017: (file name) line (number) in H5G__traverse_special(): user-defined link traversal failed
    major: Links
    minor: Link traversal failure
  #018: (file name) line (number) in H5G__traverse_ud(): traversal callback returned invalid ID
    major: Symbol table
    minor: Unable to find ID information (already closed?)
  #019: (file name) line (number) in H5L__extern_traverse(): unable to open object
    major: Links
    minor: Can't open object
  #020: (file name) line (number) in H5O_open_name(): object not found
    major: Object header
    minor: Object not found
  #021: (file name) line (number) in H5G_loc_find(): can't find object
    major: Symbol table
    minor: Object not found
  #022: (file name) line (number) in H5G_traverse(): internal path traversal failed
    major: Symbol table
    minor: Object not found
  #023: (file name) line (number) in H5G__traverse_real(): special link traversal failed
    major: Links
    minor: Link traversal failure
  #024: (file name) line (number) in H5G__traverse_special(): user-defined link traversal failed
    major: Links
    minor: Link traversal failure
  #025: (file name) line (number) in H5G__traverse_ud(): traversal callback returned invalid ID
    major: Symbol table
    minor: Unable to find ID information (already closed?)
  #026: (file name) line (number) in H5L__extern_traverse(): unable to open object
    major: Links
    minor: Can't open object
  #027: (file name) line (number) in H5O_open_name(): object not found
    major: Object header
    minor: Object not found
  #028: (file name) line (number) in H5G_loc_find(): can't find object
    major: Symbol table
    minor: Object not found
  #029: (file name) line (number) in H5G_traverse(): internal path traversal failed
    major: Symbol table
    minor: Object not found
  #030: (file name) line (number) in H5G__traverse_real(): special link traversal failed
    major: Links
    minor: Link traversal failure
  #031: (file name) line (number) in H5G__traverse_special(): too many links
    major: Links
    minor: Too many soft links in path<|MERGE_RESOLUTION|>--- conflicted
+++ resolved
@@ -31,13 +31,8 @@
     minor: Link traversal failure
   #010: (file name) line (number) in H5G__traverse_ud(): traversal callback returned invalid ID
     major: Symbol table
-<<<<<<< HEAD
-    minor: Unable to find atom information (already closed?)
+    minor: Unable to find ID information (already closed?)
   #011: (file name) line (number) in H5L__extern_traverse(): unable to open object
-=======
-    minor: Unable to find ID information (already closed?)
-  #010: (file name) line (number) in H5L__extern_traverse(): unable to open object
->>>>>>> cadd6db4
     major: Links
     minor: Can't open object
   #012: (file name) line (number) in H5O_open_name(): object not found
