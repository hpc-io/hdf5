--- conflicted
+++ resolved
@@ -205,13 +205,8 @@
         ${HDF5_F90_SRC_SOURCE_DIR}/H5f90i.h
         ${HDF5_F90_SRC_SOURCE_DIR}/H5f90proto.h
         ${HDF5_F90_BINARY_DIR}/H5f90i_gen.h
-<<<<<<< HEAD
         ${HDF5_F90_BINARY_DIR}/H5fortran_types.F90
-    DESTINATION 
-=======
-        ${HDF5_F90_BINARY_DIR}/H5fortran_types.f90
     DESTINATION
->>>>>>> 12b86abf
         ${HDF5_INSTALL_INCLUDE_DIR}
     COMPONENT
         fortheaders
