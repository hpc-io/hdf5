--- conflicted
+++ resolved
@@ -37,13 +37,8 @@
 #ifdef H5O_ENABLE_BOGUS
 
 /* PRIVATE PROTOTYPES */
-<<<<<<< HEAD
 static void *H5O__bogus_decode(H5F_t *f, H5O_t *open_oh, unsigned mesg_flags,
-    unsigned *ioflags, const uint8_t *p);
-=======
-static void *H5O_bogus_decode(H5F_t *f, hid_t dxpl_id, H5O_t *open_oh,
-    unsigned mesg_flags, unsigned *ioflags, size_t p_size, const uint8_t *p);
->>>>>>> 7aa4eb1b
+    unsigned *ioflags, size_t p_size, const uint8_t *p);
 static herr_t H5O_bogus_encode(H5F_t *f, hbool_t disable_shared, uint8_t *p, const void *_mesg);
 static size_t H5O_bogus_size(const H5F_t *f, hbool_t disable_shared, const void *_mesg);
 static herr_t H5O__bogus_debug(H5F_t *f, const void *_mesg, FILE *stream,
@@ -116,14 +111,9 @@
  *-------------------------------------------------------------------------
  */
 static void *
-<<<<<<< HEAD
 H5O__bogus_decode(H5F_t *f, H5O_t H5_ATTR_UNUSED *open_oh,
-    unsigned H5_ATTR_UNUSED mesg_flags, unsigned H5_ATTR_UNUSED *ioflags, const uint8_t *p)
-=======
-H5O_bogus_decode(H5F_t *f, hid_t H5_ATTR_UNUSED dxpl_id, H5O_t H5_ATTR_UNUSED *open_oh,
     unsigned H5_ATTR_UNUSED mesg_flags, unsigned H5_ATTR_UNUSED *ioflags,
     size_t H5_ATTR_UNUSED p_size, const uint8_t *p)
->>>>>>> 7aa4eb1b
 {
     H5O_bogus_t *mesg = NULL;
     void *ret_value;            /* Return value */
