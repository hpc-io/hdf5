/* * * * * * * * * * * * * * * * * * * * * * * * * * * * * * * * * * * * * * *
 * Copyright by The HDF Group.                                               *
 * Copyright by the Board of Trustees of the University of Illinois.         *
 * All rights reserved.                                                      *
 *                                                                           *
 * This file is part of HDF5.  The full HDF5 copyright notice, including     *
 * terms governing use, modification, and redistribution, is contained in    *
 * the files COPYING and Copyright.html.  COPYING can be found at the root   *
 * of the source code distribution tree; Copyright.html can be found at the  *
 * root level of an installed copy of the electronic HDF5 document set and   *
 * is linked from the top-level documents page.  It can also be found at     *
 * http://hdfgroup.org/HDF5/doc/Copyright.html.  If you do not have          *
 * access to either file, you may request a copy from help@hdfgroup.org.     *
 * * * * * * * * * * * * * * * * * * * * * * * * * * * * * * * * * * * * * * */

/*
 * Programmer:  rky 980813
 * KY 2005 revised the code and made the change to support and optimize
 * collective IO support.
 * Purpose:    Functions to read/write directly between app buffer and file.
 *
 *         Beware of the ifdef'ed print statements.
 *         I didn't make them portable.
 */

/****************/
/* Module Setup */
/****************/

#include "H5Dmodule.h"          /* This source code file is part of the H5D module */


/***********/
/* Headers */
/***********/
#include "H5private.h"        /* Generic Functions */
#include "H5Dpkg.h"           /* Datasets          */
#include "H5Eprivate.h"       /* Error handling    */
#include "H5Fprivate.h"       /* File access       */
#include "H5FDprivate.h"      /* File drivers      */
#include "H5Iprivate.h"       /* IDs               */
#include "H5MMprivate.h"      /* Memory management */
#include "H5Oprivate.h"       /* Object headers    */
#include "H5Pprivate.h"       /* Property lists    */
#include "H5Sprivate.h"       /* Dataspaces        */
#include "H5VMprivate.h"       /* Vector            */

#ifdef H5_HAVE_PARALLEL

/****************/
/* Local Macros */
/****************/

/* Macros to represent different IO options */
#define H5D_ONE_LINK_CHUNK_IO          0

/***** Macros for One linked collective IO case. *****/
/* The default value to do one linked collective IO for all chunks.
 * If the average number of chunks per process is greater than this
 * value, the library will create an MPI derived datatype to link all
 * chunks to do collective IO.  The user can set this value through an
 * API. 
 */

/* Macros to represent options on how to obtain chunk address for one linked-chunk IO case */
#define H5D_OBTAIN_ONE_CHUNK_ADDR_IND 0
#define H5D_OBTAIN_ALL_CHUNK_ADDR_COL 2

/* Macros to define the default ratio of obtaining all chunk addresses for one linked-chunk IO case */
#define H5D_ALL_CHUNK_ADDR_THRES_COL  30
#define H5D_ALL_CHUNK_ADDR_THRES_COL_NUM 10000

/***** Macros for multi-chunk collective IO case. *****/
/* The default value of the threshold to do collective IO for this
 *  chunk.  If the average number of processes per chunk is greater
 *  than the default value, collective IO is done for this chunk.
 */


/* Macros to represent the regularity of the selection for multiple chunk IO case. */
#define H5D_CHUNK_SELECT_REG          1
#define H5D_CHUNK_SELECT_IRREG        2
#define H5D_CHUNK_SELECT_NONE         0


/******************/
/* Local Typedefs */
/******************/
/* Combine chunk/piece address and chunk/piece info into a struct for 
 * better performance. */
typedef struct H5D_chunk_addr_info_t {
  /* piece for multi-dset */
  haddr_t piece_addr;
  H5D_piece_info_t piece_info;
} H5D_chunk_addr_info_t;


/********************/
/* Local Prototypes */
/********************/
/* multi-dset IO */
static herr_t H5D__piece_io(const hid_t file_id, const size_t count, 
    H5D_io_info_t *io_info);
static herr_t H5D__final_collective_io(H5D_io_info_t *io_info,
    hsize_t mpi_buf_count, MPI_Datatype *mpi_file_type, MPI_Datatype *mpi_buf_type);

static herr_t H5D__all_piece_collective_io(const hid_t file_id, const size_t count, 
    H5D_io_info_t *io_info, H5P_genplist_t *dx_plist);


/*********************/
/* Package Variables */
/*********************/


/*******************/
/* Local Variables */
/*******************/


/*-------------------------------------------------------------------------
 * Function:    H5D__mpio_opt_possible
 *
 * Purpose:     Checks if an direct I/O transfer is possible between memory and
 *              the file.
 *
 *              This was derived from H5D__mpio_opt_possible for 
 *              multi-dset work.
 *
 * Return:      Sauccess:   Non-negative: TRUE or FALSE
 *              Failure:    Negative
 *
 *-------------------------------------------------------------------------
 */
htri_t
H5D__mpio_opt_possible(const size_t count, H5D_io_info_t *io_info, H5P_genplist_t *dx_plist)
{
    int i;
    H5D_t *dset;
    H5S_t *file_space;
    const H5S_t *mem_space;
    H5D_type_info_t type_info;
    /* variables to set cause of broken collective I/O */
    int local_cause = 0;
    int global_cause = 0;

    int mpi_code;               /* MPI error code */
    htri_t ret_value = TRUE;

    FUNC_ENTER_PACKAGE

    /* Check args */
    HDassert(io_info);
    HDassert(dx_plist);

    for (i = 0; i < count; i++) {
        HDassert(io_info->dsets_info[i].file_space);
        HDassert(io_info->dsets_info[i].mem_space);
    }

    /* For independent I/O, get out quickly and don't try to form consensus */
    if(io_info->dxpl_cache->xfer_mode == H5FD_MPIO_INDEPENDENT)
        local_cause |= H5D_MPIO_SET_INDEPENDENT;

    for (i = 0; i < count; i++)
    {
        dset = io_info->dsets_info[i].dset;
        file_space = io_info->dsets_info[i].file_space;
        mem_space = io_info->dsets_info[i].mem_space;
        type_info = io_info->dsets_info[i].type_info;

        /* Optimized MPI types flag must be set */
        /* (based on 'HDF5_MPI_OPT_TYPES' environment variable) */
        if(!H5FD_mpi_opt_types_g)
            local_cause |= H5D_MPIO_MPI_OPT_TYPES_ENV_VAR_DISABLED;

        /* Don't allow collective operations if datatype conversions need to happen */
        if(!type_info.is_conv_noop)
            local_cause |= H5D_MPIO_DATATYPE_CONVERSION;

        /* Don't allow collective operations if data transform operations should occur */
        if(!type_info.is_xform_noop)
            local_cause |= H5D_MPIO_DATA_TRANSFORMS;

        /* Check whether these are both simple or scalar dataspaces */
        if(!((H5S_SIMPLE == H5S_GET_EXTENT_TYPE(mem_space) || H5S_SCALAR == H5S_GET_EXTENT_TYPE(mem_space))
             && (H5S_SIMPLE == H5S_GET_EXTENT_TYPE(file_space) || H5S_SCALAR == H5S_GET_EXTENT_TYPE(file_space))))
            local_cause |= H5D_MPIO_NOT_SIMPLE_OR_SCALAR_DATASPACES;

        /* Dataset storage must be contiguous or chunked */
        if(!(dset->shared->layout.type == H5D_CONTIGUOUS ||
                dset->shared->layout.type == H5D_CHUNKED))
            local_cause |= H5D_MPIO_NOT_CONTIGUOUS_OR_CHUNKED_DATASET;

        /* check if external-file storage is used */
        if (dset->shared->dcpl_cache.efl.nused > 0)
            local_cause |= H5D_MPIO_NOT_CONTIGUOUS_OR_CHUNKED_DATASET;

        /* The handling of memory space is different for chunking and contiguous
         *  storage.  For contiguous storage, mem_space and file_space won't change
         *  when it it is doing disk IO.  For chunking storage, mem_space will
         *  change for different chunks. So for chunking storage, whether we can
         *  use collective IO will defer until each chunk IO is reached.
         */

        /* Don't allow collective operations if filters need to be applied */
        if(dset->shared->layout.type == H5D_CHUNKED &&
                dset->shared->dcpl_cache.pline.nused > 0)
                local_cause |= H5D_MPIO_FILTERS;
    } /* end for loop */

    /* Check for independent I/O */
    if(local_cause & H5D_MPIO_SET_INDEPENDENT)
        global_cause = local_cause;
    else {
        /* Form consensus opinion among all processes about whether to perform
         * collective I/O
         */
        if(MPI_SUCCESS != (mpi_code = MPI_Allreduce(&local_cause, &global_cause, 1, MPI_INT, 
                                                    MPI_BOR, io_info->comm)))
            HMPI_GOTO_ERROR(FAIL, "MPI_Allreduce failed", mpi_code)
    } /* end else */

    ret_value = global_cause > 0 ? FALSE : TRUE;

    /* Write the local value of no-collective-cause to the DXPL. */
    if(H5P_set(dx_plist, H5D_MPIO_LOCAL_NO_COLLECTIVE_CAUSE_NAME, &local_cause) < 0)
       HGOTO_ERROR(H5E_PLIST, H5E_CANTSET, FAIL, "couldn't set local no collective cause property")

    /* Write the global value of no-collective-cause to the DXPL. */
    if(H5P_set(dx_plist, H5D_MPIO_GLOBAL_NO_COLLECTIVE_CAUSE_NAME, &global_cause) < 0)
        HGOTO_ERROR(H5E_PLIST, H5E_CANTSET, FAIL, "couldn't set global no collective cause property")

    ret_value = global_cause > 0 ? FALSE : TRUE;

done:
    FUNC_LEAVE_NOAPI(ret_value)
} /* H5D__mpio_opt_possible() */


/*-------------------------------------------------------------------------
 * Function:    H5D__mpio_select_read
 *
 * Purpose:     MPI-IO function to read directly from app buffer to file.
 *
 *              This was referred from H5D__mpio_select_read for 
 *              multi-dset work.
 *
 * Return:      non-negative on success, negative on failure.
 *
 *-------------------------------------------------------------------------
 */
herr_t
H5D__mpio_select_read(const H5D_io_info_t *io_info, hsize_t mpi_buf_count, 
    const H5S_t H5_ATTR_UNUSED *file_space, const H5S_t H5_ATTR_UNUSED *mem_space)
{
    /* all dsets are in the same file, so just get it from the first dset */
    const H5F_t *file = io_info->dsets_info[0].dset->oloc.file;
    void *rbuf = NULL;
    herr_t ret_value = SUCCEED;

    FUNC_ENTER_PACKAGE

    /* memory addr from a piece with lowest file addr */
    rbuf = io_info->base_maddr_r;

    /*OKAY: CAST DISCARDS CONST QUALIFIER*/
    H5_CHECK_OVERFLOW(mpi_buf_count, hsize_t, size_t);
    if(H5F_block_read(file, H5FD_MEM_DRAW, io_info->store_faddr, (size_t)mpi_buf_count, 
                      io_info->dxpl_id, rbuf) < 0)
       HGOTO_ERROR(H5E_IO, H5E_WRITEERROR, FAIL, "can't finish collective parallel write")

done:
    FUNC_LEAVE_NOAPI(ret_value)
} /* end H5D__mpio_select_read() */


/*-------------------------------------------------------------------------
 * Function:    H5D__mpio_select_write
 *
 * Purpose:     MPI-IO function to write directly from app buffer to file.
 *
 *              This was referred from H5D__mpio_select_write for 
 *              multi-dset work.
 *
 * Return:      non-negative on success, negative on failure.
 *
 *-------------------------------------------------------------------------
 */
herr_t
H5D__mpio_select_write(const H5D_io_info_t *io_info, hsize_t mpi_buf_count, 
    const H5S_t H5_ATTR_UNUSED *file_space, const H5S_t H5_ATTR_UNUSED *mem_space)
{
    /* all dsets are in the same file, so just get it from the first dset */
    const H5F_t *file = io_info->dsets_info[0].dset->oloc.file;
    const void *wbuf = NULL;
    herr_t ret_value = SUCCEED;

    FUNC_ENTER_PACKAGE

    /* memory addr from a piece with lowest file addr */
    wbuf = io_info->base_maddr_w;

    /*OKAY: CAST DISCARDS CONST QUALIFIER*/
    H5_CHECK_OVERFLOW(mpi_buf_count, hsize_t, size_t);
    if(H5F_block_write(file, H5FD_MEM_DRAW, io_info->store_faddr, (size_t)mpi_buf_count, 
                       io_info->dxpl_id, wbuf) < 0)
       HGOTO_ERROR(H5E_IO, H5E_WRITEERROR, FAIL, "can't finish collective parallel write")

done:
    FUNC_LEAVE_NOAPI(ret_value)
} /* end H5D__mpio_select_write() */


/*-------------------------------------------------------------------------
 * Function:    H5D__piece_io
 *
 * Purpose:     Routine for choosing an IO option:
 *              a) Single collective IO defined by one MPI derived datatype 
 *                 to link through all pieces (chunks/contigs). Default.
 *              Note: previously there were other options, but cutoff as part of multi-dset work.
 *
 * Return:      Non-negative on success/Negative on failure
 *
 *-------------------------------------------------------------------------
 */
static herr_t
H5D__piece_io(const hid_t file_id, const size_t count, H5D_io_info_t *io_info)
{
    H5P_genplist_t *dx_plist;           /* Pointer to DXPL */
    H5FD_mpio_chunk_opt_t chunk_opt_mode;
    int         io_option = H5D_ONE_LINK_CHUNK_IO;
    herr_t      ret_value = SUCCEED;

    FUNC_ENTER_STATIC

    /* Sanity checks */
    HDassert(io_info);
    HDassert(io_info->using_mpi_vfd);

    /* Obtain the data transfer properties */
    if(NULL == (dx_plist = H5I_object(io_info->dxpl_id)))
        HGOTO_ERROR(H5E_ARGS, H5E_BADTYPE, FAIL, "not a file access property list")

    /* Check the optional property list on what to do with collective chunk IO. */
    if(H5P_get(dx_plist, H5D_XFER_MPIO_CHUNK_OPT_HARD_NAME, &chunk_opt_mode) < 0)
        HGOTO_ERROR(H5E_IO, H5E_CANTGET, FAIL, "couldn't get chunk optimization option")
    if(H5FD_MPIO_CHUNK_ONE_IO == chunk_opt_mode)
        io_option = H5D_ONE_LINK_CHUNK_IO;      /*no opt*/
<<<<<<< HEAD
=======
    /* direct request to multi-chunk-io */
    else if(H5FD_MPIO_CHUNK_MULTI_IO == chunk_opt_mode)
        io_option = H5D_MULTI_CHUNK_IO;         
    /* via default path. branch by num threshold */
    else {
        unsigned one_link_chunk_io_threshold;   /* Threshhold to use single collective I/O for all chunks */
        int mpi_size;                   /* Number of processes in MPI job */

        if(H5D__mpio_get_sum_chunk(io_info, fm, &sum_chunk) < 0)
            HGOTO_ERROR(H5E_DATASPACE, H5E_CANTSWAP, FAIL, "unable to obtain the total chunk number of all processes");
        if((mpi_size = H5F_mpi_get_size(io_info->dset->oloc.file)) < 0)
            HGOTO_ERROR(H5E_IO, H5E_MPI, FAIL, "unable to obtain mpi size")

        /* Get the chunk optimization option */
        if(H5P_get(dx_plist, H5D_XFER_MPIO_CHUNK_OPT_NUM_NAME, &one_link_chunk_io_threshold) < 0)
            HGOTO_ERROR(H5E_IO, H5E_CANTGET, FAIL, "couldn't get chunk optimization option")

        /* step 1: choose an IO option */
        /* If the average number of chunk per process is greater than a threshold, we will do one link chunked IO. */
        if((unsigned)sum_chunk / mpi_size >= one_link_chunk_io_threshold)
            io_option = H5D_ONE_LINK_CHUNK_IO_MORE_OPT;
#ifdef H5_HAVE_INSTRUMENTED_LIBRARY
        else
            temp_not_link_io = TRUE;
#endif
    } /* end else */
>>>>>>> 32ee0d81

#ifdef H5_HAVE_INSTRUMENTED_LIBRARY
    {
        htri_t            check_prop;
        int               new_value;

        /*** Test collective chunk user-input optimization APIs. ***/
        check_prop = H5Pexist(io_info->dxpl_id, H5D_XFER_COLL_CHUNK_LINK_HARD_NAME);
        if(check_prop > 0) {
            if(H5D_ONE_LINK_CHUNK_IO == io_option) {
                new_value = 0;
                if(H5Pset(io_info->dxpl_id, H5D_XFER_COLL_CHUNK_LINK_HARD_NAME, &new_value) < 0)
                    HGOTO_ERROR(H5E_IO, H5E_CANTSET, FAIL, "unable to set property value")
            } /* end if */
        } /* end if */
    } /* end block */
#endif

    /* step 2:  Go ahead to do IO.*/
    if(H5D_ONE_LINK_CHUNK_IO == io_option)  {
        if(H5D__all_piece_collective_io(file_id, count, io_info, dx_plist) < 0)
            HGOTO_ERROR(H5E_IO, H5E_CANTGET, FAIL, "couldn't finish linked chunk MPI-IO")
    } /* end if */
done:
    FUNC_LEAVE_NOAPI(ret_value)
} /* end H5D__piece_io */


/*-------------------------------------------------------------------------
 * Function:    H5D__collective_read
 *
 * Purpose:     Read directly from pieces (chunks/contig) in file into 
 *              application memory using collective I/O.
 *
 * Return:      Non-negative on success/Negative on failure
 *
 * Programmer:  Quincey Koziol
 *              Tuesday, March  4, 2008
 *
 *-------------------------------------------------------------------------
 */
herr_t
H5D__collective_read(const hid_t file_id, const size_t count, H5D_io_info_t *io_info)
{
    herr_t ret_value = SUCCEED;         /* Return value */

    FUNC_ENTER_PACKAGE

    /* Call generic selection operation */
    if(H5D__piece_io(file_id, count, io_info) < 0)
        HGOTO_ERROR(H5E_DATASPACE, H5E_READERROR, FAIL, "read error")

done:
    FUNC_LEAVE_NOAPI(ret_value)
} /* end H5D__collective_read() */


/*-------------------------------------------------------------------------
 * Function:    H5D__collective_write
 *
 * Purpose:     Write directly to pieces (chunks/contig) in file into 
 *              application memory using collective I/O.
 *
 * Return:      Non-negative on success/Negative on failure
 *
 * Programmer:  Quincey Koziol
 *              Tuesday, March  4, 2008
 *
 *-------------------------------------------------------------------------
 */
herr_t
H5D__collective_write(const hid_t file_id, const size_t count, H5D_io_info_t *io_info)
{
    herr_t ret_value = SUCCEED;         /* Return value */

    FUNC_ENTER_PACKAGE

    /* Call generic selection operation */
    if(H5D__piece_io(file_id, count, io_info) < 0)
        HGOTO_ERROR(H5E_DATASPACE, H5E_WRITEERROR, FAIL, "write error")

done:
    FUNC_LEAVE_NOAPI(ret_value)
} /* end H5D__collective_write() */


/*-------------------------------------------------------------------------
 * Function:    H5D__all_piece_collective_io
 *
 * Purpose:     Routine for single collective IO with one MPI derived datatype 
 *              to link with all pieces (chunks + contig)
 *
 *              1. Use the piece addresses and piece info sorted in skiplist
 *              2. Build up MPI derived datatype for each chunk
 *              3. Build up the final MPI derived datatype
 *              4. Use common collective IO routine to do MPI-IO
 *
 * Return:      Non-negative on success/Negative on failure
 *
 *-------------------------------------------------------------------------
 */
static herr_t
H5D__all_piece_collective_io(H5_ATTR_UNUSED const hid_t file_id, const size_t count, 
    H5D_io_info_t *io_info, H5P_genplist_t *dx_plist)
{
    MPI_Datatype chunk_final_mtype;         /* Final memory MPI datatype for all chunks with seletion */
    hbool_t chunk_final_mtype_is_derived = FALSE;
    MPI_Datatype chunk_final_ftype;         /* Final file MPI datatype for all chunks with seletion */
    hbool_t chunk_final_ftype_is_derived = FALSE;
    H5D_storage_t ctg_store;                /* Storage info for "fake" contiguous dataset */
    size_t              i;
    MPI_Datatype       *chunk_mtype = NULL;
    MPI_Datatype       *chunk_ftype = NULL;
    MPI_Aint           *chunk_file_disp_array = NULL;
    MPI_Aint           *chunk_mem_disp_array = NULL;
    hbool_t            *chunk_mft_is_derived_array = NULL;      /* Flags to indicate each chunk's MPI file datatype is derived */
    hbool_t            *chunk_mbt_is_derived_array = NULL;      /* Flags to indicate each chunk's MPI memory datatype is derived */
    int                *chunk_mpi_file_counts = NULL;   /* Count of MPI file datatype for each chunk */
    int                *chunk_mpi_mem_counts = NULL;    /* Count of MPI memory datatype for each chunk */
    int                 mpi_code;           /* MPI return code */
    H5D_mpio_actual_chunk_opt_mode_t actual_chunk_opt_mode = H5D_MPIO_LINK_CHUNK;
    H5D_mpio_actual_io_mode_t actual_io_mode = 0;
    herr_t              ret_value = SUCCEED;

    FUNC_ENTER_STATIC

    /* set actual_io_mode */ 
    for (i=0; i < count; i++) {
        if (io_info->dsets_info[i].layout->type == H5D_CHUNKED)
            actual_io_mode |= H5D_MPIO_CHUNK_COLLECTIVE;
        else if (io_info->dsets_info[i].layout->type == H5D_CONTIGUOUS) {
            actual_io_mode |= H5D_MPIO_CONTIGUOUS_COLLECTIVE;

            /* if only single-dset */
            if (1 == count)
                actual_chunk_opt_mode = H5D_MPIO_NO_CHUNK_OPTIMIZATION;
        }
        else
            HGOTO_ERROR(H5E_IO, H5E_UNSUPPORTED, FAIL, "unsupported storage layout")
    }

    /* Set the actual-chunk-opt-mode property. */
    if(H5P_set(dx_plist, H5D_MPIO_ACTUAL_CHUNK_OPT_MODE_NAME, &actual_chunk_opt_mode) < 0)
        HGOTO_ERROR(H5E_PLIST, H5E_CANTSET, FAIL, "couldn't set actual chunk opt mode property")

    /* Set the actual-io-mode property.
     * Link chunk I/O does not break to independent, so can set right away */
    if(H5P_set(dx_plist, H5D_MPIO_ACTUAL_IO_MODE_NAME, &actual_io_mode) < 0)
        HGOTO_ERROR(H5E_PLIST, H5E_CANTSET, FAIL, "couldn't set actual io mode property")

    /* Code block for actual actions (Build a MPI Type, IO) */
    {
        hsize_t mpi_buf_count;  /* Number of MPI types */
        size_t num_chunk;       /* Number of chunks for this process */
        size_t u=0;               /* Local index variable */

        H5SL_node_t    *piece_node;         /* Current node in chunk skip list */
        H5D_piece_info_t *piece_info;

        /* local variable for base address for write buffer */
        const void * base_wbuf_addr = NULL;
        void * base_rbuf_addr = NULL;

        /* Get the number of chunks with a selection */
        num_chunk = H5SL_count(io_info->sel_pieces);
        H5_CHECK_OVERFLOW(num_chunk, size_t, int);

        /* Set up MPI datatype for chunks selected */
        if(num_chunk) {
            /* Allocate chunking information */
            if(NULL == (chunk_mtype = (MPI_Datatype *)H5MM_malloc(num_chunk * sizeof(MPI_Datatype))))
                HGOTO_ERROR(H5E_DATASET, H5E_CANTALLOC, FAIL, "couldn't allocate chunk memory datatype buffer")
            if(NULL == (chunk_ftype = (MPI_Datatype *)H5MM_malloc(num_chunk * sizeof(MPI_Datatype))))
                HGOTO_ERROR(H5E_DATASET, H5E_CANTALLOC, FAIL, "couldn't allocate chunk file datatype buffer")
            if(NULL == (chunk_file_disp_array = (MPI_Aint *)H5MM_malloc(num_chunk * sizeof(MPI_Aint))))
                HGOTO_ERROR(H5E_DATASET, H5E_CANTALLOC, FAIL, "couldn't allocate chunk file displacement buffer")
            if(NULL == (chunk_mem_disp_array = (MPI_Aint *)H5MM_calloc(num_chunk * sizeof(MPI_Aint))))
                HGOTO_ERROR(H5E_DATASET, H5E_CANTALLOC, FAIL, "couldn't allocate chunk memory displacement buffer")
            if(NULL == (chunk_mpi_mem_counts = (int *)H5MM_calloc(num_chunk * sizeof(int))))
                HGOTO_ERROR(H5E_DATASET, H5E_CANTALLOC, FAIL, "couldn't allocate chunk memory counts buffer")
            if(NULL == (chunk_mpi_file_counts = (int *)H5MM_calloc(num_chunk * sizeof(int))))
                HGOTO_ERROR(H5E_DATASET, H5E_CANTALLOC, FAIL, "couldn't allocate chunk file counts buffer")
            if(NULL == (chunk_mbt_is_derived_array = (hbool_t *)H5MM_calloc(num_chunk * sizeof(hbool_t))))
                HGOTO_ERROR(H5E_DATASET, H5E_CANTALLOC, FAIL, "couldn't allocate chunk memory is derived datatype flags buffer")
            if(NULL == (chunk_mft_is_derived_array = (hbool_t *)H5MM_calloc(num_chunk * sizeof(hbool_t))))
                HGOTO_ERROR(H5E_DATASET, H5E_CANTALLOC, FAIL, "couldn't allocate chunk file is derived datatype flags buffer")

            /* get first piece, which is sorted in skiplist */
            if(NULL == (piece_node = H5SL_first(io_info->sel_pieces)))
                HGOTO_ERROR(H5E_STORAGE, H5E_CANTGET, FAIL,"couldn't get piece node from skipped list")
            if(NULL == (piece_info = (H5D_piece_info_t *)H5SL_item(piece_node)))
                HGOTO_ERROR(H5E_STORAGE, H5E_CANTGET, FAIL,"couldn't get piece info from skipped list")
            /* save lowest file address */
            ctg_store.contig.dset_addr = piece_info->faddr;

            /* save base mem addr of piece for read/write */
            base_wbuf_addr = piece_info->dset_info->u.wbuf;
            base_rbuf_addr = piece_info->dset_info->u.rbuf;

#ifdef H5D_DEBUG
            if(H5DEBUG(D))
                HDfprintf(H5DEBUG(D),"before iterate over selected pieces\n");
#endif

            /* Obtain MPI derived datatype from all individual pieces */
            /* Iterate over selected pieces for this process */
            while(piece_node) {
                hsize_t *permute_map = NULL; /* array that holds the mapping from the old, 
                                                out-of-order displacements to the in-order 
                                                displacements of the MPI datatypes of the 
                                                point selection of the file space */
                hbool_t is_permuted = FALSE;

                if(NULL == (piece_info = (H5D_piece_info_t *)H5SL_item(piece_node)))
                    HGOTO_ERROR(H5E_STORAGE, H5E_CANTGET, FAIL,"couldn't get piece info from skipped list")

                /* Obtain disk and memory MPI derived datatype */
                /* NOTE: The permute_map array can be allocated within H5S_mpio_space_type
                 *              and will be fed into the next call to H5S_mpio_space_type
                 *              where it will be freed.
                 */
                if(H5S_mpio_space_type(piece_info->fspace,
                                       piece_info->dset_info->type_info.src_type_size, 
                                       &chunk_ftype[u], /* OUT: datatype created */ 
                                       &chunk_mpi_file_counts[u], /* OUT */
                                       &(chunk_mft_is_derived_array[u]), /* OUT */
                                       TRUE, /* this is a file space,
                                                so permute the
                                                datatype if the point
                                                selections are out of
                                                order */
                                       &permute_map,/* OUT: a map to indicate the
                                                       permutation of points
                                                       selected in case they
                                                       are out of order */
                                       &is_permuted /* OUT */) < 0)
                    HGOTO_ERROR(H5E_DATASPACE, H5E_BADTYPE, FAIL, "couldn't create MPI file type")

                /* Sanity check */
                if(is_permuted)
                    HDassert(permute_map);
                if(H5S_mpio_space_type(piece_info->mspace,
                                       piece_info->dset_info->type_info.dst_type_size,
                                       &chunk_mtype[u], 
                                       &chunk_mpi_mem_counts[u], 
                                       &(chunk_mbt_is_derived_array[u]), 
                                       FALSE, /* this is a memory
                                                 space, so if the file
                                                 space is not
                                                 permuted, there is no
                                                 need to permute the
                                                 datatype if the point
                                                 selections are out of
                                                 order*/
                                       &permute_map, /* IN: the permutation map
                                                        generated by the
                                                        file_space selection
                                                        and applied to the
                                                        memory selection */
                                       &is_permuted /* IN */) < 0)
                    HGOTO_ERROR(H5E_DATASPACE, H5E_BADTYPE, FAIL, "couldn't create MPI buf type")
                /* Sanity check */
                if(is_permuted)
                    HDassert(!permute_map);

                /* Piece address relative to the first piece addr 
                 * Assign piece address to MPI displacement 
                 * (assume MPI_Aint big enough to hold it) */
                chunk_file_disp_array[u] = (MPI_Aint)piece_info->faddr - (MPI_Aint)ctg_store.contig.dset_addr;

                if(io_info->op_type == H5D_IO_OP_WRITE) {
                    chunk_mem_disp_array[u] = (MPI_Aint)piece_info->dset_info->u.wbuf - (MPI_Aint)base_wbuf_addr;
                } 
                else if (io_info->op_type == H5D_IO_OP_READ) {
                    chunk_mem_disp_array[u] = (MPI_Aint)piece_info->dset_info->u.rbuf - (MPI_Aint)base_rbuf_addr;
                }

                /* Advance to next piece in list */
                u++;
                piece_node = H5SL_next(piece_node);
            } /* end while */

            if(MPI_SUCCESS != (mpi_code = MPI_Type_create_struct((int)num_chunk, chunk_mpi_file_counts, 
                                                                 chunk_file_disp_array, chunk_ftype, 
                                                                 &chunk_final_ftype)))
                HMPI_GOTO_ERROR(FAIL, "MPI_Type_create_struct failed", mpi_code)

            if(MPI_SUCCESS != (mpi_code = MPI_Type_commit(&chunk_final_ftype)))
                HMPI_GOTO_ERROR(FAIL, "MPI_Type_commit failed", mpi_code)
            chunk_final_ftype_is_derived = TRUE;

            /* Create final MPI derived datatype for memory */
            if(MPI_SUCCESS != (mpi_code = MPI_Type_create_struct((int)num_chunk, chunk_mpi_mem_counts, 
                                                                 chunk_mem_disp_array, chunk_mtype, 
                                                                 &chunk_final_mtype)))
                HMPI_GOTO_ERROR(FAIL, "MPI_Type_create_struct failed", mpi_code)

            if(MPI_SUCCESS != (mpi_code = MPI_Type_commit(&chunk_final_mtype)))
                HMPI_GOTO_ERROR(FAIL, "MPI_Type_commit failed", mpi_code)
            chunk_final_mtype_is_derived = TRUE;

            /* Free the file & memory MPI datatypes for each chunk */
            for(u = 0; u < num_chunk; u++) {
                if(chunk_mbt_is_derived_array[u])
                    if(MPI_SUCCESS != (mpi_code = MPI_Type_free(chunk_mtype + u)))
                        HMPI_DONE_ERROR(FAIL, "MPI_Type_free failed", mpi_code)

                if(chunk_mft_is_derived_array[u])
                    if(MPI_SUCCESS != (mpi_code = MPI_Type_free(chunk_ftype + u)))
                        HMPI_DONE_ERROR(FAIL, "MPI_Type_free failed", mpi_code)
            } /* end for */

            /* We have a single, complicated MPI datatype for both memory & file */
            mpi_buf_count  = (hsize_t)1;
        } /* end if */
        else {      /* no selection at all for this process */

            /* since this process doesn't do any io, just pass a valid addr.
             * at this point dset object hear address is availbe to any 
             * process, so just pass it. 0x0 also work fine */
            ctg_store.contig.dset_addr = 0x0;
            /* or ctg_store.contig.dset_addr = io_info->dsets_info[0].dset->oloc.addr; */
        
            /* just provide a valid mem address. no actual IO occur */
            base_wbuf_addr = io_info->dsets_info[0].u.wbuf;
            base_rbuf_addr = io_info->dsets_info[0].u.rbuf;

            /* Set the MPI datatype to just participate */
            chunk_final_ftype = MPI_BYTE;
            chunk_final_mtype = MPI_BYTE;

            mpi_buf_count  = (hsize_t)0;
        } /* end else */
#ifdef H5D_DEBUG
        if(H5DEBUG(D))
            HDfprintf(H5DEBUG(D),"before coming to final collective IO\n");
#endif
        /* Set up the base storage address for this piece */
        io_info->store_faddr = ctg_store.contig.dset_addr;
        io_info->base_maddr_w = base_wbuf_addr;
        io_info->base_maddr_r = base_rbuf_addr;

        /* Perform final collective I/O operation */
        if(H5D__final_collective_io(io_info, mpi_buf_count, &chunk_final_ftype, &chunk_final_mtype) < 0)
            HGOTO_ERROR(H5E_IO, H5E_CANTGET, FAIL, "couldn't finish MPI-IO")
    }

done:
#ifdef H5D_DEBUG
if(H5DEBUG(D))
    HDfprintf(H5DEBUG(D),"before freeing memory inside H5D_link_collective_io ret_value = %d\n", ret_value);
#endif
    /* Release resources */
    if(chunk_mtype)
        H5MM_xfree(chunk_mtype);
    if(chunk_ftype)
        H5MM_xfree(chunk_ftype);
    if(chunk_file_disp_array)
        H5MM_xfree(chunk_file_disp_array);
    if(chunk_mem_disp_array)
        H5MM_xfree(chunk_mem_disp_array);
    if(chunk_mpi_mem_counts)
        H5MM_xfree(chunk_mpi_mem_counts);
    if(chunk_mpi_file_counts)
        H5MM_xfree(chunk_mpi_file_counts);
    if(chunk_mbt_is_derived_array)
        H5MM_xfree(chunk_mbt_is_derived_array);
    if(chunk_mft_is_derived_array)
        H5MM_xfree(chunk_mft_is_derived_array);

    /* Free the MPI buf and file types, if they were derived */
    if(chunk_final_mtype_is_derived && MPI_SUCCESS != (mpi_code = MPI_Type_free(&chunk_final_mtype)))
        HMPI_DONE_ERROR(FAIL, "MPI_Type_free failed", mpi_code)
    if(chunk_final_ftype_is_derived && MPI_SUCCESS != (mpi_code = MPI_Type_free(&chunk_final_ftype)))
        HMPI_DONE_ERROR(FAIL, "MPI_Type_free failed", mpi_code)

    FUNC_LEAVE_NOAPI(ret_value)
} /* end H5D__all_piece_collective_io */


/*-------------------------------------------------------------------------
 * Function:    H5D__final_collective_io
 *
 * Purpose:     Routine for the common part of collective IO with different storages.
 *
 * Return:      Non-negative on success/Negative on failure
 *
 * Programmer:  Muqun Yang
 *              Monday, Feb. 13th, 2006
 *
 *-------------------------------------------------------------------------
 */
static herr_t
H5D__final_collective_io(H5D_io_info_t *io_info,
    hsize_t mpi_buf_count, MPI_Datatype *mpi_file_type, MPI_Datatype *mpi_buf_type)
{
    herr_t      ret_value = SUCCEED;

    FUNC_ENTER_STATIC

    /* Pass buf type, file type to the file driver.  */
    if(H5FD_mpi_setup_collective(io_info->dxpl_id, mpi_buf_type, mpi_file_type) < 0)
        HGOTO_ERROR(H5E_PLIST, H5E_CANTSET, FAIL, "can't set MPI-I/O properties")

    if(io_info->op_type == H5D_IO_OP_WRITE) {
        if((io_info->io_ops.single_write_md)(io_info, mpi_buf_count, NULL, NULL) < 0)
            HGOTO_ERROR(H5E_DATASET, H5E_WRITEERROR, FAIL, "optimized write failed")
    } /* end if */
    else {
        if((io_info->io_ops.single_read_md)(io_info, mpi_buf_count, NULL, NULL) < 0)
            HGOTO_ERROR(H5E_DATASET, H5E_READERROR, FAIL, "optimized read failed")
    } /* end else */

done:
#ifdef H5D_DEBUG
if(H5DEBUG(D))
    HDfprintf(H5DEBUG(D),"ret_value before leaving final_collective_io=%d\n",ret_value);
#endif
      FUNC_LEAVE_NOAPI(ret_value)
} /* end H5D__final_collective_io */


/*-------------------------------------------------------------------------
 * Function:    H5D__cmp_chunk_addr
 *
 * Purpose:     Routine to compare chunk addresses
 *
 * Description: Callback for qsort() to compare chunk addresses
 *
 * Return:      -1, 0, 1
 *
 * Programmer:  Muqun Yang
 *              Monday, Feb. 13th, 2006
 *
 *-------------------------------------------------------------------------
 */
static int
H5D__cmp_chunk_addr(const void *chunk_addr_info1, const void *chunk_addr_info2)
{
   haddr_t addr1, addr2;

   FUNC_ENTER_STATIC_NOERR

   addr1 = ((const H5D_chunk_addr_info_t *)chunk_addr_info1)->piece_addr;
   addr2 = ((const H5D_chunk_addr_info_t *)chunk_addr_info2)->piece_addr;

   FUNC_LEAVE_NOAPI(H5F_addr_cmp(addr1, addr2))
} /* end H5D__cmp_chunk_addr() */


/*-------------------------------------------------------------------------
 * Function:    H5D_match_coll_calls
 *
 * Purpose: For processes that are not reading/writing to a particular
 * datasets through the multi-dataset interface, but are participating
 * in the collective call, match the collective I/O calls from the
 * other processes.
 *
 * Return:      non-negative on success, negative on failure.
 *
 *-------------------------------------------------------------------------
 */
herr_t 
H5D__match_coll_calls(hid_t file_id, H5P_genplist_t *plist, hbool_t do_read)
{
    int local_cause = 0;
    int global_cause = 0;
    int mpi_code;
    H5F_t *file;
    H5FD_mpio_collective_opt_t para_io_mode;
    H5FD_mpio_xfer_t xfer_mode;
    herr_t ret_value = SUCCEED;

    FUNC_ENTER_PACKAGE

    HDassert(file_id > 0);

    /* Get the transfer mode */
    if(H5P_get(plist, H5D_XFER_IO_XFER_MODE_NAME, &xfer_mode) < 0)
        HGOTO_ERROR(H5E_PLIST, H5E_CANTSET, FAIL, "unable to get value")
    HDassert(xfer_mode == H5FD_MPIO_COLLECTIVE);

    /* get parallel io mode */
    if(H5P_get(plist, H5D_XFER_MPIO_COLLECTIVE_OPT_NAME, &para_io_mode) < 0)
        HGOTO_ERROR(H5E_PLIST, H5E_CANTSET, FAIL, "unable to get value")

    if(NULL == (file = (H5F_t *)H5I_object_verify(file_id, H5I_FILE)))
        HGOTO_ERROR(H5E_ARGS, H5E_BADTYPE, FAIL, "not a file")

    /* just to match up with MPI_Allreduce from H5D__mpio_opt_possible() */
    if(MPI_SUCCESS != (mpi_code = MPI_Allreduce(&local_cause, &global_cause, 1, 
                                                MPI_INT, MPI_BOR, H5F_mpi_get_comm(file))))
        HMPI_GOTO_ERROR(FAIL, "MPI_Allreduce failed", mpi_code)

    /* if collective mode is not broken according to the
     * H5D__mpio_opt_possible, since the below MPI funcs will be 
     * called only in collective mode */
    if(!global_cause) {
        MPI_Status mpi_stat;
        MPI_File mpi_fh_p;
        MPI_File mpi_fh;

        if(H5F_get_mpi_handle(file, (MPI_File **)&mpi_fh_p) < 0)
            HGOTO_ERROR(H5E_FILE, H5E_CANTGET, FAIL, "can't get mpi file handle")
        mpi_fh = *(MPI_File*)mpi_fh_p;

        /* just to match up with the 1st MPI_File_set_view from H5FD_mpio_read() */
        if(MPI_SUCCESS != (mpi_code = MPI_File_set_view(mpi_fh, (MPI_Offset)0, MPI_BYTE, 
                                                        MPI_BYTE, "native", MPI_INFO_NULL)))
            HMPI_GOTO_ERROR(FAIL, "MPI_File_set_view failed", mpi_code)

        /* just to match up with MPI_File_write_at_all from H5FD_mpio_read() */
        if(para_io_mode == H5FD_MPIO_COLLECTIVE_IO)  {
            HDmemset(&mpi_stat, 0, sizeof(MPI_Status));
            if(do_read) {
                if(MPI_SUCCESS != (mpi_code = MPI_File_read_at_all(mpi_fh, 0, NULL, 0, MPI_BYTE, &mpi_stat)))
                    HMPI_GOTO_ERROR(FAIL, "MPI_File_read_at_all failed", mpi_code)
            }
            else {
                if(MPI_SUCCESS != (mpi_code = MPI_File_write_at_all(mpi_fh, 0, NULL, 0, MPI_BYTE, &mpi_stat)))
                    HMPI_GOTO_ERROR(FAIL, "MPI_File_write_at_all failed", mpi_code)
            }
        } /* end if */

        /* just to match up with the 2nd MPI_File_set_view (reset) in H5FD_mpio_read() */
        if(MPI_SUCCESS != (mpi_code = MPI_File_set_view(mpi_fh, (MPI_Offset)0, MPI_BYTE, MPI_BYTE, 
                                                        "native", MPI_INFO_NULL)))
            HMPI_GOTO_ERROR(FAIL, "MPI_File_set_view failed", mpi_code)
    } /* end if !global_cause */

done:
    FUNC_LEAVE_NOAPI(ret_value)
} /* H5FD_match_coll_calls */

<<<<<<< HEAD
#endif /* H5_HAVE_PARALLEL */
=======

/*-------------------------------------------------------------------------
 * Function:    H5D__obtain_mpio_mode
 *
 * Purpose:     Routine to obtain each io mode(collective,independent or none) for each chunk;
 *              Each chunk address is also obtained.
 *
 * Description:
 *
 *              1) Each process provides two piece of information for all chunks having selection
 *                 a) chunk index
 *                 b) wheather this chunk is regular(for MPI derived datatype not working case)
 *
 *              2) Gather all the information to the root process
 *
 *              3) Root process will do the following:
 *                 a) Obtain chunk addresses for all chunks in this data space
 *                 b) With the consideration of the user option, calculate IO mode for each chunk
 *                 c) Build MPI derived datatype to combine "chunk address" and "assign_io" information
 *                      in order to do MPI Bcast only once
 *                 d) MPI Bcast the IO mode and chunk address information for each chunk.
 *              4) Each process then retrieves IO mode and chunk address information to assign_io_mode and chunk_addr.
 *
 * Parameters:
 *
 *              Input: H5D_io_info_t* io_info,
 *                      H5D_chunk_map_t *fm,(global chunk map struct)
 *              Output: uint8_t assign_io_mode[], : IO mode, collective, independent or none
 *                      haddr_t chunk_addr[],     : chunk address array for each chunk
 *
 * Return:      Non-negative on success/Negative on failure
 *
 * Programmer:  Muqun Yang
 *              Monday, Feb. 13th, 2006
 *
 *-------------------------------------------------------------------------
 */
static herr_t
H5D__obtain_mpio_mode(H5D_io_info_t* io_info, H5D_chunk_map_t *fm,
    H5P_genplist_t *dx_plist, uint8_t assign_io_mode[], haddr_t chunk_addr[])
{
    int               total_chunks;
    unsigned          percent_nproc_per_chunk, threshold_nproc_per_chunk;
    uint8_t*          io_mode_info = NULL;
    uint8_t*          recv_io_mode_info = NULL;
    uint8_t*          mergebuf = NULL;
    uint8_t*          tempbuf;
    H5SL_node_t*      chunk_node;
    H5D_chunk_info_t* chunk_info;
    int               mpi_size, mpi_rank;
    MPI_Comm          comm;
    int               ic, root;
    int               mpi_code;
    hbool_t           mem_cleanup      = FALSE;
#ifdef H5_HAVE_INSTRUMENTED_LIBRARY
    int new_value;
    htri_t check_prop;
#endif
    herr_t            ret_value = SUCCEED;

    FUNC_ENTER_STATIC

    /* Assign the rank 0 to the root */
    root              = 0;
    comm              = io_info->comm;

    /* Obtain the number of process and the current rank of the process */
    if((mpi_rank = H5F_mpi_get_rank(io_info->dset->oloc.file)) < 0)
        HGOTO_ERROR(H5E_IO, H5E_MPI, FAIL, "unable to obtain mpi rank")
    if((mpi_size = H5F_mpi_get_size(io_info->dset->oloc.file)) < 0)
        HGOTO_ERROR(H5E_IO, H5E_MPI, FAIL, "unable to obtain mpi size")

    /* Setup parameters */
    H5_CHECKED_ASSIGN(total_chunks, int, fm->layout->u.chunk.nchunks, hsize_t);
    if(H5P_get(dx_plist, H5D_XFER_MPIO_CHUNK_OPT_RATIO_NAME, &percent_nproc_per_chunk) < 0)
        HGOTO_ERROR(H5E_IO, H5E_CANTGET, FAIL, "couldn't get percent nproc per chunk")
    /* if ratio is 0, perform collective io */
    if(0 == percent_nproc_per_chunk) {
        if(H5D__chunk_addrmap(io_info, chunk_addr) < 0)
           HGOTO_ERROR(H5E_DATASET, H5E_CANTGET, FAIL, "can't get chunk address");
        for(ic = 0; ic < total_chunks; ic++)
           assign_io_mode[ic] = H5D_CHUNK_IO_MODE_COL;

        HGOTO_DONE(SUCCEED)
    } /* end if */
    threshold_nproc_per_chunk = mpi_size * percent_nproc_per_chunk/100;

    /* Allocate memory */
    io_mode_info      = (uint8_t *)H5MM_calloc(total_chunks);
    mergebuf          = H5MM_malloc((sizeof(haddr_t) + 1) * total_chunks);
    tempbuf           = mergebuf + total_chunks;
    if(mpi_rank == root)
        recv_io_mode_info = (uint8_t *)H5MM_malloc(total_chunks * mpi_size);
    mem_cleanup       = TRUE;

    /* Obtain the regularity and selection information for all chunks in this process. */
    chunk_node        = H5SL_first(fm->sel_chunks);
    while(chunk_node) {
        chunk_info    = H5SL_item(chunk_node);

            io_mode_info[chunk_info->index] = H5D_CHUNK_SELECT_REG; /* this chunk is selected and is "regular" */
        chunk_node = H5SL_next(chunk_node);
    } /* end while */

    /* Gather all the information */
    if(MPI_SUCCESS != (mpi_code = MPI_Gather(io_mode_info, total_chunks, MPI_BYTE, recv_io_mode_info, total_chunks, MPI_BYTE, root, comm)))
        HMPI_GOTO_ERROR(FAIL, "MPI_Gather failed", mpi_code)

    /* Calculate the mode for IO(collective, independent or none) at root process */
    if(mpi_rank == root) {
        int               nproc;
        int*              nproc_per_chunk;

        /* pre-computing: calculate number of processes and
            regularity of the selection occupied in each chunk */
        nproc_per_chunk = (int*)H5MM_calloc(total_chunks * sizeof(int));

        /* calculating the chunk address */
        if(H5D__chunk_addrmap(io_info, chunk_addr) < 0) {
            HDfree(nproc_per_chunk);
            HGOTO_ERROR(H5E_DATASET, H5E_CANTGET, FAIL, "can't get chunk address")
        } /* end if */

        /* checking for number of process per chunk and regularity of the selection*/
        for(nproc = 0; nproc < mpi_size; nproc++) {
            uint8_t *tmp_recv_io_mode_info = recv_io_mode_info + (nproc * total_chunks);

            /* Calculate the number of process per chunk and adding irregular selection option */
            for(ic = 0; ic < total_chunks; ic++, tmp_recv_io_mode_info++) {
                if(*tmp_recv_io_mode_info != 0) {
                    nproc_per_chunk[ic]++;
                } /* end if */
            } /* end for */
        } /* end for */

        /* Calculating MPIO mode for each chunk (collective, independent, none) */
        for(ic = 0; ic < total_chunks; ic++) {
            if(nproc_per_chunk[ic] > MAX(1, threshold_nproc_per_chunk)) {
                assign_io_mode[ic] = H5D_CHUNK_IO_MODE_COL;
            } /* end if */
        } /* end for */


        /* merge buffer io_mode info and chunk addr into one */
        HDmemcpy(mergebuf, assign_io_mode, total_chunks);
        HDmemcpy(tempbuf, chunk_addr, sizeof(haddr_t) * total_chunks);

        HDfree(nproc_per_chunk);
    } /* end if */

    /* Broadcasting the MPI_IO option info. and chunk address info. */
    if(MPI_SUCCESS != (mpi_code = MPI_Bcast(mergebuf, ((sizeof(haddr_t) + 1) * total_chunks), MPI_BYTE, root, comm)))
        HMPI_GOTO_ERROR(FAIL, "MPI_BCast failed", mpi_code)

    HDmemcpy(assign_io_mode, mergebuf, total_chunks);
    HDmemcpy(chunk_addr, tempbuf, sizeof(haddr_t) * total_chunks);

#ifdef H5_HAVE_INSTRUMENTED_LIBRARY
{
    H5P_genplist_t    *plist;           /* Property list pointer */

    /* Get the dataset transfer property list */
    if(NULL == (plist = (H5P_genplist_t *)H5I_object(io_info->dxpl_id)))
        HGOTO_ERROR(H5E_IO, H5E_BADTYPE, FAIL, "not a dataset transfer property list")

    check_prop = H5P_exist_plist(plist, H5D_XFER_COLL_CHUNK_MULTI_RATIO_COLL_NAME);
    if(check_prop > 0) {
        for(ic = 0; ic < total_chunks; ic++) {
            if(assign_io_mode[ic] == H5D_CHUNK_IO_MODE_COL) {
                new_value = 0;
                if(H5P_set(plist, H5D_XFER_COLL_CHUNK_MULTI_RATIO_COLL_NAME, &new_value) < 0)
                    HGOTO_ERROR(H5E_PLIST, H5E_UNSUPPORTED, FAIL, "unable to set property value")
                break;
            } /* end if */
        } /* end for */
    } /* end if */

    check_prop = H5P_exist_plist(plist, H5D_XFER_COLL_CHUNK_MULTI_RATIO_IND_NAME);
    if(check_prop > 0) {
        int temp_count = 0;

        for(ic = 0; ic < total_chunks; ic++) {
            if(assign_io_mode[ic] == H5D_CHUNK_IO_MODE_COL) {
                temp_count++;
                break;
            } /* end if */
        } /* end for */
        if(temp_count == 0) {
            new_value = 0;
            if(H5P_set(plist, H5D_XFER_COLL_CHUNK_MULTI_RATIO_IND_NAME, &new_value) < 0)
                HGOTO_ERROR(H5E_PLIST, H5E_UNSUPPORTED, FAIL, "unable to set property value")
        } /* end if */
    } /* end if */
}
#endif

done:
    if(mem_cleanup) {
        HDfree(io_mode_info);
        HDfree(mergebuf);
        if(mpi_rank == root)
            HDfree(recv_io_mode_info);
    } /* end if */

    FUNC_LEAVE_NOAPI(ret_value)
} /* end H5D__obtain_mpio_mode() */
#endif  /* H5_HAVE_PARALLEL */
>>>>>>> 32ee0d81
<|MERGE_RESOLUTION|>--- conflicted
+++ resolved
@@ -351,16 +351,9 @@
         HGOTO_ERROR(H5E_IO, H5E_CANTGET, FAIL, "couldn't get chunk optimization option")
     if(H5FD_MPIO_CHUNK_ONE_IO == chunk_opt_mode)
         io_option = H5D_ONE_LINK_CHUNK_IO;      /*no opt*/
-<<<<<<< HEAD
-=======
-    /* direct request to multi-chunk-io */
-    else if(H5FD_MPIO_CHUNK_MULTI_IO == chunk_opt_mode)
-        io_option = H5D_MULTI_CHUNK_IO;         
-    /* via default path. branch by num threshold */
-    else {
-        unsigned one_link_chunk_io_threshold;   /* Threshhold to use single collective I/O for all chunks */
-        int mpi_size;                   /* Number of processes in MPI job */
-
+
+/* MSC - From merge.. remove probably */
+#if 0
         if(H5D__mpio_get_sum_chunk(io_info, fm, &sum_chunk) < 0)
             HGOTO_ERROR(H5E_DATASPACE, H5E_CANTSWAP, FAIL, "unable to obtain the total chunk number of all processes");
         if((mpi_size = H5F_mpi_get_size(io_info->dset->oloc.file)) < 0)
@@ -374,12 +367,7 @@
         /* If the average number of chunk per process is greater than a threshold, we will do one link chunked IO. */
         if((unsigned)sum_chunk / mpi_size >= one_link_chunk_io_threshold)
             io_option = H5D_ONE_LINK_CHUNK_IO_MORE_OPT;
-#ifdef H5_HAVE_INSTRUMENTED_LIBRARY
-        else
-            temp_not_link_io = TRUE;
 #endif
-    } /* end else */
->>>>>>> 32ee0d81
 
 #ifdef H5_HAVE_INSTRUMENTED_LIBRARY
     {
@@ -920,70 +908,10 @@
     FUNC_LEAVE_NOAPI(ret_value)
 } /* H5FD_match_coll_calls */
 
-<<<<<<< HEAD
 #endif /* H5_HAVE_PARALLEL */
-=======
--
-/*-------------------------------------------------------------------------
- * Function:    H5D__obtain_mpio_mode
- *
- * Purpose:     Routine to obtain each io mode(collective,independent or none) for each chunk;
- *              Each chunk address is also obtained.
- *
- * Description:
- *
- *              1) Each process provides two piece of information for all chunks having selection
- *                 a) chunk index
- *                 b) wheather this chunk is regular(for MPI derived datatype not working case)
- *
- *              2) Gather all the information to the root process
- *
- *              3) Root process will do the following:
- *                 a) Obtain chunk addresses for all chunks in this data space
- *                 b) With the consideration of the user option, calculate IO mode for each chunk
- *                 c) Build MPI derived datatype to combine "chunk address" and "assign_io" information
- *                      in order to do MPI Bcast only once
- *                 d) MPI Bcast the IO mode and chunk address information for each chunk.
- *              4) Each process then retrieves IO mode and chunk address information to assign_io_mode and chunk_addr.
- *
- * Parameters:
- *
- *              Input: H5D_io_info_t* io_info,
- *                      H5D_chunk_map_t *fm,(global chunk map struct)
- *              Output: uint8_t assign_io_mode[], : IO mode, collective, independent or none
- *                      haddr_t chunk_addr[],     : chunk address array for each chunk
- *
- * Return:      Non-negative on success/Negative on failure
- *
- * Programmer:  Muqun Yang
- *              Monday, Feb. 13th, 2006
- *
- *-------------------------------------------------------------------------
- */
-static herr_t
-H5D__obtain_mpio_mode(H5D_io_info_t* io_info, H5D_chunk_map_t *fm,
-    H5P_genplist_t *dx_plist, uint8_t assign_io_mode[], haddr_t chunk_addr[])
-{
-    int               total_chunks;
-    unsigned          percent_nproc_per_chunk, threshold_nproc_per_chunk;
-    uint8_t*          io_mode_info = NULL;
-    uint8_t*          recv_io_mode_info = NULL;
-    uint8_t*          mergebuf = NULL;
-    uint8_t*          tempbuf;
-    H5SL_node_t*      chunk_node;
-    H5D_chunk_info_t* chunk_info;
-    int               mpi_size, mpi_rank;
-    MPI_Comm          comm;
-    int               ic, root;
-    int               mpi_code;
-    hbool_t           mem_cleanup      = FALSE;
-#ifdef H5_HAVE_INSTRUMENTED_LIBRARY
-    int new_value;
-    htri_t check_prop;
-#endif
-    herr_t            ret_value = SUCCEED;
-
+
+/* MSC - From merge.. remove probably */
+#if 0
     FUNC_ENTER_STATIC
 
     /* Assign the rank 0 to the root */
@@ -1130,5 +1058,4 @@
 
     FUNC_LEAVE_NOAPI(ret_value)
 } /* end H5D__obtain_mpio_mode() */
-#endif  /* H5_HAVE_PARALLEL */
->>>>>>> 32ee0d81
+#endif