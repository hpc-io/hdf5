--- conflicted
+++ resolved
@@ -79,16 +79,10 @@
 
 /* types for dataset SPECFIC callback */
 typedef enum H5VL_dataset_specific_t {
-<<<<<<< HEAD
-    H5VL_DATASET_SET_EXTENT,                /* H5Dset_extent                       */
-    H5VL_DATASET_FLUSH,                     /* H5Dflush                            */
-    H5VL_DATASET_REFRESH,                   /* H5Drefresh                          */
-    H5VL_DATASET_WAIT                       /* H5Dwait                             */
-=======
     H5VL_DATASET_SET_EXTENT, /* H5Dset_extent                       */
     H5VL_DATASET_FLUSH,      /* H5Dflush                            */
-    H5VL_DATASET_REFRESH     /* H5Drefresh                          */
->>>>>>> 1a6fba94
+    H5VL_DATASET_REFRESH,    /* H5Drefresh                          */
+    H5VL_DATASET_WAIT        /* H5Dwait                             */
 } H5VL_dataset_specific_t;
 
 /* Typedef for VOL connector dataset optional VOL operations */
@@ -121,24 +115,14 @@
 
 /* types for file SPECIFIC callback */
 typedef enum H5VL_file_specific_t {
-<<<<<<< HEAD
-    H5VL_FILE_FLUSH,                        /* Flush file                       */
-    H5VL_FILE_REOPEN,                       /* Reopen the file                  */
-    H5VL_FILE_MOUNT,                        /* Mount a file                     */
-    H5VL_FILE_UNMOUNT,                      /* Unmount a file                   */
-    H5VL_FILE_IS_ACCESSIBLE,                /* Check if a file is accessible    */
-    H5VL_FILE_DELETE,                       /* Delete a file                    */
-    H5VL_FILE_IS_EQUAL,                     /* Check if two files are the same  */
-    H5VL_FILE_WAIT                          /* Wait for async operations to complete */
-=======
     H5VL_FILE_FLUSH,         /* Flush file                       */
     H5VL_FILE_REOPEN,        /* Reopen the file                  */
     H5VL_FILE_MOUNT,         /* Mount a file                     */
     H5VL_FILE_UNMOUNT,       /* Unmount a file                   */
     H5VL_FILE_IS_ACCESSIBLE, /* Check if a file is accessible    */
     H5VL_FILE_DELETE,        /* Delete a file                    */
-    H5VL_FILE_IS_EQUAL       /* Check if two files are the same  */
->>>>>>> 1a6fba94
+    H5VL_FILE_IS_EQUAL,      /* Check if two files are the same  */
+    H5VL_FILE_WAIT           /* Wait for async operations to complete */
 } H5VL_file_specific_t;
 
 /* Typedef for VOL connector file optional VOL operations */
