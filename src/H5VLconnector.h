/* * * * * * * * * * * * * * * * * * * * * * * * * * * * * * * * * * * * * * *
 * Copyright by The HDF Group.                                               *
 * All rights reserved.                                                      *
 *                                                                           *
 * This file is part of HDF5.  The full HDF5 copyright notice, including     *
 * terms governing use, modification, and redistribution, is contained in    *
 * the COPYING file, which can be found at the root of the source code       *
 * distribution tree, or in https://www.hdfgroup.org/licenses.               *
 * If you do not have access to either file, you may request a copy from     *
 * help@hdfgroup.org.                                                        *
 * * * * * * * * * * * * * * * * * * * * * * * * * * * * * * * * * * * * * * */

/*
 * This file contains public declarations for authoring VOL connectors.
 */

#ifndef H5VLconnector_H
#define H5VLconnector_H

/* Public headers needed by this file */
#include "H5public.h"   /* Generic Functions                    */
#include "H5Apublic.h"  /* Attributes                           */
#include "H5ESpublic.h" /* Event Stack                          */
#include "H5Fpublic.h"  /* Files                                */
#include "H5Ipublic.h"  /* IDs                                  */
#include "H5Lpublic.h"  /* Links                                */
#include "H5Opublic.h"  /* Objects                              */
#include "H5Rpublic.h"  /* References                           */
#include "H5VLpublic.h" /* Virtual Object Layer                 */

/*****************/
/* Public Macros */
/*****************/

/* Capability flags for connector */
#define H5VL_CAP_FLAG_NONE         0    /* No special connector capabilities */
#define H5VL_CAP_FLAG_THREADSAFE   0x01 /* Connector is threadsafe */
#define H5VL_CAP_FLAG_ASYNC        0x02 /* Connector performs operations asynchronously*/
#define H5VL_CAP_FLAG_NATIVE_FILES 0x04 /* Connector produces native file format */

/* Container info version */
#define H5VL_CONTAINER_INFO_VERSION 0x01 /* Container info struct version */

/* The maximum size allowed for blobs */
#define H5VL_MAX_BLOB_ID_SIZE (16) /* Allow for 128-bits blob IDs */

/*******************/
/* Public Typedefs */
/*******************/

/* types for attribute GET callback */
typedef enum H5VL_attr_get_t {
    H5VL_ATTR_GET_ACPL,         /* creation property list              */
    H5VL_ATTR_GET_INFO,         /* info                                */
    H5VL_ATTR_GET_NAME,         /* access property list                */
    H5VL_ATTR_GET_SPACE,        /* dataspace                           */
    H5VL_ATTR_GET_STORAGE_SIZE, /* storage size                        */
    H5VL_ATTR_GET_TYPE          /* datatype                            */
} H5VL_attr_get_t;

/* types for attribute SPECFIC callback */
typedef enum H5VL_attr_specific_t {
    H5VL_ATTR_DELETE, /* H5Adelete(_by_name/idx)             */
    H5VL_ATTR_EXISTS, /* H5Aexists(_by_name)                 */
    H5VL_ATTR_ITER,   /* H5Aiterate(_by_name)                */
    H5VL_ATTR_RENAME  /* H5Arename(_by_name)                 */
} H5VL_attr_specific_t;

/* Typedef for VOL connector attribute optional VOL operations */
typedef int H5VL_attr_optional_t;

/* types for dataset GET callback */
typedef enum H5VL_dataset_get_t {
    H5VL_DATASET_GET_DAPL,         /* access property list                */
    H5VL_DATASET_GET_DCPL,         /* creation property list              */
    H5VL_DATASET_GET_SPACE,        /* dataspace                           */
    H5VL_DATASET_GET_SPACE_STATUS, /* space status                        */
    H5VL_DATASET_GET_STORAGE_SIZE, /* storage size                        */
    H5VL_DATASET_GET_TYPE          /* datatype                            */
} H5VL_dataset_get_t;

/* types for dataset SPECFIC callback */
typedef enum H5VL_dataset_specific_t {
    H5VL_DATASET_SET_EXTENT, /* H5Dset_extent                       */
    H5VL_DATASET_FLUSH,      /* H5Dflush                            */
    H5VL_DATASET_REFRESH     /* H5Drefresh                          */
} H5VL_dataset_specific_t;

/* Typedef for VOL connector dataset optional VOL operations */
typedef int H5VL_dataset_optional_t;

/* types for datatype GET callback */
typedef enum H5VL_datatype_get_t {
    H5VL_DATATYPE_GET_BINARY, /* get serialized form of transient type    */
    H5VL_DATATYPE_GET_TCPL    /* datatype creation property list          */
} H5VL_datatype_get_t;

/* types for datatype SPECFIC callback */
typedef enum H5VL_datatype_specific_t { H5VL_DATATYPE_FLUSH, H5VL_DATATYPE_REFRESH } H5VL_datatype_specific_t;

/* Typedef and values for native VOL connector named datatype optional VOL operations */
typedef int H5VL_datatype_optional_t;
/* (No optional named datatype VOL operations currently) */

/* types for file GET callback */
typedef enum H5VL_file_get_t {
    H5VL_FILE_GET_CONT_INFO, /* file get container info              */
    H5VL_FILE_GET_FAPL,      /* file access property list            */
    H5VL_FILE_GET_FCPL,      /* file creation property list          */
    H5VL_FILE_GET_FILENO,    /* file number                          */
    H5VL_FILE_GET_INTENT,    /* file intent                          */
    H5VL_FILE_GET_NAME,      /* file name                            */
    H5VL_FILE_GET_OBJ_COUNT, /* object count in file                 */
    H5VL_FILE_GET_OBJ_IDS    /* object ids in file                   */
} H5VL_file_get_t;

/* types for file SPECIFIC callback */
typedef enum H5VL_file_specific_t {
    H5VL_FILE_FLUSH,         /* Flush file                       */
    H5VL_FILE_REOPEN,        /* Reopen the file                  */
    H5VL_FILE_MOUNT,         /* Mount a file                     */
    H5VL_FILE_UNMOUNT,       /* Unmount a file                   */
    H5VL_FILE_IS_ACCESSIBLE, /* Check if a file is accessible    */
    H5VL_FILE_DELETE,        /* Delete a file                    */
    H5VL_FILE_IS_EQUAL       /* Check if two files are the same  */
} H5VL_file_specific_t;

/* Typedef for VOL connector file optional VOL operations */
typedef int H5VL_file_optional_t;

/* types for group GET callback */
typedef enum H5VL_group_get_t {
    H5VL_GROUP_GET_GCPL, /* group creation property list     */
    H5VL_GROUP_GET_INFO  /* group info                       */
} H5VL_group_get_t;

/* types for group SPECFIC callback */
typedef enum H5VL_group_specific_t { H5VL_GROUP_FLUSH, H5VL_GROUP_REFRESH } H5VL_group_specific_t;

/* Typedef for VOL connector group optional VOL operations */
typedef int H5VL_group_optional_t;

/* link create types for VOL */
typedef enum H5VL_link_create_type_t {
    H5VL_LINK_CREATE_HARD,
    H5VL_LINK_CREATE_SOFT,
    H5VL_LINK_CREATE_UD
} H5VL_link_create_type_t;

/* types for link GET callback */
typedef enum H5VL_link_get_t {
    H5VL_LINK_GET_INFO, /* link info                         */
    H5VL_LINK_GET_NAME, /* link name                         */
    H5VL_LINK_GET_VAL   /* link value                        */
} H5VL_link_get_t;

/* types for link SPECIFIC callback */
typedef enum H5VL_link_specific_t {
    H5VL_LINK_DELETE, /* H5Ldelete(_by_idx)                */
    H5VL_LINK_EXISTS, /* link existence                    */
    H5VL_LINK_ITER    /* H5Literate/visit(_by_name)              */
} H5VL_link_specific_t;

/* Typedef and values for native VOL connector link optional VOL operations */
typedef int H5VL_link_optional_t;
/* (No optional link VOL operations currently) */

/* types for object GET callback */
typedef enum H5VL_object_get_t {
    H5VL_OBJECT_GET_FILE, /* object file                       */
    H5VL_OBJECT_GET_NAME, /* object name                       */
    H5VL_OBJECT_GET_TYPE, /* object type                       */
    H5VL_OBJECT_GET_INFO  /* H5Oget_info(_by_idx|name)         */
} H5VL_object_get_t;

/* types for object SPECIFIC callback */
typedef enum H5VL_object_specific_t {
    H5VL_OBJECT_CHANGE_REF_COUNT, /* H5Oincr/decr_refcount             */
    H5VL_OBJECT_EXISTS,           /* H5Oexists_by_name                 */
    H5VL_OBJECT_LOOKUP,           /* Lookup object                     */
    H5VL_OBJECT_VISIT,            /* H5Ovisit(_by_name)                */
    H5VL_OBJECT_FLUSH,            /* H5{D|G|O|T}flush                  */
    H5VL_OBJECT_REFRESH           /* H5{D|G|O|T}refresh                */
} H5VL_object_specific_t;

/* Typedef for VOL connector object optional VOL operations */
typedef int H5VL_object_optional_t;

/* Status values for async request operations */
typedef enum H5VL_request_status_t {
    H5VL_REQUEST_STATUS_IN_PROGRESS, /* Operation has not yet completed                       */
    H5VL_REQUEST_STATUS_SUCCEED,     /* Operation has completed, successfully                 */
    H5VL_REQUEST_STATUS_FAIL,        /* Operation has completed, but failed                   */
    H5VL_REQUEST_STATUS_CANT_CANCEL, /* An attempt to cancel this operation was made, but it  */
                                     /*  can't be canceled immediately.  The operation has    */
                                     /*  not completed successfully or failed, and is not yet */
                                     /*  in progress.  Another attempt to cancel it may be    */
                                     /*  attempted and may (or may not) succeed.              */
    H5VL_REQUEST_STATUS_CANCELED     /* Operation has not completed and was canceled          */
} H5VL_request_status_t;

/* types for async request SPECIFIC callback */
typedef enum H5VL_request_specific_t {
<<<<<<< HEAD
    H5VL_REQUEST_GET_ERR_STACK,    /* Retrieve error stack for failed operation */
    H5VL_REQUEST_GET_TIME_ESTIMATE /* Retrieve time estimate for completing operation */
=======
    H5VL_REQUEST_GET_ERR_STACK      /* Retrieve error stack for failed operation */
>>>>>>> 7128a5b0
} H5VL_request_specific_t;

/* Typedef and values for VOL connector request optional VOL operations */
/* (This is an unusual case - we'd like to pre-define these operations, even
 *      though the native VOL connector doesn't implement them. QAK - 2021/04/10)
 */
typedef int H5VL_request_optional_t;
#define H5VL_REQUEST_GET_EXEC_TIME 0 /* Retrieve execution time for operation */

/* types for 'blob' SPECIFIC callback */
typedef enum H5VL_blob_specific_t {
    H5VL_BLOB_DELETE,  /* Delete a blob (by ID) */
    H5VL_BLOB_GETSIZE, /* Get size of blob */
    H5VL_BLOB_ISNULL,  /* Check if a blob ID is "null" */
    H5VL_BLOB_SETNULL  /* Set a blob ID to the connector's "null" blob ID value */
} H5VL_blob_specific_t;

/* Typedef and values for native VOL connector blob optional VOL operations */
typedef int H5VL_blob_optional_t;
/* (No optional blob VOL operations currently) */

/* Types for different ways that objects are located in an HDF5 container */
typedef enum H5VL_loc_type_t {
    H5VL_OBJECT_BY_SELF,
    H5VL_OBJECT_BY_NAME,
    H5VL_OBJECT_BY_IDX,
    H5VL_OBJECT_BY_TOKEN
} H5VL_loc_type_t;

typedef struct H5VL_loc_by_name {
    const char *name;
    hid_t       lapl_id;
} H5VL_loc_by_name_t;

typedef struct H5VL_loc_by_idx {
    const char *    name;
    H5_index_t      idx_type;
    H5_iter_order_t order;
    hsize_t         n;
    hid_t           lapl_id;
} H5VL_loc_by_idx_t;

typedef struct H5VL_loc_by_token {
    H5O_token_t *token;
} H5VL_loc_by_token_t;

/* Structure to hold parameters for object locations.
 * Either: BY_SELF, BY_NAME, BY_IDX, BY_TOKEN
 *
 * Note: Leave loc_by_token as the first union member so we
 *       can perform the simplest initialization of the struct
 *       without raising warnings.
 *
 * Note: BY_SELF requires no union members.
 */
typedef struct H5VL_loc_params_t {
    H5I_type_t      obj_type;
    H5VL_loc_type_t type;
    union {
        H5VL_loc_by_token_t loc_by_token;
        H5VL_loc_by_name_t  loc_by_name;
        H5VL_loc_by_idx_t   loc_by_idx;
    } loc_data;
} H5VL_loc_params_t;

/* Info for H5VL_FILE_GET_CONT_INFO */
typedef struct H5VL_file_cont_info_t {
    unsigned version;       /* version information (keep first) */
    uint64_t feature_flags; /* Container feature flags          */
                            /* (none currently defined)         */
    size_t token_size;      /* Size of tokens                   */
    size_t blob_id_size;    /* Size of blob IDs                 */
} H5VL_file_cont_info_t;

/* VOL connector info fields & callbacks */
typedef struct H5VL_info_class_t {
    size_t size;                     /* Size of the VOL info                         */
    void *(*copy)(const void *info); /* Callback to create a copy of the VOL info    */
    herr_t (*cmp)(int *cmp_value, const void *info1, const void *info2); /* Callback to compare VOL info */
    herr_t (*free)(void *info);                     /* Callback to release a VOL info               */
    herr_t (*to_str)(const void *info, char **str); /* Callback to serialize connector's info into a string */
    herr_t (*from_str)(const char *str,
                       void **     info); /* Callback to deserialize a string into connector's info */
} H5VL_info_class_t;

/* VOL object wrap / retrieval callbacks */
/* (These only need to be implemented by "pass through" VOL connectors) */
typedef struct H5VL_wrap_class_t {
    void *(*get_object)(const void *obj); /* Callback to retrieve underlying object       */
    herr_t (*get_wrap_ctx)(
        const void *obj,
        void **     wrap_ctx); /* Callback to retrieve the object wrapping context for the connector */
    void *(*wrap_object)(void *obj, H5I_type_t obj_type,
                         void *wrap_ctx); /* Callback to wrap a library object */
    void *(*unwrap_object)(void *obj);    /* Callback to unwrap a library object */
    herr_t (*free_wrap_ctx)(
        void *wrap_ctx); /* Callback to release the object wrapping context for the connector */
} H5VL_wrap_class_t;

/* H5A routines */
typedef struct H5VL_attr_class_t {
    void *(*create)(void *obj, const H5VL_loc_params_t *loc_params, const char *attr_name, hid_t type_id,
                    hid_t space_id, hid_t acpl_id, hid_t aapl_id, hid_t dxpl_id, void **req);
    void *(*open)(void *obj, const H5VL_loc_params_t *loc_params, const char *attr_name, hid_t aapl_id,
                  hid_t dxpl_id, void **req);
    herr_t (*read)(void *attr, hid_t mem_type_id, void *buf, hid_t dxpl_id, void **req);
    herr_t (*write)(void *attr, hid_t mem_type_id, const void *buf, hid_t dxpl_id, void **req);
    herr_t (*get)(void *obj, H5VL_attr_get_t get_type, hid_t dxpl_id, void **req, va_list arguments);
    herr_t (*specific)(void *obj, const H5VL_loc_params_t *loc_params, H5VL_attr_specific_t specific_type,
                       hid_t dxpl_id, void **req, va_list arguments);
    herr_t (*optional)(void *obj, H5VL_attr_optional_t opt_type, hid_t dxpl_id, void **req,
                       va_list arguments);
    herr_t (*close)(void *attr, hid_t dxpl_id, void **req);
} H5VL_attr_class_t;

/* H5D routines */
typedef struct H5VL_dataset_class_t {
    void *(*create)(void *obj, const H5VL_loc_params_t *loc_params, const char *name, hid_t lcpl_id,
                    hid_t type_id, hid_t space_id, hid_t dcpl_id, hid_t dapl_id, hid_t dxpl_id, void **req);
    void *(*open)(void *obj, const H5VL_loc_params_t *loc_params, const char *name, hid_t dapl_id,
                  hid_t dxpl_id, void **req);
    herr_t (*read)(void *dset, hid_t mem_type_id, hid_t mem_space_id, hid_t file_space_id, hid_t dxpl_id,
                   void *buf, void **req);
    herr_t (*write)(void *dset, hid_t mem_type_id, hid_t mem_space_id, hid_t file_space_id, hid_t dxpl_id,
                    const void *buf, void **req);
    herr_t (*get)(void *obj, H5VL_dataset_get_t get_type, hid_t dxpl_id, void **req, va_list arguments);
    herr_t (*specific)(void *obj, H5VL_dataset_specific_t specific_type, hid_t dxpl_id, void **req,
                       va_list arguments);
    herr_t (*optional)(void *obj, H5VL_dataset_optional_t opt_type, hid_t dxpl_id, void **req,
                       va_list arguments);
    herr_t (*close)(void *dset, hid_t dxpl_id, void **req);
} H5VL_dataset_class_t;

/* H5T routines*/
typedef struct H5VL_datatype_class_t {
    void *(*commit)(void *obj, const H5VL_loc_params_t *loc_params, const char *name, hid_t type_id,
                    hid_t lcpl_id, hid_t tcpl_id, hid_t tapl_id, hid_t dxpl_id, void **req);
    void *(*open)(void *obj, const H5VL_loc_params_t *loc_params, const char *name, hid_t tapl_id,
                  hid_t dxpl_id, void **req);
    herr_t (*get)(void *obj, H5VL_datatype_get_t get_type, hid_t dxpl_id, void **req, va_list arguments);
    herr_t (*specific)(void *obj, H5VL_datatype_specific_t specific_type, hid_t dxpl_id, void **req,
                       va_list arguments);
    herr_t (*optional)(void *obj, H5VL_datatype_optional_t opt_type, hid_t dxpl_id, void **req,
                       va_list arguments);
    herr_t (*close)(void *dt, hid_t dxpl_id, void **req);
} H5VL_datatype_class_t;

/* H5F routines */
typedef struct H5VL_file_class_t {
    void *(*create)(const char *name, unsigned flags, hid_t fcpl_id, hid_t fapl_id, hid_t dxpl_id,
                    void **req);
    void *(*open)(const char *name, unsigned flags, hid_t fapl_id, hid_t dxpl_id, void **req);
    herr_t (*get)(void *obj, H5VL_file_get_t get_type, hid_t dxpl_id, void **req, va_list arguments);
    herr_t (*specific)(void *obj, H5VL_file_specific_t specific_type, hid_t dxpl_id, void **req,
                       va_list arguments);
    herr_t (*optional)(void *obj, H5VL_file_optional_t opt_type, hid_t dxpl_id, void **req,
                       va_list arguments);
    herr_t (*close)(void *file, hid_t dxpl_id, void **req);
} H5VL_file_class_t;

/* H5G routines */
typedef struct H5VL_group_class_t {
    void *(*create)(void *obj, const H5VL_loc_params_t *loc_params, const char *name, hid_t lcpl_id,
                    hid_t gcpl_id, hid_t gapl_id, hid_t dxpl_id, void **req);
    void *(*open)(void *obj, const H5VL_loc_params_t *loc_params, const char *name, hid_t gapl_id,
                  hid_t dxpl_id, void **req);
    herr_t (*get)(void *obj, H5VL_group_get_t get_type, hid_t dxpl_id, void **req, va_list arguments);
    herr_t (*specific)(void *obj, H5VL_group_specific_t specific_type, hid_t dxpl_id, void **req,
                       va_list arguments);
    herr_t (*optional)(void *obj, H5VL_group_optional_t opt_type, hid_t dxpl_id, void **req,
                       va_list arguments);
    herr_t (*close)(void *grp, hid_t dxpl_id, void **req);
} H5VL_group_class_t;

/* H5L routines */
typedef struct H5VL_link_class_t {
    herr_t (*create)(H5VL_link_create_type_t create_type, void *obj, const H5VL_loc_params_t *loc_params,
                     hid_t lcpl_id, hid_t lapl_id, hid_t dxpl_id, void **req, va_list arguments);
    herr_t (*copy)(void *src_obj, const H5VL_loc_params_t *loc_params1, void *dst_obj,
                   const H5VL_loc_params_t *loc_params2, hid_t lcpl_id, hid_t lapl_id, hid_t dxpl_id,
                   void **req);
    herr_t (*move)(void *src_obj, const H5VL_loc_params_t *loc_params1, void *dst_obj,
                   const H5VL_loc_params_t *loc_params2, hid_t lcpl_id, hid_t lapl_id, hid_t dxpl_id,
                   void **req);
    herr_t (*get)(void *obj, const H5VL_loc_params_t *loc_params, H5VL_link_get_t get_type, hid_t dxpl_id,
                  void **req, va_list arguments);
    herr_t (*specific)(void *obj, const H5VL_loc_params_t *loc_params, H5VL_link_specific_t specific_type,
                       hid_t dxpl_id, void **req, va_list arguments);
    herr_t (*optional)(void *obj, H5VL_link_optional_t opt_type, hid_t dxpl_id, void **req,
                       va_list arguments);
} H5VL_link_class_t;

/* H5O routines */
typedef struct H5VL_object_class_t {
    void *(*open)(void *obj, const H5VL_loc_params_t *loc_params, H5I_type_t *opened_type, hid_t dxpl_id,
                  void **req);
    herr_t (*copy)(void *src_obj, const H5VL_loc_params_t *loc_params1, const char *src_name, void *dst_obj,
                   const H5VL_loc_params_t *loc_params2, const char *dst_name, hid_t ocpypl_id, hid_t lcpl_id,
                   hid_t dxpl_id, void **req);
    herr_t (*get)(void *obj, const H5VL_loc_params_t *loc_params, H5VL_object_get_t get_type, hid_t dxpl_id,
                  void **req, va_list arguments);
    herr_t (*specific)(void *obj, const H5VL_loc_params_t *loc_params, H5VL_object_specific_t specific_type,
                       hid_t dxpl_id, void **req, va_list arguments);
    herr_t (*optional)(void *obj, H5VL_object_optional_t opt_type, hid_t dxpl_id, void **req,
                       va_list arguments);
} H5VL_object_class_t;

/* Asynchronous request 'notify' callback */
typedef herr_t (*H5VL_request_notify_t)(void *ctx, H5VL_request_status_t status);

/* "Levels" for 'get connector class' introspection callback */
typedef enum H5VL_get_conn_lvl_t {
    H5VL_GET_CONN_LVL_CURR, /* Get "current" connector (for this object) */
    H5VL_GET_CONN_LVL_TERM  /* Get "terminal" connector (for this object) */
                            /* (Recursively called, for pass-through connectors) */
                            /* (Connectors that "split" must choose which connector to return) */
} H5VL_get_conn_lvl_t;

/* Forward declaration of H5VL_class_t, defined later in this file */
struct H5VL_class_t;

/* Container/connector introspection routines */
typedef struct H5VL_introspect_class_t {
    herr_t (*get_conn_cls)(void *obj, H5VL_get_conn_lvl_t lvl, const struct H5VL_class_t **conn_cls);
    herr_t (*get_cap_flags)(const void *info, unsigned *cap_flags);
    herr_t (*opt_query)(void *obj, H5VL_subclass_t cls, int opt_type, uint64_t *flags);
} H5VL_introspect_class_t;

/* Async request operation routines */
typedef struct H5VL_request_class_t {
    herr_t (*wait)(void *req, uint64_t timeout, H5VL_request_status_t *status);
    herr_t (*notify)(void *req, H5VL_request_notify_t cb, void *ctx);
    herr_t (*cancel)(void *req, H5VL_request_status_t *status);
    herr_t (*specific)(void *req, H5VL_request_specific_t specific_type, va_list arguments);
    herr_t (*optional)(void *req, H5VL_request_optional_t opt_type, va_list arguments);
    herr_t (*free)(void *req);
} H5VL_request_class_t;

/* 'blob' routines */
typedef struct H5VL_blob_class_t {
    herr_t (*put)(void *obj, const void *buf, size_t size, void *blob_id, void *ctx);
    herr_t (*get)(void *obj, const void *blob_id, void *buf, size_t size, void *ctx);
    herr_t (*specific)(void *obj, void *blob_id, H5VL_blob_specific_t specific_type, va_list arguments);
    herr_t (*optional)(void *obj, void *blob_id, H5VL_blob_optional_t opt_type, va_list arguments);
} H5VL_blob_class_t;

/* Object token routines */
typedef struct H5VL_token_class_t {
    herr_t (*cmp)(void *obj, const H5O_token_t *token1, const H5O_token_t *token2, int *cmp_value);
    herr_t (*to_str)(void *obj, H5I_type_t obj_type, const H5O_token_t *token, char **token_str);
    herr_t (*from_str)(void *obj, H5I_type_t obj_type, const char *token_str, H5O_token_t *token);
} H5VL_token_class_t;

/**
 * \ingroup H5VLDEV
 * Class information for each VOL connector
 */
//! [H5VL_class_t_snip]
typedef struct H5VL_class_t {
    /* Overall connector fields & callbacks */
    unsigned           version;          /**< VOL connector class struct version #     */
    H5VL_class_value_t value;            /**< Value to identify connector              */
    const char *       name;             /**< Connector name (MUST be unique!)         */
    unsigned           conn_version;     /**< Version # of connector                   */
    unsigned           cap_flags;        /**< Capability flags for connector           */
    herr_t (*initialize)(hid_t vipl_id); /**< Connector initialization callback        */
    herr_t (*terminate)(void);           /**< Connector termination callback           */

    /* VOL framework */
    H5VL_info_class_t info_cls; /**< VOL info fields & callbacks  */
    H5VL_wrap_class_t wrap_cls; /**< VOL object wrap / retrieval callbacks */

    /* Data Model */
    H5VL_attr_class_t     attr_cls;     /**< Attribute (H5A*) class callbacks */
    H5VL_dataset_class_t  dataset_cls;  /**< Dataset (H5D*) class callbacks   */
    H5VL_datatype_class_t datatype_cls; /**< Datatype (H5T*) class callbacks  */
    H5VL_file_class_t     file_cls;     /**< File (H5F*) class callbacks      */
    H5VL_group_class_t    group_cls;    /**< Group (H5G*) class callbacks     */
    H5VL_link_class_t     link_cls;     /**< Link (H5L*) class callbacks      */
    H5VL_object_class_t   object_cls;   /**< Object (H5O*) class callbacks    */

    /* Infrastructure / Services */
    H5VL_introspect_class_t introspect_cls; /**< Container/connector introspection class callbacks */
    H5VL_request_class_t    request_cls;    /**< Asynchronous request class callbacks */
    H5VL_blob_class_t       blob_cls;       /**< 'Blob' class callbacks */
    H5VL_token_class_t      token_cls;      /**< VOL connector object token class callbacks */

    /* Catch-all */
    herr_t (*optional)(void *obj, int op_type, hid_t dxpl_id, void **req,
                       va_list arguments); /**< Optional callback */
} H5VL_class_t;
//! [H5VL_class_t_snip]

/********************/
/* Public Variables */
/********************/

/*********************/
/* Public Prototypes */
/*********************/

#ifdef __cplusplus
extern "C" {
#endif

/* Helper routines for VOL connector authors */
/**
 * \ingroup H5VLDEV
 * \brief Registers a new VOL connector
 *
 * \param[in] cls A pointer to the plugin structure to register
 * \vipl_id
 * \return \hid_t{VOL connector}
 *
 * \details H5VLregister_connector() registers a new VOL connector as a member
 *          of the virtual object layer class. This VOL connector identifier is
 *          good until the library is closed or the connector is unregistered.
 *
 *          \p vipl_id is either #H5P_DEFAULT or the identifier of a VOL
 *          initialization property list of class #H5P_VOL_INITIALIZE created
 *          with H5Pcreate(). When created, this property list contains no
 *          library properties. If a VOL connector author decides that
 *          initialization-specific data are needed, they can be added to the
 *          empty list and retrieved by the connector in the VOL connector's
 *          initialize callback. Use of the VOL initialization property list is
 *          uncommon, as most VOL-specific properties are added to the file
 *          access property list via the connector's API calls which set the
 *          VOL connector for the file open/create. For more information, see
 *          the VOL documentation.
 *
 *          H5VL_class_t is defined in H5VLconnector.h in the source code. It
 *          contains class information for each VOL connector:
 *          \snippet this H5VL_class_t_snip
 *
 * \todo Fix the reference to VOL documentation.
 *
 * \since 1.12.0
 */
H5_DLL hid_t H5VLregister_connector(const H5VL_class_t *cls, hid_t vipl_id);
/**
 * \ingroup H5VLDEV
 */
H5_DLL void *H5VLobject(hid_t obj_id);
/**
 * \ingroup H5VLDEV
 */
H5_DLL hid_t H5VLget_file_type(void *file_obj, hid_t connector_id, hid_t dtype_id);
/**
 * \ingroup H5VLDEV
 */
H5_DLL hid_t H5VLpeek_connector_id_by_name(const char *name);
/**
 * \ingroup H5VLDEV
 */
H5_DLL hid_t H5VLpeek_connector_id_by_value(H5VL_class_value_t value);

/* User-defined optional operations */
H5_DLL herr_t H5VLregister_opt_operation(H5VL_subclass_t subcls, const char *op_name, int *op_val);
H5_DLL herr_t H5VLfind_opt_operation(H5VL_subclass_t subcls, const char *op_name, int *op_val);
H5_DLL herr_t H5VLunregister_opt_operation(H5VL_subclass_t subcls, const char *op_name);
H5_DLL herr_t H5VLattr_optional_op(const char *app_file, const char *app_func, unsigned app_line,
                                   hid_t attr_id, H5VL_attr_optional_t opt_type, hid_t dxpl_id, hid_t es_id,
                                   ...);
H5_DLL herr_t H5VLdataset_optional_op(const char *app_file, const char *app_func, unsigned app_line,
                                      hid_t dset_id, H5VL_dataset_optional_t opt_type, hid_t dxpl_id,
                                      hid_t es_id, ...);
H5_DLL herr_t H5VLdatatype_optional_op(const char *app_file, const char *app_func, unsigned app_line,
                                       hid_t type_id, H5VL_datatype_optional_t opt_type, hid_t dxpl_id,
                                       hid_t es_id, ...);
H5_DLL herr_t H5VLfile_optional_op(const char *app_file, const char *app_func, unsigned app_line,
                                   hid_t file_id, H5VL_file_optional_t opt_type, hid_t dxpl_id, hid_t es_id,
                                   ...);
H5_DLL herr_t H5VLgroup_optional_op(const char *app_file, const char *app_func, unsigned app_line,
                                    hid_t group_id, H5VL_group_optional_t opt_type, hid_t dxpl_id,
                                    hid_t es_id, ...);

/* API Wrappers for "optional_op" routines */
/* (Must be defined _after_ the function prototype) */
/* (And must only defined when included in application code, not the library) */
#ifndef H5VL_MODULE
/* Inject application compile-time macros into function calls */
#define H5VLattr_optional_op(...)     H5VLattr_optional_op(__FILE__, __func__, __LINE__, __VA_ARGS__)
#define H5VLdataset_optional_op(...)  H5VLdataset_optional_op(__FILE__, __func__, __LINE__, __VA_ARGS__)
#define H5VLdatatype_optional_op(...) H5VLdatatype_optional_op(__FILE__, __func__, __LINE__, __VA_ARGS__)
#define H5VLfile_optional_op(...)     H5VLfile_optional_op(__FILE__, __func__, __LINE__, __VA_ARGS__)
#define H5VLgroup_optional_op(...)    H5VLgroup_optional_op(__FILE__, __func__, __LINE__, __VA_ARGS__)

/* Define "wrapper" versions of function calls, to allow compile-time values to
 *      be passed in by language wrapper or library layer on top of HDF5.
 */
#define H5VLattr_optional_op_wrap     H5_NO_EXPAND(H5VLattr_optional_op)
#define H5VLdataset_optional_op_wrap  H5_NO_EXPAND(H5VLdataset_optional_op)
#define H5VLdatatype_optional_op_wrap H5_NO_EXPAND(H5VLdatatype_optional_op)
#define H5VLfile_optional_op_wrap     H5_NO_EXPAND(H5VLfile_optional_op)
#define H5VLgroup_optional_op_wrap    H5_NO_EXPAND(H5VLgroup_optional_op)
#endif /* H5VL_MODULE */

#ifdef __cplusplus
}
#endif

#endif /* H5VLconnector_H */<|MERGE_RESOLUTION|>--- conflicted
+++ resolved
@@ -201,12 +201,7 @@
 
 /* types for async request SPECIFIC callback */
 typedef enum H5VL_request_specific_t {
-<<<<<<< HEAD
-    H5VL_REQUEST_GET_ERR_STACK,    /* Retrieve error stack for failed operation */
-    H5VL_REQUEST_GET_TIME_ESTIMATE /* Retrieve time estimate for completing operation */
-=======
     H5VL_REQUEST_GET_ERR_STACK      /* Retrieve error stack for failed operation */
->>>>>>> 7128a5b0
 } H5VL_request_specific_t;
 
 /* Typedef and values for VOL connector request optional VOL operations */
