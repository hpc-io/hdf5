/* * * * * * * * * * * * * * * * * * * * * * * * * * * * * * * * * * * * * * *
 * Copyright by The HDF Group.                                               *
 * Copyright by the Board of Trustees of the University of Illinois.         *
 * All rights reserved.                                                      *
 *                                                                           *
 * This file is part of HDF5.  The full HDF5 copyright notice, including     *
 * terms governing use, modification, and redistribution, is contained in    *
 * the COPYING file, which can be found at the root of the source code       *
 * distribution tree, or in https://support.hdfgroup.org/ftp/HDF5/releases.  *
 * If you do not have access to either file, you may request a copy from     *
 * help@hdfgroup.org.                                                        *
 * * * * * * * * * * * * * * * * * * * * * * * * * * * * * * * * * * * * * * */

/*
 * This file contains public declarations for the H5D module.
 */
#ifndef _H5Dpublic_H
#define _H5Dpublic_H

/* System headers needed by this file */

/* Public headers needed by this file */
#include "H5public.h"
#include "H5Ipublic.h"

/*****************/
/* Public Macros */
/*****************/

/* Macros used to "unset" chunk cache configuration parameters */
#define H5D_CHUNK_CACHE_NSLOTS_DEFAULT ((size_t)-1)
#define H5D_CHUNK_CACHE_NBYTES_DEFAULT ((size_t)-1)
#define H5D_CHUNK_CACHE_W0_DEFAULT     (-1.0f)

/* Bit flags for the H5Pset_chunk_opts() and H5Pget_chunk_opts() */
#define H5D_CHUNK_DONT_FILTER_PARTIAL_CHUNKS (0x0002u)

/*******************/
/* Public Typedefs */
/*******************/

/* Values for the H5D_LAYOUT property */
typedef enum H5D_layout_t {
    H5D_LAYOUT_ERROR = -1,

    H5D_COMPACT    = 0, /*raw data is very small		     */
    H5D_CONTIGUOUS = 1, /*the default				     */
    H5D_CHUNKED    = 2, /*slow and fancy			     */
    H5D_VIRTUAL    = 3, /*actual data is stored in other datasets     */
    H5D_NLAYOUTS   = 4  /*this one must be last!		     */
} H5D_layout_t;

/* Types of chunk index data structures */
typedef enum H5D_chunk_index_t {
    H5D_CHUNK_IDX_BTREE = 0, /* v1 B-tree index (default)                */
    H5D_CHUNK_IDX_SINGLE =
        1, /* Single Chunk index (cur dims[]=max dims[]=chunk dims[]; filtered & non-filtered) */
    H5D_CHUNK_IDX_NONE   = 2, /* Implicit: No Index (H5D_ALLOC_TIME_EARLY, non-filtered, fixed dims) */
    H5D_CHUNK_IDX_FARRAY = 3, /* Fixed array (for 0 unlimited dims)       */
    H5D_CHUNK_IDX_EARRAY = 4, /* Extensible array (for 1 unlimited dim)   */
    H5D_CHUNK_IDX_BT2    = 5, /* v2 B-tree index (for >1 unlimited dims)  */
    H5D_CHUNK_IDX_NTYPES      /* This one must be last!                   */
} H5D_chunk_index_t;

/* Values for the space allocation time property */
typedef enum H5D_alloc_time_t {
    H5D_ALLOC_TIME_ERROR   = -1,
    H5D_ALLOC_TIME_DEFAULT = 0,
    H5D_ALLOC_TIME_EARLY   = 1,
    H5D_ALLOC_TIME_LATE    = 2,
    H5D_ALLOC_TIME_INCR    = 3
} H5D_alloc_time_t;

/* Values for the status of space allocation */
typedef enum H5D_space_status_t {
    H5D_SPACE_STATUS_ERROR          = -1,
    H5D_SPACE_STATUS_NOT_ALLOCATED  = 0,
    H5D_SPACE_STATUS_PART_ALLOCATED = 1,
    H5D_SPACE_STATUS_ALLOCATED      = 2
} H5D_space_status_t;

/* Values for time of writing fill value property */
typedef enum H5D_fill_time_t {
    H5D_FILL_TIME_ERROR = -1,
    H5D_FILL_TIME_ALLOC = 0,
    H5D_FILL_TIME_NEVER = 1,
    H5D_FILL_TIME_IFSET = 2
} H5D_fill_time_t;

/* Values for fill value status */
typedef enum H5D_fill_value_t {
    H5D_FILL_VALUE_ERROR        = -1,
    H5D_FILL_VALUE_UNDEFINED    = 0,
    H5D_FILL_VALUE_DEFAULT      = 1,
    H5D_FILL_VALUE_USER_DEFINED = 2
} H5D_fill_value_t;

/* Values for VDS bounds option */
typedef enum H5D_vds_view_t {
    H5D_VDS_ERROR          = -1,
    H5D_VDS_FIRST_MISSING  = 0,
    H5D_VDS_LAST_AVAILABLE = 1
} H5D_vds_view_t;

/* Callback for H5Pset_append_flush() in a dataset access property list */
typedef herr_t (*H5D_append_cb_t)(hid_t dataset_id, hsize_t *cur_dims, void *op_data);

/* Define the operator function pointer for H5Diterate() */
typedef herr_t (*H5D_operator_t)(void *elem, hid_t type_id, unsigned ndim, const hsize_t *point,
                                 void *operator_data);

/* Define the operator function pointer for H5Dscatter() */
typedef herr_t (*H5D_scatter_func_t)(const void **src_buf /*out*/, size_t *src_buf_bytes_used /*out*/,
                                     void *op_data);

/* Define the operator function pointer for H5Dgather() */
typedef herr_t (*H5D_gather_func_t)(const void *dst_buf, size_t dst_buf_bytes_used, void *op_data);

/********************/
/* Public Variables */
/********************/

/*********************/
/* Public Prototypes */
/*********************/
#ifdef __cplusplus
extern "C" {
#endif

H5_DLL hid_t   H5Dcreate2(hid_t loc_id, const char *name, hid_t type_id, hid_t space_id, hid_t lcpl_id,
                          hid_t dcpl_id, hid_t dapl_id);
H5_DLL hid_t   H5Dcreate_async(const char *app_file, const char *app_func, unsigned app_line,
                               hid_t loc_id, const char *name, hid_t type_id, hid_t space_id, hid_t lcpl_id,
                               hid_t dcpl_id, hid_t dapl_id, hid_t es_id);

H5_DLL hid_t   H5Dcreate_anon(hid_t file_id, hid_t type_id, hid_t space_id, hid_t plist_id, hid_t dapl_id);

H5_DLL hid_t   H5Dopen2(hid_t file_id, const char *name, hid_t dapl_id);
H5_DLL hid_t   H5Dopen_async(hid_t loc_id, const char *name, hid_t dapl_id, hid_t es_id);

H5_DLL herr_t  H5Dclose(hid_t dset_id);
<<<<<<< HEAD
H5_DLL herr_t  H5Dclose_async(const char *app_file, const char *app_func, unsigned app_line,
                                hid_t dset_id, hid_t es_id);
=======
H5_DLL herr_t  H5Dclose_async(hid_t dset_id, hid_t es_id);

>>>>>>> 222fd4a1
H5_DLL hid_t   H5Dget_space(hid_t dset_id);
H5_DLL hid_t   H5Dget_space_async(hid_t dset_id, hid_t es_id);

H5_DLL herr_t  H5Dget_space_status(hid_t dset_id, H5D_space_status_t *allocation);
H5_DLL hid_t   H5Dget_type(hid_t dset_id);
H5_DLL hid_t   H5Dget_create_plist(hid_t dset_id);
H5_DLL hid_t   H5Dget_access_plist(hid_t dset_id);
H5_DLL hsize_t H5Dget_storage_size(hid_t dset_id);
H5_DLL herr_t  H5Dget_chunk_storage_size(hid_t dset_id, const hsize_t *offset, hsize_t *chunk_bytes);
H5_DLL herr_t  H5Dget_num_chunks(hid_t dset_id, hid_t fspace_id, hsize_t *nchunks);
H5_DLL herr_t  H5Dget_chunk_info_by_coord(hid_t dset_id, const hsize_t *coord, unsigned *filter_mask,
                                          haddr_t *addr, hsize_t *size);
H5_DLL herr_t  H5Dget_chunk_info(hid_t dset_id, hid_t fspace_id, hsize_t chk_idx, hsize_t *coord,
                                 unsigned *filter_mask, haddr_t *addr, hsize_t *size);
H5_DLL haddr_t H5Dget_offset(hid_t dset_id);
H5_DLL herr_t  H5Dread(hid_t dset_id, hid_t mem_type_id, hid_t mem_space_id, hid_t file_space_id,
                       hid_t plist_id, void *buf /*out*/);
H5_DLL herr_t  H5Dread_async(const char *app_file, const char *app_func, unsigned app_line,
                             hid_t dset_id, hid_t mem_type_id, hid_t mem_space_id, hid_t file_space_id,
                             hid_t plist_id, void *buf /*out*/, hid_t es_id);
H5_DLL herr_t  H5Dwrite(hid_t dset_id, hid_t mem_type_id, hid_t mem_space_id, hid_t file_space_id,
                        hid_t plist_id, const void *buf);
H5_DLL herr_t  H5Dwrite_async(const char *app_file, const char *app_func, unsigned app_line,
                              hid_t dset_id, hid_t mem_type_id, hid_t mem_space_id, hid_t file_space_id,
                              hid_t plist_id, const void *buf, hid_t es_id);
H5_DLL herr_t  H5Dwrite_chunk(hid_t dset_id, hid_t dxpl_id, uint32_t filters, const hsize_t *offset,
                              size_t data_size, const void *buf);
H5_DLL herr_t  H5Dread_chunk(hid_t dset_id, hid_t dxpl_id, const hsize_t *offset, uint32_t *filters,
                             void *buf);
H5_DLL herr_t  H5Diterate(void *buf, hid_t type_id, hid_t space_id, H5D_operator_t op, void *operator_data);
H5_DLL herr_t  H5Dvlen_get_buf_size(hid_t dataset_id, hid_t type_id, hid_t space_id, hsize_t *size);
H5_DLL herr_t  H5Dfill(const void *fill, hid_t fill_type, void *buf, hid_t buf_type, hid_t space);

H5_DLL herr_t  H5Dset_extent(hid_t dset_id, const hsize_t size[]);
H5_DLL herr_t  H5Dset_extent_async(hid_t dset_id, const hsize_t size[], hid_t es_id);

H5_DLL herr_t  H5Dflush(hid_t dset_id);
H5_DLL herr_t  H5Dwait(hid_t dset_id);
H5_DLL herr_t  H5Drefresh(hid_t dset_id);
H5_DLL herr_t  H5Dscatter(H5D_scatter_func_t op, void *op_data, hid_t type_id, hid_t dst_space_id,
                          void *dst_buf);
H5_DLL herr_t  H5Dgather(hid_t src_space_id, const void *src_buf, hid_t type_id, size_t dst_buf_size,
                         void *dst_buf, H5D_gather_func_t op, void *op_data);
H5_DLL herr_t  H5Ddebug(hid_t dset_id);

/* Internal API routines */
H5_DLL herr_t H5Dformat_convert(hid_t dset_id);
H5_DLL herr_t H5Dget_chunk_index_type(hid_t did, H5D_chunk_index_t *idx_type);

/* API Wrappers for async routines */
/* (Must be defined _after_ the function prototype) */
/* (And must only defined when included in application code, not the library) */
#ifndef H5D_MODULE
#define H5Dcreate_async(...) H5Dcreate_async(__FILE__, __func__, __LINE__, __VA_ARGS__)
#define H5Dread_async(...) H5Dread_async(__FILE__, __func__, __LINE__, __VA_ARGS__)
#define H5Dwrite_async(...) H5Dwrite_async(__FILE__, __func__, __LINE__, __VA_ARGS__)
#define H5Dclose_async(...) H5Dclose_async(__FILE__, __func__, __LINE__, __VA_ARGS__)
#endif /* H5D_MODULE */


/* Symbols defined for compatibility with previous versions of the HDF5 API.
 *
 * Use of these symbols is deprecated.
 */
#ifndef H5_NO_DEPRECATED_SYMBOLS

/* Macros */
#define H5D_CHUNK_BTREE H5D_CHUNK_IDX_BTREE

/* Formerly used to support the H5DOread/write_chunk() API calls.
 * These symbols are no longer used in the library.
 */
/* Property names for H5DOwrite_chunk */
#define H5D_XFER_DIRECT_CHUNK_WRITE_FLAG_NAME     "direct_chunk_flag"
#define H5D_XFER_DIRECT_CHUNK_WRITE_FILTERS_NAME  "direct_chunk_filters"
#define H5D_XFER_DIRECT_CHUNK_WRITE_OFFSET_NAME   "direct_chunk_offset"
#define H5D_XFER_DIRECT_CHUNK_WRITE_DATASIZE_NAME "direct_chunk_datasize"
/* Property names for H5DOread_chunk */
#define H5D_XFER_DIRECT_CHUNK_READ_FLAG_NAME    "direct_chunk_read_flag"
#define H5D_XFER_DIRECT_CHUNK_READ_OFFSET_NAME  "direct_chunk_read_offset"
#define H5D_XFER_DIRECT_CHUNK_READ_FILTERS_NAME "direct_chunk_read_filters"

/* Typedefs */

/* Function prototypes */
H5_DLL hid_t  H5Dcreate1(hid_t file_id, const char *name, hid_t type_id, hid_t space_id, hid_t dcpl_id);
H5_DLL hid_t  H5Dopen1(hid_t file_id, const char *name);
H5_DLL herr_t H5Dextend(hid_t dset_id, const hsize_t size[]);
H5_DLL herr_t H5Dvlen_reclaim(hid_t type_id, hid_t space_id, hid_t plist_id, void *buf);

#endif /* H5_NO_DEPRECATED_SYMBOLS */

#ifdef __cplusplus
}
#endif
#endif /* _H5Dpublic_H */<|MERGE_RESOLUTION|>--- conflicted
+++ resolved
@@ -132,23 +132,13 @@
 H5_DLL hid_t   H5Dcreate_async(const char *app_file, const char *app_func, unsigned app_line,
                                hid_t loc_id, const char *name, hid_t type_id, hid_t space_id, hid_t lcpl_id,
                                hid_t dcpl_id, hid_t dapl_id, hid_t es_id);
-
 H5_DLL hid_t   H5Dcreate_anon(hid_t file_id, hid_t type_id, hid_t space_id, hid_t plist_id, hid_t dapl_id);
-
 H5_DLL hid_t   H5Dopen2(hid_t file_id, const char *name, hid_t dapl_id);
-H5_DLL hid_t   H5Dopen_async(hid_t loc_id, const char *name, hid_t dapl_id, hid_t es_id);
-
-H5_DLL herr_t  H5Dclose(hid_t dset_id);
-<<<<<<< HEAD
-H5_DLL herr_t  H5Dclose_async(const char *app_file, const char *app_func, unsigned app_line,
-                                hid_t dset_id, hid_t es_id);
-=======
-H5_DLL herr_t  H5Dclose_async(hid_t dset_id, hid_t es_id);
-
->>>>>>> 222fd4a1
+H5_DLL hid_t   H5Dopen_async(const char *app_file, const char *app_func, unsigned app_line,
+                            hid_t loc_id, const char *name, hid_t dapl_id, hid_t es_id);
 H5_DLL hid_t   H5Dget_space(hid_t dset_id);
-H5_DLL hid_t   H5Dget_space_async(hid_t dset_id, hid_t es_id);
-
+H5_DLL hid_t   H5Dget_space_async(const char *app_file, const char *app_func, unsigned app_line,
+                                    hid_t dset_id, hid_t es_id);
 H5_DLL herr_t  H5Dget_space_status(hid_t dset_id, H5D_space_status_t *allocation);
 H5_DLL hid_t   H5Dget_type(hid_t dset_id);
 H5_DLL hid_t   H5Dget_create_plist(hid_t dset_id);
@@ -178,10 +168,9 @@
 H5_DLL herr_t  H5Diterate(void *buf, hid_t type_id, hid_t space_id, H5D_operator_t op, void *operator_data);
 H5_DLL herr_t  H5Dvlen_get_buf_size(hid_t dataset_id, hid_t type_id, hid_t space_id, hsize_t *size);
 H5_DLL herr_t  H5Dfill(const void *fill, hid_t fill_type, void *buf, hid_t buf_type, hid_t space);
-
 H5_DLL herr_t  H5Dset_extent(hid_t dset_id, const hsize_t size[]);
-H5_DLL herr_t  H5Dset_extent_async(hid_t dset_id, const hsize_t size[], hid_t es_id);
-
+H5_DLL herr_t  H5Dset_extent_async(const char *app_file, const char *app_func, unsigned app_line,
+                                    hid_t dset_id, const hsize_t size[], hid_t es_id);
 H5_DLL herr_t  H5Dflush(hid_t dset_id);
 H5_DLL herr_t  H5Dwait(hid_t dset_id);
 H5_DLL herr_t  H5Drefresh(hid_t dset_id);
@@ -189,9 +178,12 @@
                           void *dst_buf);
 H5_DLL herr_t  H5Dgather(hid_t src_space_id, const void *src_buf, hid_t type_id, size_t dst_buf_size,
                          void *dst_buf, H5D_gather_func_t op, void *op_data);
-H5_DLL herr_t  H5Ddebug(hid_t dset_id);
+H5_DLL herr_t  H5Dclose(hid_t dset_id);
+H5_DLL herr_t  H5Dclose_async(const char *app_file, const char *app_func, unsigned app_line,
+                                hid_t dset_id, hid_t es_id);
 
 /* Internal API routines */
+H5_DLL herr_t H5Ddebug(hid_t dset_id);
 H5_DLL herr_t H5Dformat_convert(hid_t dset_id);
 H5_DLL herr_t H5Dget_chunk_index_type(hid_t did, H5D_chunk_index_t *idx_type);
 
@@ -200,8 +192,11 @@
 /* (And must only defined when included in application code, not the library) */
 #ifndef H5D_MODULE
 #define H5Dcreate_async(...) H5Dcreate_async(__FILE__, __func__, __LINE__, __VA_ARGS__)
+#define H5Dopen_async(...) H5Dopen_async(__FILE__, __func__, __LINE__, __VA_ARGS__)
+#define H5Dget_space_async(...) H5Dget_space_async(__FILE__, __func__, __LINE__, __VA_ARGS__)
 #define H5Dread_async(...) H5Dread_async(__FILE__, __func__, __LINE__, __VA_ARGS__)
 #define H5Dwrite_async(...) H5Dwrite_async(__FILE__, __func__, __LINE__, __VA_ARGS__)
+#define H5Dset_extent_async(...) H5Dset_extent_async(__FILE__, __func__, __LINE__, __VA_ARGS__)
 #define H5Dclose_async(...) H5Dclose_async(__FILE__, __func__, __LINE__, __VA_ARGS__)
 #endif /* H5D_MODULE */
 
