--- conflicted
+++ resolved
@@ -1287,41 +1287,11 @@
      *********************/
 
     if (len > 0) {
-<<<<<<< HEAD
-        rangebytesstr = (char *)H5MM_malloc(sizeof(char) * \
-                                            (S3COMMS_MAX_RANGE_STRING_SIZE+1) );
-        if (rangebytesstr == NULL) {
-            HGOTO_ERROR(H5E_ARGS, H5E_CANTALLOC, FAIL,
-                        "could not malloc range format string.\n");
-        }
-        ret = HDsnprintf(rangebytesstr,
-                       (S3COMMS_MAX_RANGE_STRING_SIZE),
-                       "bytes=%" PRIuHADDR "-%" PRIuHADDR,
-                       offset,
-                       offset + len - 1);
-        if (ret <= 0 || ret >= S3COMMS_MAX_RANGE_STRING_SIZE)
-            HGOTO_ERROR(H5E_ARGS, H5E_BADVALUE, FAIL,
-                        "unable to format HTTP Range value");
-    } else if (offset > 0) {
-        rangebytesstr = (char *)H5MM_malloc(sizeof(char) * \
-                                            (S3COMMS_MAX_RANGE_STRING_SIZE+1));
-        if (rangebytesstr == NULL) {
-            HGOTO_ERROR(H5E_ARGS, H5E_CANTALLOC, FAIL,
-                        "could not malloc range format string.\n");
-        }
-        ret = HDsnprintf(rangebytesstr,
-                       (S3COMMS_MAX_RANGE_STRING_SIZE),
-                      "bytes=%" PRIuHADDR "-",
-                      offset);
-        if (ret <= 0 || ret >= S3COMMS_MAX_RANGE_STRING_SIZE)
-            HGOTO_ERROR(H5E_ARGS, H5E_BADVALUE, FAIL,
-                        "unable to format HTTP Range value");
-=======
         rangebytesstr = (char *)H5MM_malloc(sizeof(char) * (S3COMMS_MAX_RANGE_STRING_SIZE+1) );
         if(rangebytesstr == NULL)
             HGOTO_ERROR(H5E_ARGS, H5E_CANTALLOC, FAIL, "could not malloc range format string.");
         ret = HDsnprintf(rangebytesstr, (S3COMMS_MAX_RANGE_STRING_SIZE),
-                       "bytes="H5_PRINTF_HADDR_FMT"-"H5_PRINTF_HADDR_FMT,
+                       "bytes=%" PRIuHADDR "-%" PRIuHADDR,
                        offset, offset + len - 1);
         if(ret <= 0 || ret >= S3COMMS_MAX_RANGE_STRING_SIZE)
             HGOTO_ERROR(H5E_ARGS, H5E_BADVALUE, FAIL, "unable to format HTTP Range value");
@@ -1330,10 +1300,9 @@
         if(rangebytesstr == NULL)
             HGOTO_ERROR(H5E_ARGS, H5E_CANTALLOC, FAIL, "could not malloc range format string.");
         ret = HDsnprintf(rangebytesstr, (S3COMMS_MAX_RANGE_STRING_SIZE),
-                      "bytes="H5_PRINTF_HADDR_FMT"-", offset);
+                      "bytes=%" PRIuHADDR "-", offset);
         if(ret <= 0 || ret >= S3COMMS_MAX_RANGE_STRING_SIZE)
             HGOTO_ERROR(H5E_ARGS, H5E_BADVALUE, FAIL, "unable to format HTTP Range value");
->>>>>>> b3a89155
     }
 
     /*******************
