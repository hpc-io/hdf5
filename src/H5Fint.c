/* * * * * * * * * * * * * * * * * * * * * * * * * * * * * * * * * * * * * * *
 * Copyright by The HDF Group.                                               *
 * Copyright by the Board of Trustees of the University of Illinois.         *
 * All rights reserved.                                                      *
 *                                                                           *
 * This file is part of HDF5.  The full HDF5 copyright notice, including     *
 * terms governing use, modification, and redistribution, is contained in    *
 * the COPYING file, which can be found at the root of the source code       *
 * distribution tree, or in https://support.hdfgroup.org/ftp/HDF5/releases.  *
 * If you do not have access to either file, you may request a copy from     *
 * help@hdfgroup.org.                                                        *
 * * * * * * * * * * * * * * * * * * * * * * * * * * * * * * * * * * * * * * */

/****************/
/* Module Setup */
/****************/

#include "H5Fmodule.h" /* This source code file is part of the H5F module */

/***********/
/* Headers */
/***********/
#include "H5private.h"   /* Generic Functions                        */
#include "H5Aprivate.h"  /* Attributes                               */
#include "H5ACprivate.h" /* Metadata cache                           */
#include "H5CXprivate.h" /* API Contexts                             */
#include "H5Dprivate.h"  /* Datasets                                 */
#include "H5Eprivate.h"  /* Error handling                           */
#include "H5Fpkg.h"      /* File access                              */
#include "H5FDprivate.h" /* File drivers                             */
#include "H5Gprivate.h"  /* Groups                                   */
#include "H5Iprivate.h"  /* IDs                                      */
#include "H5Lprivate.h"  /* Links                                    */
#include "H5MFprivate.h" /* File memory management                   */
#include "H5MMprivate.h" /* Memory management                        */
#include "H5Pprivate.h"  /* Property lists                           */
#include "H5SMprivate.h" /* Shared Object Header Messages            */
#include "H5Tprivate.h"  /* Datatypes                                */
#include "H5VLprivate.h" /* Virtual Object Layer                     */

#include "H5VLnative_private.h" /* Native VOL connector                     */

/****************/
/* Local Macros */
/****************/

/******************/
/* Local Typedefs */
/******************/

/* Struct only used by functions H5F__get_objects and H5F__get_objects_cb */
typedef struct H5F_olist_t {
    H5I_type_t obj_type;     /* Type of object to look for */
    hid_t *    obj_id_list;  /* Pointer to the list of open IDs to return */
    size_t *   obj_id_count; /* Number of open IDs */
    struct {
        hbool_t local; /* Set flag for "local" file searches */
        union {
            H5F_shared_t *shared; /* Pointer to shared file to look inside */
            const H5F_t * file;   /* Pointer to file to look inside */
        } ptr;
    } file_info;
    size_t list_index; /* Current index in open ID array */
    size_t max_nobjs;  /* Maximum # of IDs to put into array */
} H5F_olist_t;

/********************/
/* Package Typedefs */
/********************/

/********************/
/* Local Prototypes */
/********************/

static herr_t H5F__close_cb(H5VL_object_t *file_vol_obj, void **request);
static herr_t H5F__set_vol_conn(H5F_t *file);
static herr_t H5F__get_objects(const H5F_t *f, unsigned types, size_t max_index, hid_t *obj_id_list,
                               hbool_t app_ref, size_t *obj_id_count_ptr);
static int    H5F__get_objects_cb(void *obj_ptr, hid_t obj_id, void *key);
static herr_t H5F__build_name(const char *prefix, const char *file_name, char **full_name /*out*/);
static char * H5F__getenv_prefix_name(char **env_prefix /*in,out*/);
static H5F_t *H5F__new(H5F_shared_t *shared, unsigned flags, hid_t fcpl_id, hid_t fapl_id, H5FD_t *lf);
static herr_t H5F__check_if_using_file_locks(H5P_genplist_t *fapl, hbool_t *use_file_locking);
static herr_t H5F__build_actual_name(const H5F_t *f, const H5P_genplist_t *fapl, const char *name,
                                     char ** /*out*/ actual_name);
static herr_t H5F__flush_phase1(H5F_t *f);
static herr_t H5F__flush_phase2(H5F_t *f, hbool_t closing);

/*********************/
/* Package Variables */
/*********************/

/* Package initialization variable */
hbool_t H5_PKG_INIT_VAR = FALSE;

/* Based on the value of the HDF5_USE_FILE_LOCKING environment variable.
 * TRUE/FALSE have obvious meanings. FAIL means the environment variable was
 * not set, so the code should ignore it and use the fapl value instead.
 */
htri_t use_locks_env_g = FAIL;

/*****************************/
/* Library Private Variables */
/*****************************/

/*******************/
/* Local Variables */
/*******************/

/* Declare a free list to manage the H5F_t struct */
H5FL_DEFINE(H5F_t);

/* Declare a free list to manage the H5F_shared_t struct */
H5FL_DEFINE(H5F_shared_t);

/* File ID class */
static const H5I_class_t H5I_FILE_CLS[1] = {{
    H5I_FILE,                 /* ID class value */
    0,                        /* Class flags */
    0,                        /* # of reserved IDs for class */
    (H5I_free_t)H5F__close_cb /* Callback routine for closing objects of this class */
}};

/*-------------------------------------------------------------------------
 * Function: H5F_init
 *
 * Purpose:  Initialize the interface from some other layer.
 *
 * Return:   Success:    non-negative
 *
 *           Failure:    negative
 *-------------------------------------------------------------------------
 */
herr_t
H5F_init(void)
{
    herr_t ret_value = SUCCEED; /* Return value */

    FUNC_ENTER_NOAPI(FAIL)
    /* FUNC_ENTER() does all the work */

done:
    FUNC_LEAVE_NOAPI(ret_value)
} /* end H5F_init() */

/*--------------------------------------------------------------------------
NAME
   H5F__init_package -- Initialize interface-specific information
USAGE
    herr_t H5F__init_package()
RETURNS
    Non-negative on success/Negative on failure
DESCRIPTION
    Initializes any interface-specific data or routines.

--------------------------------------------------------------------------*/
herr_t
H5F__init_package(void)
{
    herr_t ret_value = SUCCEED; /* Return value */

    FUNC_ENTER_PACKAGE

    /*
     * Initialize the atom group for the file IDs.
     */
    if (H5I_register_type(H5I_FILE_CLS) < 0)
        HGOTO_ERROR(H5E_FILE, H5E_CANTINIT, FAIL, "unable to initialize interface")

    /* Check the file locking environment variable */
    if (H5F__parse_file_lock_env_var(&use_locks_env_g) < 0)
        HGOTO_ERROR(H5E_FILE, H5E_CANTGET, FAIL, "unable to parse file locking environment variable")

done:
    FUNC_LEAVE_NOAPI(ret_value)
} /* H5F__init_package() */

/*-------------------------------------------------------------------------
 * Function:    H5F_term_package
 *
 * Purpose:     Terminate this interface: free all memory and reset global
 *              variables to their initial values.  Release all ID groups
 *              associated with this interface.
 *
 * Return:      Success:    Positive if anything was done that might
 *                          have affected other interfaces;
 *                          zero otherwise.
 *
 *              Failure:    Never fails
 *
 *-------------------------------------------------------------------------
 */
int
H5F_term_package(void)
{
    int n = 0;

    FUNC_ENTER_NOAPI_NOINIT_NOERR

    if (H5_PKG_INIT_VAR) {
        if (H5I_nmembers(H5I_FILE) > 0) {
            (void)H5I_clear_type(H5I_FILE, FALSE, FALSE);
            n++; /*H5I*/
        }        /* end if */
        else {
            /* Make certain we've cleaned up all the shared file objects */
            H5F_sfile_assert_num(0);

            /* Destroy the file object id group */
            n += (H5I_dec_type_ref(H5I_FILE) > 0);

            /* Mark closed */
            if (0 == n)
                H5_PKG_INIT_VAR = FALSE;
        } /* end else */
    }     /* end if */

    FUNC_LEAVE_NOAPI(n)
} /* end H5F_term_package() */

/*-------------------------------------------------------------------------
 * Function:    H5F__close_cb
 *
 * Purpose:     Closes a file or causes the close operation to be pended.
 *              This function is called from the API and gets called
 *              by H5Fclose->H5I_dec_ref->H5F__close_cb when H5I_dec_ref()
 *              decrements the file ID reference count to zero.  The file ID
 *              is removed from the H5I_FILE group by H5I_dec_ref() just
 *              before H5F__close_cb() is called. If there are open object
 *              headers then the close is pended by moving the file to the
 *              H5I_FILE_CLOSING ID group (the f->closing contains the ID
 *              assigned to file).
 *
 * Return:      SUCCEED/FAIL
 *
 *-------------------------------------------------------------------------
 */
static herr_t
H5F__close_cb(H5VL_object_t *file_vol_obj, void **request)
{
    herr_t ret_value = SUCCEED; /* Return value */

    FUNC_ENTER_STATIC

    /* Sanity check */
    HDassert(file_vol_obj);

    /* Close the file */
    if (H5VL_file_close(file_vol_obj, H5P_DATASET_XFER_DEFAULT, request) < 0)
        HGOTO_ERROR(H5E_FILE, H5E_CANTCLOSEFILE, FAIL, "unable to close file")

    /* Free the VOL object */
    if (H5VL_free_object(file_vol_obj) < 0)
        HGOTO_ERROR(H5E_FILE, H5E_CANTDEC, FAIL, "unable to free VOL object")

done:
    FUNC_LEAVE_NOAPI(ret_value)
} /* end H5F__close_cb() */

/*-------------------------------------------------------------------------
 * Function:    H5F__parse_file_lock_env_var
 *
 * Purpose:     Parses the HDF5_USE_FILE_LOCKING environment variable.
 *
 * NOTE:        This is done in a separate function so we can call it from
 *              the test code.
 *
 * Return:      SUCCEED/FAIL
 *
 *-------------------------------------------------------------------------
 */
herr_t
H5F__parse_file_lock_env_var(htri_t *use_locks)
{
    char *lock_env_var = NULL; /* Environment variable pointer */

    FUNC_ENTER_PACKAGE_NOERR

    /* Check the file locking environment variable */
    lock_env_var = HDgetenv("HDF5_USE_FILE_LOCKING");
    if (lock_env_var && (!HDstrcmp(lock_env_var, "FALSE") || !HDstrcmp(lock_env_var, "0")))
        *use_locks = FALSE; /* Override: Never use locks */
    else if (lock_env_var && (!HDstrcmp(lock_env_var, "TRUE") || !HDstrcmp(lock_env_var, "BEST_EFFORT") ||
                              !HDstrcmp(lock_env_var, "1")))
        *use_locks = TRUE; /* Override: Always use locks */
    else
        *use_locks = FAIL; /* Environment variable not set, or not set correctly */

    FUNC_LEAVE_NOAPI(SUCCEED)
} /* end H5F__parse_file_lock_env_var() */

/*-------------------------------------------------------------------------
 * Function:    H5F__set_vol_conn
 *
 * Purpose:     Set the VOL connector ID and info for a file.
 *
 * Return:      SUCCEED/FAIL
 *
 *-------------------------------------------------------------------------
 */
static herr_t
H5F__set_vol_conn(H5F_t *file)
{
    H5VL_connector_prop_t connector_prop;               /* Property for VOL connector ID & info */
    void *                new_connector_info = NULL;    /* Copy of connector info */
    herr_t                ret_value          = SUCCEED; /* Return value */

    FUNC_ENTER_STATIC

    /* Sanity check */
    HDassert(file);

    /* Retrieve a copy of the "top-level" connector property, before any pass-through
     *  connectors modified or unwrapped it.
     */
    if (H5CX_get_vol_connector_prop(&connector_prop) < 0)
        HGOTO_ERROR(H5E_FILE, H5E_CANTGET, FAIL, "can't get VOL connector info from API context")

    /* Sanity check */
    HDassert(0 != connector_prop.connector_id);

    /* Retrieve the connector for the ID */
    if (NULL == (file->shared->vol_cls = (H5VL_class_t *)H5I_object(connector_prop.connector_id)))
        HGOTO_ERROR(H5E_FILE, H5E_BADTYPE, FAIL, "not a VOL connector ID")

    /* Allocate and copy connector info, if it exists */
    if (connector_prop.connector_info)
        if (H5VL_copy_connector_info(file->shared->vol_cls, &new_connector_info,
                                     connector_prop.connector_info) < 0)
            HGOTO_ERROR(H5E_FILE, H5E_CANTCOPY, FAIL, "connector info copy failed")

    /* Cache the connector ID & info for the container */
    file->shared->vol_id   = connector_prop.connector_id;
    file->shared->vol_info = new_connector_info;
    if (H5I_inc_ref(file->shared->vol_id, FALSE) < 0)
        HGOTO_ERROR(H5E_FILE, H5E_CANTINC, FAIL, "incrementing VOL connector ID failed")

done:
    FUNC_LEAVE_NOAPI(ret_value)
} /* end H5F__set_vol_conn() */

/*-------------------------------------------------------------------------
 * Function:    H5F_get_access_plist
 *
 * Purpose:     Returns a copy of the file access property list of the
 *              specified file.
 *
 *              NOTE: Make sure that, if you are going to overwrite
 *              information in the copied property list that was
 *              previously opened and assigned to the property list, then
 *              you must close it before overwriting the values.
 *
 * Return:      Success:    Object ID for a copy of the file access
 *                          property list.
 *              Failure:    H5I_INVALID_HID
 *-------------------------------------------------------------------------
 */
hid_t
H5F_get_access_plist(H5F_t *f, hbool_t app_ref)
{
    H5P_genplist_t *      new_plist;                  /* New property list */
    H5P_genplist_t *      old_plist;                  /* Old property list */
    H5FD_driver_prop_t    driver_prop;                /* Property for driver ID & info */
    hbool_t               driver_prop_copied = FALSE; /* Whether the driver property has been set up */
    H5VL_connector_prop_t connector_prop;             /* Property for VOL connector ID & info */
    unsigned              efc_size  = 0;
    hid_t                 ret_value = H5I_INVALID_HID; /* Return value */

    FUNC_ENTER_NOAPI(H5I_INVALID_HID)

    /* Check args */
    HDassert(f);

    /* Make a copy of the default file access property list */
    if (NULL == (old_plist = (H5P_genplist_t *)H5I_object(H5P_LST_FILE_ACCESS_ID_g)))
        HGOTO_ERROR(H5E_ARGS, H5E_BADTYPE, H5I_INVALID_HID, "not a property list")
    if ((ret_value = H5P_copy_plist(old_plist, app_ref)) < 0)
        HGOTO_ERROR(H5E_FILE, H5E_CANTINIT, H5I_INVALID_HID, "can't copy file access property list")
    if (NULL == (new_plist = (H5P_genplist_t *)H5I_object(ret_value)))
        HGOTO_ERROR(H5E_ARGS, H5E_BADTYPE, H5I_INVALID_HID, "not a property list")

    /* Copy properties of the file access property list */
    if (H5P_set(new_plist, H5F_ACS_META_CACHE_INIT_CONFIG_NAME, &(f->shared->mdc_initCacheCfg)) < 0)
        HGOTO_ERROR(H5E_FILE, H5E_CANTSET, H5I_INVALID_HID, "can't set initial metadata cache resize config.")
    if (H5P_set(new_plist, H5F_ACS_DATA_CACHE_NUM_SLOTS_NAME, &(f->shared->rdcc_nslots)) < 0)
        HGOTO_ERROR(H5E_FILE, H5E_CANTSET, H5I_INVALID_HID, "can't set data cache number of slots")
    if (H5P_set(new_plist, H5F_ACS_DATA_CACHE_BYTE_SIZE_NAME, &(f->shared->rdcc_nbytes)) < 0)
        HGOTO_ERROR(H5E_FILE, H5E_CANTSET, H5I_INVALID_HID, "can't set data cache byte size")
    if (H5P_set(new_plist, H5F_ACS_PREEMPT_READ_CHUNKS_NAME, &(f->shared->rdcc_w0)) < 0)
        HGOTO_ERROR(H5E_FILE, H5E_CANTSET, H5I_INVALID_HID, "can't set preempt read chunks")
    if (H5P_set(new_plist, H5F_ACS_ALIGN_THRHD_NAME, &(f->shared->threshold)) < 0)
        HGOTO_ERROR(H5E_FILE, H5E_CANTSET, H5I_INVALID_HID, "can't set alignment threshold")
    if (H5P_set(new_plist, H5F_ACS_ALIGN_NAME, &(f->shared->alignment)) < 0)
        HGOTO_ERROR(H5E_FILE, H5E_CANTSET, H5I_INVALID_HID, "can't set alignment")
    if (H5P_set(new_plist, H5F_ACS_GARBG_COLCT_REF_NAME, &(f->shared->gc_ref)) < 0)
        HGOTO_ERROR(H5E_FILE, H5E_CANTSET, H5I_INVALID_HID, "can't set garbage collect reference")
    if (H5P_set(new_plist, H5F_ACS_META_BLOCK_SIZE_NAME, &(f->shared->meta_aggr.alloc_size)) < 0)
        HGOTO_ERROR(H5E_FILE, H5E_CANTSET, H5I_INVALID_HID, "can't set metadata cache size")
    if (H5P_set(new_plist, H5F_ACS_SIEVE_BUF_SIZE_NAME, &(f->shared->sieve_buf_size)) < 0)
        HGOTO_ERROR(H5E_FILE, H5E_CANTSET, H5I_INVALID_HID, "can't sieve buffer size")
    if (H5P_set(new_plist, H5F_ACS_SDATA_BLOCK_SIZE_NAME, &(f->shared->sdata_aggr.alloc_size)) < 0)
        HGOTO_ERROR(H5E_FILE, H5E_CANTSET, H5I_INVALID_HID, "can't set 'small data' cache size")
    if (H5P_set(new_plist, H5F_ACS_LIBVER_LOW_BOUND_NAME, &f->shared->low_bound) < 0)
        HGOTO_ERROR(H5E_FILE, H5E_CANTSET, H5I_INVALID_HID,
                    "can't set 'low' bound for library format versions")
    if (H5P_set(new_plist, H5F_ACS_LIBVER_HIGH_BOUND_NAME, &f->shared->high_bound) < 0)
        HGOTO_ERROR(H5E_FILE, H5E_CANTSET, H5I_INVALID_HID,
                    "can't set 'high' bound for library format versions")
    if (H5P_set(new_plist, H5F_ACS_METADATA_READ_ATTEMPTS_NAME, &(f->shared->read_attempts)) < 0)
        HGOTO_ERROR(H5E_FILE, H5E_CANTSET, H5I_INVALID_HID, "can't set 'read attempts ' flag")
    if (H5P_set(new_plist, H5F_ACS_OBJECT_FLUSH_CB_NAME, &(f->shared->object_flush)) < 0)
        HGOTO_ERROR(H5E_FILE, H5E_CANTSET, H5I_INVALID_HID, "can't set object flush callback")

    if (f->shared->efc)
        efc_size = H5F__efc_max_nfiles(f->shared->efc);
    if (H5P_set(new_plist, H5F_ACS_EFC_SIZE_NAME, &efc_size) < 0)
        HGOTO_ERROR(H5E_FILE, H5E_CANTGET, H5I_INVALID_HID, "can't set elink file cache size")
    if (f->shared->page_buf != NULL) {
        if (H5P_set(new_plist, H5F_ACS_PAGE_BUFFER_SIZE_NAME, &(f->shared->page_buf->max_size)) < 0)
            HGOTO_ERROR(H5E_FILE, H5E_CANTGET, H5I_INVALID_HID, "can't set page buffer size")
        if (H5P_set(new_plist, H5F_ACS_PAGE_BUFFER_MIN_META_PERC_NAME,
                    &(f->shared->page_buf->min_meta_perc)) < 0)
            HGOTO_ERROR(H5E_FILE, H5E_CANTGET, H5I_INVALID_HID,
                        "can't set minimum metadata fraction of page buffer")
        if (H5P_set(new_plist, H5F_ACS_PAGE_BUFFER_MIN_RAW_PERC_NAME, &(f->shared->page_buf->min_raw_perc)) <
            0)
            HGOTO_ERROR(H5E_FILE, H5E_CANTGET, H5I_INVALID_HID,
                        "can't set minimum raw data fraction of page buffer")
    } /* end if */
#ifdef H5_HAVE_PARALLEL
    if (H5P_set(new_plist, H5_COLL_MD_READ_FLAG_NAME, &(f->shared->coll_md_read)) < 0)
        HGOTO_ERROR(H5E_FILE, H5E_CANTGET, H5I_INVALID_HID, "can't set collective metadata read flag")
    if (H5P_set(new_plist, H5F_ACS_COLL_MD_WRITE_FLAG_NAME, &(f->shared->coll_md_write)) < 0)
        HGOTO_ERROR(H5E_FILE, H5E_CANTGET, H5I_INVALID_HID, "can't set collective metadata read flag")
#endif /* H5_HAVE_PARALLEL */
    if (H5P_set(new_plist, H5F_ACS_META_CACHE_INIT_IMAGE_CONFIG_NAME, &(f->shared->mdc_initCacheImageCfg)) <
        0)
        HGOTO_ERROR(H5E_FILE, H5E_CANTSET, H5I_INVALID_HID, "can't set initial metadata cache resize config.")

    /* Prepare the driver property */
    driver_prop.driver_id   = f->shared->lf->driver_id;
    driver_prop.driver_info = H5FD_fapl_get(f->shared->lf);
    driver_prop_copied      = TRUE;

    /* Set the driver property */
    if (H5P_set(new_plist, H5F_ACS_FILE_DRV_NAME, &driver_prop) < 0)
        HGOTO_ERROR(H5E_FILE, H5E_CANTSET, H5I_INVALID_HID, "can't set file driver ID & info")

    /* Set the VOL connector property */
    connector_prop.connector_id   = f->shared->vol_id;
    connector_prop.connector_info = f->shared->vol_info;
    if (H5P_set(new_plist, H5F_ACS_VOL_CONN_NAME, &connector_prop) < 0)
        HGOTO_ERROR(H5E_FILE, H5E_CANTSET, H5I_INVALID_HID, "can't set VOL connector ID & info")

    /* Set the file close degree appropriately */
    if (f->shared->fc_degree == H5F_CLOSE_DEFAULT &&
        H5P_set(new_plist, H5F_ACS_CLOSE_DEGREE_NAME, &(f->shared->lf->cls->fc_degree)) < 0)
        HGOTO_ERROR(H5E_FILE, H5E_CANTSET, H5I_INVALID_HID, "can't set file close degree")
    else if (f->shared->fc_degree != H5F_CLOSE_DEFAULT &&
             H5P_set(new_plist, H5F_ACS_CLOSE_DEGREE_NAME, &(f->shared->fc_degree)) < 0)
        HGOTO_ERROR(H5E_FILE, H5E_CANTSET, H5I_INVALID_HID, "can't set file close degree")

done:
    /* Release the copy of the driver info, if it was set up */
    if (driver_prop_copied && H5FD_free_driver_info(driver_prop.driver_id, driver_prop.driver_info) < 0)
        HDONE_ERROR(H5E_FILE, H5E_CANTCLOSEOBJ, H5I_INVALID_HID, "can't close copy of driver info")

    FUNC_LEAVE_NOAPI(ret_value)
} /* end H5F_get_access_plist() */

/*-------------------------------------------------------------------------
 * Function: H5F_get_obj_count
 *
 * Purpose:  Private function return the number of opened object IDs
 *           (files, datasets, groups, datatypes) in the same file.
 *
 * Return:      SUCCEED on success, FAIL on failure.
 *-------------------------------------------------------------------------
 */
herr_t
H5F_get_obj_count(const H5F_t *f, unsigned types, hbool_t app_ref, size_t *obj_id_count_ptr)
{
    herr_t ret_value = SUCCEED;

    FUNC_ENTER_NOAPI(FAIL)

    /* Sanity check */
    HDassert(obj_id_count_ptr);

    /* Perform the query */
    if ((ret_value = H5F__get_objects(f, types, 0, NULL, app_ref, obj_id_count_ptr)) < 0)
        HGOTO_ERROR(H5E_FILE, H5E_BADITER, FAIL, "H5F__get_objects failed")

done:
    FUNC_LEAVE_NOAPI(ret_value)
} /* end H5F_get_obj_count() */

/*-------------------------------------------------------------------------
 * Function:    H5F_get_obj_ids
 *
 * Purpose:     Private function to return a list of opened object IDs.
 *
 * Return:      Non-negative on success; can't fail.
 *-------------------------------------------------------------------------
 */
herr_t
H5F_get_obj_ids(const H5F_t *f, unsigned types, size_t max_objs, hid_t *oid_list, hbool_t app_ref,
                size_t *obj_id_count_ptr)
{
    herr_t ret_value = SUCCEED; /* Return value */

    FUNC_ENTER_NOAPI(FAIL)

    /* Sanity check */
    HDassert(obj_id_count_ptr);

    /* Perform the query */
    if ((ret_value = H5F__get_objects(f, types, max_objs, oid_list, app_ref, obj_id_count_ptr)) < 0)
        HGOTO_ERROR(H5E_FILE, H5E_BADITER, FAIL, "H5F__get_objects failed")

done:
    FUNC_LEAVE_NOAPI(ret_value)
} /* end H5F_get_obj_ids() */

/*---------------------------------------------------------------------------
 * Function:    H5F__get_objects
 *
 * Purpose:     This function is called by H5F_get_obj_count or
 *              H5F_get_obj_ids to get number of object IDs and/or a
 *              list of opened object IDs (in return value).
 *
 * Return:      SUCCEED/FAIL
 *---------------------------------------------------------------------------
 */
static herr_t
H5F__get_objects(const H5F_t *f, unsigned types, size_t max_nobjs, hid_t *obj_id_list, hbool_t app_ref,
                 size_t *obj_id_count_ptr)
{
    size_t      obj_id_count = 0;    /* Number of open IDs */
    H5F_olist_t olist;               /* Structure to hold search results */
    herr_t      ret_value = SUCCEED; /* Return value */

    FUNC_ENTER_STATIC

    /* Sanity check */
    HDassert(obj_id_count_ptr);

    /* Set up search information */
    olist.obj_id_list  = (max_nobjs == 0 ? NULL : obj_id_list);
    olist.obj_id_count = &obj_id_count;
    olist.list_index   = 0;
    olist.max_nobjs    = max_nobjs;

    /* Determine if we are searching for local or global objects */
    if (types & H5F_OBJ_LOCAL) {
        olist.file_info.local    = TRUE;
        olist.file_info.ptr.file = f;
    } /* end if */
    else {
        olist.file_info.local      = FALSE;
        olist.file_info.ptr.shared = f ? f->shared : NULL;
    } /* end else */

    /* Iterate through file IDs to count the number, and put their
     * IDs on the object list.  */
    if (types & H5F_OBJ_FILE) {
        olist.obj_type = H5I_FILE;
        if (H5I_iterate(H5I_FILE, H5F__get_objects_cb, &olist, app_ref) < 0)
            HGOTO_ERROR(H5E_FILE, H5E_BADITER, FAIL, "iteration failed(1)")
    } /* end if */

    /* If the caller just wants to count the number of objects (OLIST.MAX_NOBJS is zero),
     * or the caller wants to get the list of IDs and the list isn't full,
     * search through dataset IDs to count number of datasets, and put their
     * IDs on the object list */
    if (!olist.max_nobjs || (olist.max_nobjs && olist.list_index < olist.max_nobjs)) {
        if (types & H5F_OBJ_DATASET) {
            olist.obj_type = H5I_DATASET;
            if (H5I_iterate(H5I_DATASET, H5F__get_objects_cb, &olist, app_ref) < 0)
                HGOTO_ERROR(H5E_FILE, H5E_BADITER, FAIL, "iteration failed(2)")
        } /* end if */
    }

    /* If the caller just wants to count the number of objects (OLIST.MAX_NOBJS is zero),
     * or the caller wants to get the list of IDs and the list isn't full,
     * search through group IDs to count number of groups, and put their
     * IDs on the object list */
    if (!olist.max_nobjs || (olist.max_nobjs && olist.list_index < olist.max_nobjs)) {
        if (types & H5F_OBJ_GROUP) {
            olist.obj_type = H5I_GROUP;
            if (H5I_iterate(H5I_GROUP, H5F__get_objects_cb, &olist, app_ref) < 0)
                HGOTO_ERROR(H5E_FILE, H5E_BADITER, FAIL, "iteration failed(3)")
        }
    }

    /* If the caller just wants to count the number of objects (OLIST.MAX_NOBJS is zero),
     * or the caller wants to get the list of IDs and the list isn't full,
     * search through datatype IDs to count number of named datatypes, and put their
     * IDs on the object list */
    if (!olist.max_nobjs || (olist.max_nobjs && olist.list_index < olist.max_nobjs)) {
        if (types & H5F_OBJ_DATATYPE) {
            olist.obj_type = H5I_DATATYPE;
            if (H5I_iterate(H5I_DATATYPE, H5F__get_objects_cb, &olist, app_ref) < 0)
                HGOTO_ERROR(H5E_FILE, H5E_BADITER, FAIL, "iteration failed(4)")
        } /* end if */
    }

    /* If the caller just wants to count the number of objects (OLIST.MAX_NOBJS is zero),
     * or the caller wants to get the list of IDs and the list isn't full,
     * search through attribute IDs to count number of attributes, and put their
     * IDs on the object list */
    if (!olist.max_nobjs || (olist.max_nobjs && olist.list_index < olist.max_nobjs)) {
        if (types & H5F_OBJ_ATTR) {
            olist.obj_type = H5I_ATTR;
            if (H5I_iterate(H5I_ATTR, H5F__get_objects_cb, &olist, app_ref) < 0)
                HGOTO_ERROR(H5E_FILE, H5E_BADITER, FAIL, "iteration failed(5)")
        } /* end if */
    }

    /* Set the number of objects currently open */
    *obj_id_count_ptr = obj_id_count;

done:
    FUNC_LEAVE_NOAPI(ret_value)
} /* end H5F__get_objects() */

/*-------------------------------------------------------------------------
 * Function:    H5F__get_objects_cb
 *
 * Purpose:     H5F__get_objects' callback function.  It verifies if an
 *              object is in the file, and either count it or put its ID
 *              on the list.
 *
 * Return:      H5_ITER_STOP if the array of object IDs is filled up.
 *              H5_ITER_CONT otherwise.
 *-------------------------------------------------------------------------
 */
static int
H5F__get_objects_cb(void *obj_ptr, hid_t obj_id, void *key)
{
    H5F_olist_t *olist     = (H5F_olist_t *)key; /* Alias for search info */
    hbool_t      add_obj   = FALSE;
    int          ret_value = H5_ITER_CONT; /* Return value */

    FUNC_ENTER_STATIC

    HDassert(obj_ptr);
    HDassert(olist);

    /* Count file IDs */
    if (olist->obj_type == H5I_FILE) {
        if ((olist->file_info.local &&
             (!olist->file_info.ptr.file ||
              (olist->file_info.ptr.file && (H5F_t *)obj_ptr == olist->file_info.ptr.file))) ||
            (!olist->file_info.local &&
             (!olist->file_info.ptr.shared ||
              (olist->file_info.ptr.shared && ((H5F_t *)obj_ptr)->shared == olist->file_info.ptr.shared)))) {
            add_obj = TRUE;
        }                /* end if */
    }                    /* end if */
    else {               /* Either count opened object IDs or put the IDs on the list */
        H5O_loc_t *oloc; /* Group entry info for object */

        switch (olist->obj_type) {
            case H5I_ATTR:
                oloc = H5A_oloc((H5A_t *)obj_ptr);
                break;

            case H5I_GROUP:
                oloc = H5G_oloc((H5G_t *)obj_ptr);
                break;

            case H5I_DATASET:
                oloc = H5D_oloc((H5D_t *)obj_ptr);
                break;

            case H5I_DATATYPE:
                if (H5T_is_named((H5T_t *)obj_ptr) == TRUE)
                    oloc = H5T_oloc((H5T_t *)obj_ptr);
                else
                    oloc = NULL;
                break;

            case H5I_MAP:
                HGOTO_ERROR(H5E_ARGS, H5E_BADTYPE, H5_ITER_ERROR,
                            "maps not supported in native VOL connector")

            case H5I_UNINIT:
            case H5I_BADID:
            case H5I_FILE:
            case H5I_DATASPACE:
            case H5I_VFL:
            case H5I_VOL:
            case H5I_GENPROP_CLS:
            case H5I_GENPROP_LST:
            case H5I_ERROR_CLASS:
            case H5I_ERROR_MSG:
            case H5I_ERROR_STACK:
            case H5I_SPACE_SEL_ITER:
            case H5I_EVENTSET:
            case H5I_NTYPES:
            default:
                HGOTO_ERROR(H5E_ARGS, H5E_BADTYPE, H5_ITER_ERROR, "unknown or invalid data object")
        } /* end switch */

        if ((olist->file_info.local && ((!olist->file_info.ptr.file && olist->obj_type == H5I_DATATYPE &&
                                         H5T_is_immutable((H5T_t *)obj_ptr) == FALSE) ||
                                        (!olist->file_info.ptr.file && olist->obj_type != H5I_DATATYPE) ||
                                        (oloc && oloc->file == olist->file_info.ptr.file))) ||
            (!olist->file_info.local &&
             ((!olist->file_info.ptr.shared && olist->obj_type == H5I_DATATYPE &&
               H5T_is_immutable((H5T_t *)obj_ptr) == FALSE) ||
              (!olist->file_info.ptr.shared && olist->obj_type != H5I_DATATYPE) ||
              (oloc && oloc->file && oloc->file->shared == olist->file_info.ptr.shared)))) {
            add_obj = TRUE;
        } /* end if */
    }     /* end else */

    if (add_obj) {
        /* Add the object's ID to the ID list, if appropriate */
        if (olist->obj_id_list) {
            olist->obj_id_list[olist->list_index] = obj_id;
            olist->list_index++;
        } /* end if */

        /* Increment the number of open objects */
        if (olist->obj_id_count)
            (*olist->obj_id_count)++;

        /* Check if we've filled up the array.  Return H5_ITER_STOP only if
         * we have filled up the array. Otherwise return H5_ITER_CONT(RET_VALUE is
         * preset to H5_ITER_CONT) because H5I_iterate needs the return value of
         * H5_ITER_CONT to continue the iteration.
         */
        if (olist->max_nobjs > 0 && olist->list_index >= olist->max_nobjs)
            HGOTO_DONE(H5_ITER_STOP) /* Indicate that the iterator should stop */
    }                                /* end if */

done:
    FUNC_LEAVE_NOAPI(ret_value)
} /* end H5F__get_objects_cb() */

/*--------------------------------------------------------------------------
 * Function:    H5F__build_name
 *
 * Purpose:     Prepend PREFIX to FILE_NAME and store in FULL_NAME
 *
 * Return:      SUCCEED/FAIL
 *--------------------------------------------------------------------------*/
static herr_t
H5F__build_name(const char *prefix, const char *file_name, char **full_name /*out*/)
{
    size_t prefix_len;          /* length of prefix */
    size_t fname_len;           /* Length of external link file name */
    herr_t ret_value = SUCCEED; /* Return value */

    FUNC_ENTER_STATIC

    prefix_len = HDstrlen(prefix);
    fname_len  = HDstrlen(file_name);

    /* Allocate a buffer to hold the filename + prefix + possibly the delimiter + terminating null byte */
    if (NULL == (*full_name = (char *)H5MM_malloc(prefix_len + fname_len + 2 +
                                                  2))) /* Extra "+2" to quiet GCC warning - 2019/07/05, QAK */
        HGOTO_ERROR(H5E_FILE, H5E_CANTALLOC, FAIL, "unable to allocate filename buffer")

    /* Compose the full file name */
    HDsnprintf(*full_name, (prefix_len + fname_len + 2 + 2), "%s%s%s",
               prefix, /* Extra "+2" to quiet GCC warning - 2019/07/05, QAK */
               ((prefix_len == 0 || H5_CHECK_DELIMITER(prefix[prefix_len - 1])) ? "" : H5_DIR_SEPS),
               file_name);

done:
    FUNC_LEAVE_NOAPI(ret_value)
} /* H5F__build_name() */

/*--------------------------------------------------------------------------
 * Function:    H5F__getenv_prefix_name
 *
 * Purpose:     Get the first pathname in the list of pathnames stored in env_prefix,
 *              which is separated by the environment delimiter.
 *              env_prefix is modified to point to the remaining pathnames
 *              in the list.
 *
 * Return:      A pointer to a pathname (can't fail but can return NULL)
--------------------------------------------------------------------------*/
static char *
H5F__getenv_prefix_name(char **env_prefix /*in,out*/)
{
    char *strret;           /* Pointer to next separator */
    char *ret_value = NULL; /* Return value */

    FUNC_ENTER_STATIC_NOERR

    /* Set return value now */
    ret_value = *env_prefix;

    /* Advance to next component, if possible */
    strret = HDstrchr(*env_prefix, H5_COLON_SEPC);
    if (strret == NULL)
        *env_prefix = NULL;
    else {
        /* Advance to next component */
        *env_prefix = strret + 1;

        /* Terminate current component (pointed to by ret_value) */
        *strret = '\0';
    } /* end else */

    FUNC_LEAVE_NOAPI(ret_value)
} /* end H5F__getenv_prefix_name() */

/*-------------------------------------------------------------------------
 * Function:    H5F_prefix_open_file
 *
 * Purpose:     Attempts to open a dataset file.
 *
 * Return:      Pointer to an opened file on success / NULL on failure
 *-------------------------------------------------------------------------
 */
H5F_t *
H5F_prefix_open_file(H5F_t *primary_file, H5F_prefix_open_t prefix_type, const char *prop_prefix,
                     const char *file_name, unsigned file_intent, hid_t fapl_id)
{
    H5F_t *src_file         = NULL; /* Source file */
    char * full_name        = NULL; /* File name with prefix */
    char * actual_file_name = NULL; /* File's actual name */
    char * temp_file_name   = NULL; /* Temporary pointer to file name */
    size_t temp_file_name_len;      /* Length of temporary file name */
    H5F_t *ret_value = NULL;        /* Return value  */

    FUNC_ENTER_NOAPI_NOINIT

    /* Simplify intent flags for open calls */
    file_intent &= (H5F_ACC_RDWR | H5F_ACC_SWMR_WRITE | H5F_ACC_SWMR_READ);

    /* Copy the file name to use */
    if (NULL == (temp_file_name = H5MM_strdup(file_name)))
        HGOTO_ERROR(H5E_RESOURCE, H5E_NOSPACE, NULL, "memory allocation failed")
    temp_file_name_len = HDstrlen(temp_file_name);

    /* Target file_name is an absolute pathname: see RM for detailed description */
    if (H5_CHECK_ABSOLUTE(file_name) || H5_CHECK_ABS_PATH(file_name)) {
        /* Try opening file */
        src_file = H5F__efc_open(primary_file, file_name, file_intent, H5P_FILE_CREATE_DEFAULT, fapl_id);

        /* Adjust temporary file name if file not opened */
        if (NULL == src_file) {
            char *ptr;

            /* Reset the error stack */
            H5E_clear_stack(NULL);

            /* Get last component of file_name */
            H5_GET_LAST_DELIMITER(file_name, ptr)
            HDassert(ptr);

            /* Increment past delimiter */
            ptr++;

            /* Copy into the temp. file name */
            HDstrncpy(temp_file_name, ptr, temp_file_name_len);
            temp_file_name[temp_file_name_len - 1] = '\0';
        } /* end if */
    }     /* end if */
    else if (H5_CHECK_ABS_DRIVE(file_name)) {
        /* Try opening file */
        src_file = H5F__efc_open(primary_file, file_name, file_intent, H5P_FILE_CREATE_DEFAULT, fapl_id);

        /* Adjust temporary file name if file not opened */
        if (NULL == src_file) {
            /* Reset the error stack */
            H5E_clear_stack(NULL);

            /* Strip "<drive-letter>:" */
            HDstrncpy(temp_file_name, &file_name[2], temp_file_name_len);
            temp_file_name[temp_file_name_len - 1] = '\0';
        } /* end if */
    }     /* end if */

    /* Try searching from paths set in the environment variable */
    if (src_file == NULL) {
        char *env_prefix;

        /* Get the appropriate environment variable */
        if (H5F_PREFIX_VDS == prefix_type)
            env_prefix = HDgetenv("HDF5_VDS_PREFIX");
        else if (H5F_PREFIX_ELINK == prefix_type)
            env_prefix = HDgetenv("HDF5_EXT_PREFIX");
        else
            HGOTO_ERROR(H5E_FILE, H5E_BADTYPE, NULL, "prefix type is not sensible")

        /* If environment variable is defined, iterate through prefixes it defines */
        if (NULL != env_prefix) {
            char *tmp_env_prefix, *saved_env;

            /* Make a copy of the environment variable string */
            if (NULL == (saved_env = tmp_env_prefix = H5MM_strdup(env_prefix)))
                HGOTO_ERROR(H5E_RESOURCE, H5E_NOSPACE, NULL, "memory allocation failed")

            /* Loop over prefixes in environment variable */
            while ((tmp_env_prefix) && (*tmp_env_prefix)) {
                char *out_prefix_name;

                out_prefix_name = H5F__getenv_prefix_name(&tmp_env_prefix /*in,out*/);
                if (out_prefix_name && (*out_prefix_name)) {
                    if (H5F__build_name(out_prefix_name, temp_file_name, &full_name /*out*/) < 0) {
                        saved_env = (char *)H5MM_xfree(saved_env);
                        HGOTO_ERROR(H5E_FILE, H5E_CANTGET, NULL, "can't prepend prefix to filename")
                    } /* end if */

                    /* Try opening file */
                    src_file =
                        H5F__efc_open(primary_file, full_name, file_intent, H5P_FILE_CREATE_DEFAULT, fapl_id);

                    /* Release copy of file name */
                    full_name = (char *)H5MM_xfree(full_name);

                    /* Check for file not opened */
                    if (NULL == src_file)
                        /* Reset the error stack */
                        H5E_clear_stack(NULL);
                    /* Leave if file was opened */
                    else
                        break;
                    H5E_clear_stack(NULL);
                } /* end if */
            }     /* end while */

            saved_env = (char *)H5MM_xfree(saved_env);
        } /* end if */
    }     /* end if */

    /* Try searching from property list */
    if (src_file == NULL && prop_prefix) {
        /* Construct name to open */
        if (H5F__build_name(prop_prefix, temp_file_name, &full_name /*out*/) < 0)
            HGOTO_ERROR(H5E_FILE, H5E_CANTGET, NULL, "can't prepend prefix to filename")

        /* Try opening file */
        src_file = H5F__efc_open(primary_file, full_name, file_intent, H5P_FILE_CREATE_DEFAULT, fapl_id);

        /* Release name */
        full_name = (char *)H5MM_xfree(full_name);

        /* Check for file not opened */
        if (NULL == src_file)
            /* Reset the error stack */
            H5E_clear_stack(NULL);
    } /* end if */

    /* Try searching from main file's "extpath": see description in H5F_open() & H5_build_extpath() */
    if (src_file == NULL) {
        char *dspath;

        if (NULL != (dspath = H5F_EXTPATH(primary_file))) {
            /* Construct name to open */
            if (H5F__build_name(dspath, temp_file_name, &full_name /*out*/) < 0)
                HGOTO_ERROR(H5E_FILE, H5E_CANTGET, NULL, "can't prepend prefix to filename")

            /* Try opening file */
            src_file = H5F__efc_open(primary_file, full_name, file_intent, H5P_FILE_CREATE_DEFAULT, fapl_id);

            /* Release name */
            full_name = (char *)H5MM_xfree(full_name);

            /* Check for file not opened */
            if (NULL == src_file)
                /* Reset the error stack */
                H5E_clear_stack(NULL);
        } /* end if */
    }     /* end if */

    /* Try the relative file_name stored in temp_file_name */
    if (src_file == NULL) {
        /* Try opening file */
        src_file = H5F__efc_open(primary_file, temp_file_name, file_intent, H5P_FILE_CREATE_DEFAULT, fapl_id);

        /* Check for file not opened */
        if (NULL == src_file)
            /* Reset the error stack */
            H5E_clear_stack(NULL);
    } /* end if */

    /* try the 'resolved' name for the virtual file */
    if (src_file == NULL) {
        char *ptr = NULL;

        /* Copy resolved file name */
        if (NULL == (actual_file_name = H5MM_strdup(H5F_ACTUAL_NAME(primary_file))))
            HGOTO_ERROR(H5E_FILE, H5E_CANTALLOC, NULL, "can't duplicate resolved file name string")

        /* get last component of file_name */
        H5_GET_LAST_DELIMITER(actual_file_name, ptr)
        if (ptr)
            /* Truncate filename portion from actual file name path */
            *ptr = '\0';

        /* Build new file name for the external file */
        if (H5F__build_name((ptr ? actual_file_name : ""), temp_file_name, &full_name /*out*/) < 0)
            HGOTO_ERROR(H5E_FILE, H5E_CANTGET, NULL, "can't prepend prefix to filename")
        actual_file_name = (char *)H5MM_xfree(actual_file_name);

        /* Try opening with the resolved name */
        src_file = H5F__efc_open(primary_file, full_name, file_intent, H5P_FILE_CREATE_DEFAULT, fapl_id);

        /* Release name */
        full_name = (char *)H5MM_xfree(full_name);

        /* Check for file not opened */
        if (NULL == src_file)
            /* Reset the error stack */
            H5E_clear_stack(NULL);
    } /* end if */

    /* Set return value (possibly NULL or valid H5F_t *) */
    ret_value = src_file;

done:
    if ((NULL == ret_value) && src_file)
        if (H5F_efc_close(primary_file, src_file) < 0)
            HDONE_ERROR(H5E_FILE, H5E_CANTCLOSEFILE, NULL, "can't close source file")
    if (full_name)
        full_name = (char *)H5MM_xfree(full_name);
    if (temp_file_name)
        temp_file_name = (char *)H5MM_xfree(temp_file_name);
    if (actual_file_name)
        actual_file_name = (char *)H5MM_xfree(actual_file_name);

    FUNC_LEAVE_NOAPI(ret_value)
} /* H5F_prefix_open_file() */

/*-------------------------------------------------------------------------
 * Function:    H5F__is_hdf5
 *
 * Purpose:     Check the file signature to detect an HDF5 file.
 *
 * Return:      TRUE/FALSE/FAIL
 *-------------------------------------------------------------------------
 */
htri_t
H5F__is_hdf5(const char *name, hid_t fapl_id)
{
    H5FD_t *file      = NULL;        /* Low-level file struct                    */
    haddr_t sig_addr  = HADDR_UNDEF; /* Addess of hdf5 file signature            */
    htri_t  ret_value = FAIL;        /* Return value                             */

    FUNC_ENTER_PACKAGE

    /* Open the file */
    /* NOTE:    This now uses the fapl_id that was passed in, so H5Fis_accessible()
     *          should work with arbitrary VFDs, unlike H5Fis_hdf5().
     */
    if (NULL == (file = H5FD_open(name, H5F_ACC_RDONLY, fapl_id, HADDR_UNDEF)))
        HGOTO_ERROR(H5E_FILE, H5E_CANTINIT, FAIL, "unable to open file")

    /* The file is an hdf5 file if the hdf5 file signature can be found */
    if (H5FD_locate_signature(file, &sig_addr) < 0)
        HGOTO_ERROR(H5E_FILE, H5E_NOTHDF5, FAIL, "error while trying to locate file signature")
    ret_value = (HADDR_UNDEF != sig_addr);

done:
    /* Close the file */
    if (file)
        if (H5FD_close(file) < 0 && TRUE == ret_value)
            HDONE_ERROR(H5E_FILE, H5E_CANTCLOSEFILE, FAIL, "unable to close file")

    FUNC_LEAVE_NOAPI(ret_value)
} /* end H5F__is_hdf5() */

/*-------------------------------------------------------------------------
 * Function:    H5F__new
 *
 * Purpose:     Creates a new file object and initializes it. The
 *              H5Fopen and H5Fcreate functions then fill in various fields.
 *              If SHARED is a non-null pointer then the shared info
 *              to which it points has the reference count incremented.
 *              Otherwise a new, empty shared info struct is created and
 *              initialized with the specified file access property list.
 *
 * Return:      Success:    Pointer to a new file struct
 *
 *              Failure:    NULL
 *
 *-------------------------------------------------------------------------
 */
static H5F_t *
H5F__new(H5F_shared_t *shared, unsigned flags, hid_t fcpl_id, hid_t fapl_id, H5FD_t *lf)
{
    H5F_t *f         = NULL;
    H5F_t *ret_value = NULL;

    FUNC_ENTER_STATIC

    if (NULL == (f = H5FL_CALLOC(H5F_t)))
        HGOTO_ERROR(H5E_FILE, H5E_NOSPACE, NULL, "can't allocate top file structure")
    f->id_exists = FALSE;

    if (shared) {
        HDassert(lf == NULL);
        f->shared = shared;
    }
    else {
        H5P_genplist_t *plist;    /* Property list */
        unsigned        efc_size; /* External file cache size */
        size_t          u;        /* Local index variable */

        HDassert(lf != NULL);
        if (NULL == (f->shared = H5FL_CALLOC(H5F_shared_t)))
            HGOTO_ERROR(H5E_FILE, H5E_NOSPACE, NULL, "can't allocate shared file structure")

        f->shared->flags     = flags;
        f->shared->sohm_addr = HADDR_UNDEF;
        f->shared->sohm_vers = HDF5_SHAREDHEADER_VERSION;
        f->shared->accum.loc = HADDR_UNDEF;
        f->shared->lf        = lf;

        /* Initialization for handling file space */
        for (u = 0; u < NELMTS(f->shared->fs_addr); u++) {
            f->shared->fs_state[u] = H5F_FS_STATE_CLOSED;
            f->shared->fs_addr[u]  = HADDR_UNDEF;
            f->shared->fs_man[u]   = NULL;
        }
        /* This will be stored as eoa_pre_fsm_fsalloc in the fsinfo message */
        /* This is done to be backward compatible with 1.10 library that has the FSM hack */
        f->shared->eoa_fsm_fsalloc       = HADDR_UNDEF;
        f->shared->eoa_post_mdci_fsalloc = HADDR_UNDEF;

        /* Initialization for handling file space (for paged aggregation) */
        f->shared->pgend_meta_thres = H5F_FILE_SPACE_PGEND_META_THRES;

        /* intialize point of no return */
        f->shared->point_of_no_return = FALSE;

        /* Copy the file creation and file access property lists into the
         * new file handle. We do this early because some values might need
         * to change as the file is being opened.
         */
        if (NULL == (plist = (H5P_genplist_t *)H5I_object(fcpl_id)))
            HGOTO_ERROR(H5E_ARGS, H5E_BADTYPE, NULL, "not property list")
        f->shared->fcpl_id = H5P_copy_plist(plist, FALSE);

        /* Get the FCPL values to cache */
        if (H5P_get(plist, H5F_CRT_ADDR_BYTE_NUM_NAME, &f->shared->sizeof_addr) < 0)
            HGOTO_ERROR(H5E_PLIST, H5E_CANTGET, NULL, "can't get byte number for address")
        if (H5P_get(plist, H5F_CRT_OBJ_BYTE_NUM_NAME, &f->shared->sizeof_size) < 0)
            HGOTO_ERROR(H5E_PLIST, H5E_CANTGET, NULL, "can't get byte number for object size")
        if (H5P_get(plist, H5F_CRT_SHMSG_NINDEXES_NAME, &f->shared->sohm_nindexes) < 0)
            HGOTO_ERROR(H5E_PLIST, H5E_CANTGET, NULL, "can't get number of SOHM indexes")
        HDassert(f->shared->sohm_nindexes < 255);
        if (H5P_get(plist, H5F_CRT_FILE_SPACE_STRATEGY_NAME, &f->shared->fs_strategy) < 0)
            HGOTO_ERROR(H5E_PLIST, H5E_CANTGET, NULL, "can't get file space strategy")
        if (H5P_get(plist, H5F_CRT_FREE_SPACE_PERSIST_NAME, &f->shared->fs_persist) < 0)
            HGOTO_ERROR(H5E_PLIST, H5E_CANTGET, NULL, "can't get file space persisting status")
        if (H5P_get(plist, H5F_CRT_FREE_SPACE_THRESHOLD_NAME, &f->shared->fs_threshold) < 0)
            HGOTO_ERROR(H5E_PLIST, H5E_CANTGET, NULL, "can't get free-space section threshold")
        if (H5P_get(plist, H5F_CRT_FILE_SPACE_PAGE_SIZE_NAME, &f->shared->fs_page_size) < 0)
            HGOTO_ERROR(H5E_PLIST, H5E_CANTGET, NULL, "can't get file space page size")
        HDassert(f->shared->fs_page_size >= H5F_FILE_SPACE_PAGE_SIZE_MIN);

        /* Temporary for multi/split drivers: fail file creation
         * when persisting free-space or using paged aggregation strategy.
         */
        if (H5F_HAS_FEATURE(f, H5FD_FEAT_PAGED_AGGR))
            if (f->shared->fs_strategy == H5F_FSPACE_STRATEGY_PAGE || f->shared->fs_persist)
                HGOTO_ERROR(H5E_PLIST, H5E_CANTGET, NULL, "can't open with this strategy or persistent fs")

        /* Get the FAPL values to cache */
        if (NULL == (plist = (H5P_genplist_t *)H5I_object(fapl_id)))
            HGOTO_ERROR(H5E_ARGS, H5E_BADTYPE, NULL, "not file access property list")
        if (H5P_get(plist, H5F_ACS_META_CACHE_INIT_CONFIG_NAME, &(f->shared->mdc_initCacheCfg)) < 0)
            HGOTO_ERROR(H5E_PLIST, H5E_CANTGET, NULL, "can't get initial metadata cache resize config")
        if (H5P_get(plist, H5F_ACS_DATA_CACHE_NUM_SLOTS_NAME, &(f->shared->rdcc_nslots)) < 0)
            HGOTO_ERROR(H5E_PLIST, H5E_CANTGET, NULL, "can't get data cache number of slots")
        if (H5P_get(plist, H5F_ACS_DATA_CACHE_BYTE_SIZE_NAME, &(f->shared->rdcc_nbytes)) < 0)
            HGOTO_ERROR(H5E_PLIST, H5E_CANTGET, NULL, "can't get data cache byte size")
        if (H5P_get(plist, H5F_ACS_PREEMPT_READ_CHUNKS_NAME, &(f->shared->rdcc_w0)) < 0)
            HGOTO_ERROR(H5E_PLIST, H5E_CANTGET, NULL, "can't get preempt read chunk")
        if (H5P_get(plist, H5F_ACS_ALIGN_THRHD_NAME, &(f->shared->threshold)) < 0)
            HGOTO_ERROR(H5E_PLIST, H5E_CANTGET, NULL, "can't get alignment threshold")
        if (H5P_get(plist, H5F_ACS_ALIGN_NAME, &(f->shared->alignment)) < 0)
            HGOTO_ERROR(H5E_PLIST, H5E_CANTGET, NULL, "can't get alignment")
        if (H5P_get(plist, H5F_ACS_GARBG_COLCT_REF_NAME, &(f->shared->gc_ref)) < 0)
            HGOTO_ERROR(H5E_PLIST, H5E_CANTGET, NULL, "can't get garbage collect reference")
        if (H5P_get(plist, H5F_ACS_SIEVE_BUF_SIZE_NAME, &(f->shared->sieve_buf_size)) < 0)
            HGOTO_ERROR(H5E_PLIST, H5E_CANTGET, NULL, "can't get sieve buffer size")
        if (H5P_get(plist, H5F_ACS_LIBVER_LOW_BOUND_NAME, &(f->shared->low_bound)) < 0)
            HGOTO_ERROR(H5E_PLIST, H5E_CANTGET, NULL, "can't get 'low' bound for library format versions")
        if (H5P_get(plist, H5F_ACS_LIBVER_HIGH_BOUND_NAME, &(f->shared->high_bound)) < 0)
            HGOTO_ERROR(H5E_PLIST, H5E_CANTGET, NULL, "can't get 'high' bound for library format versions")
        if (H5P_get(plist, H5F_ACS_USE_MDC_LOGGING_NAME, &(f->shared->use_mdc_logging)) < 0)
            HGOTO_ERROR(H5E_PLIST, H5E_CANTGET, NULL, "can't get 'use mdc logging' flag")
        if (H5P_get(plist, H5F_ACS_START_MDC_LOG_ON_ACCESS_NAME, &(f->shared->start_mdc_log_on_access)) < 0)
            HGOTO_ERROR(H5E_PLIST, H5E_CANTGET, NULL, "can't get 'start mdc log on access' flag")
        if (H5P_get(plist, H5F_ACS_META_BLOCK_SIZE_NAME, &(f->shared->meta_aggr.alloc_size)) < 0)
            HGOTO_ERROR(H5E_PLIST, H5E_CANTGET, NULL, "can't get metadata cache size")
        f->shared->meta_aggr.feature_flag = H5FD_FEAT_AGGREGATE_METADATA;
        if (H5P_get(plist, H5F_ACS_SDATA_BLOCK_SIZE_NAME, &(f->shared->sdata_aggr.alloc_size)) < 0)
            HGOTO_ERROR(H5E_PLIST, H5E_CANTGET, NULL, "can't get 'small data' cache size")
        f->shared->sdata_aggr.feature_flag = H5FD_FEAT_AGGREGATE_SMALLDATA;
        if (H5P_get(plist, H5F_ACS_EFC_SIZE_NAME, &efc_size) < 0)
            HGOTO_ERROR(H5E_PLIST, H5E_CANTGET, NULL, "can't get elink file cache size")
        if (efc_size > 0)
            if (NULL == (f->shared->efc = H5F__efc_create(efc_size)))
                HGOTO_ERROR(H5E_FILE, H5E_CANTINIT, NULL, "can't create external file cache")
#ifdef H5_HAVE_PARALLEL
        if (H5P_get(plist, H5_COLL_MD_READ_FLAG_NAME, &(f->shared->coll_md_read)) < 0)
            HGOTO_ERROR(H5E_PLIST, H5E_CANTGET, NULL, "can't get collective metadata read flag")
        if (H5P_get(plist, H5F_ACS_COLL_MD_WRITE_FLAG_NAME, &(f->shared->coll_md_write)) < 0)
            HGOTO_ERROR(H5E_PLIST, H5E_CANTGET, NULL, "can't get collective metadata write flag")
#endif /* H5_HAVE_PARALLEL */
        if (H5P_get(plist, H5F_ACS_META_CACHE_INIT_IMAGE_CONFIG_NAME, &(f->shared->mdc_initCacheImageCfg)) <
            0)
            HGOTO_ERROR(H5E_PLIST, H5E_CANTGET, NULL, "can't get initial metadata cache resize config")

        /* Get the VFD values to cache */
        f->shared->maxaddr = H5FD_get_maxaddr(lf);
        if (!H5F_addr_defined(f->shared->maxaddr))
            HGOTO_ERROR(H5E_FILE, H5E_BADVALUE, NULL, "bad maximum address from VFD")
        if (H5FD_get_feature_flags(lf, &f->shared->feature_flags) < 0)
            HGOTO_ERROR(H5E_FILE, H5E_CANTGET, NULL, "can't get feature flags from VFD")

        /* Require the SWMR feature flag if SWMR I/O is desired */
        if (!H5F_HAS_FEATURE(f, H5FD_FEAT_SUPPORTS_SWMR_IO) &&
            (H5F_INTENT(f) & (H5F_ACC_SWMR_WRITE | H5F_ACC_SWMR_READ)))
            HGOTO_ERROR(H5E_FILE, H5E_BADVALUE, NULL, "must use a SWMR-compatible VFD when SWMR is specified")

        if (H5FD_get_fs_type_map(lf, f->shared->fs_type_map) < 0)
            HGOTO_ERROR(H5E_FILE, H5E_CANTGET, NULL, "can't get free space type mapping from VFD")
        if (H5MF_init_merge_flags(f->shared) < 0)
            HGOTO_ERROR(H5E_FILE, H5E_CANTINIT, NULL, "problem initializing free space merge flags")
        f->shared->tmp_addr = f->shared->maxaddr;
        /* Disable temp. space allocation for parallel I/O (for now) */
        /* (When we've arranged to have the relocated metadata addresses (and
         *      sizes) broadcast during the "end of epoch" metadata operations,
         *      this can be enabled - QAK)
         */
        /* (This should be disabled when the metadata journaling branch is
         *      merged into the trunk and journaling is enabled, at least until
         *      we make it work. - QAK)
         */
        f->shared->use_tmp_space = !H5F_HAS_FEATURE(f, H5FD_FEAT_HAS_MPI);

        /* Retrieve the # of read attempts here so that sohm in superblock will get the correct # of attempts
         */
        if (H5P_get(plist, H5F_ACS_METADATA_READ_ATTEMPTS_NAME, &f->shared->read_attempts) < 0)
            HGOTO_ERROR(H5E_PLIST, H5E_CANTGET, NULL, "can't get the # of read attempts")

        /* When opening file with SWMR access, the # of read attempts is H5F_SWMR_METADATA_READ_ATTEMPTS if
         * not set */
        /* When opening file without SWMR access, the # of read attempts is always H5F_METADATA_READ_ATTEMPTS
         * (set or not set) */
        if (H5F_INTENT(f) & (H5F_ACC_SWMR_READ | H5F_ACC_SWMR_WRITE)) {
            /* If no value for read attempts has been set, use the default */
            if (!f->shared->read_attempts)
                f->shared->read_attempts = H5F_SWMR_METADATA_READ_ATTEMPTS;

            /* Turn off accumulator with SWMR */
            f->shared->feature_flags &= ~(unsigned)H5FD_FEAT_ACCUMULATE_METADATA;
            if (H5FD_set_feature_flags(f->shared->lf, f->shared->feature_flags) < 0)
                HGOTO_ERROR(H5E_FILE, H5E_CANTSET, NULL, "can't set feature_flags in VFD")
        }
        else {
            /* If no value for read attempts has been set, use the default */
            if (!f->shared->read_attempts)
                f->shared->read_attempts = H5F_METADATA_READ_ATTEMPTS;
        }

        /* Determine the # of bins for metdata read retries */
        if (H5F_set_retries(f) < 0)
            HGOTO_ERROR(H5E_FILE, H5E_CANTINIT, NULL, "can't set retries and retries_nbins")

        /* Get the metadata cache log location (if we're logging) */
        {
            char *mdc_log_location = NULL; /* location of metadata cache log location */

            if (H5P_get(plist, H5F_ACS_MDC_LOG_LOCATION_NAME, &mdc_log_location) < 0)
                HGOTO_ERROR(H5E_PLIST, H5E_CANTGET, NULL, "can't get mdc log location")
            if (mdc_log_location != NULL) {
                size_t len = HDstrlen(mdc_log_location);
                if (NULL == (f->shared->mdc_log_location = (char *)H5MM_calloc((len + 1) * sizeof(char))))
                    HGOTO_ERROR(H5E_RESOURCE, H5E_CANTALLOC, NULL,
                                "can't allocate memory for mdc log file name")
                HDstrncpy(f->shared->mdc_log_location, mdc_log_location, len);
            }
            else
                f->shared->mdc_log_location = NULL;
        } /* end block */

        /* Get object flush callback information */
        if (H5P_get(plist, H5F_ACS_OBJECT_FLUSH_CB_NAME, &(f->shared->object_flush)) < 0)
            HGOTO_ERROR(H5E_FILE, H5E_CANTGET, NULL, "can't get object flush cb info")

        /* Get the VOL connector info */
        if (H5F__set_vol_conn(f) < 0)
            HGOTO_ERROR(H5E_FILE, H5E_CANTINIT, NULL, "can't cache VOL connector info")

        /* Create a metadata cache with the specified number of elements.
         * The cache might be created with a different number of elements and
         * the access property list should be updated to reflect that.
         */
        if (H5AC_create(f, &(f->shared->mdc_initCacheCfg), &(f->shared->mdc_initCacheImageCfg)) < 0)
            HGOTO_ERROR(H5E_FILE, H5E_CANTINIT, NULL, "unable to create metadata cache")

        /* Create the file's "open object" information */
        if (H5FO_create(f) < 0)
            HGOTO_ERROR(H5E_FILE, H5E_CANTINIT, NULL, "unable to create open object data structure")

        /* Add new "shared" struct to list of open files */
        if (H5F__sfile_add(f->shared) < 0)
            HGOTO_ERROR(H5E_FILE, H5E_CANTINIT, NULL, "unable to append to list of open files")
    } /* end else */

    f->shared->nrefs++;

    /* Create the file's "top open object" information */
    if (H5FO_top_create(f) < 0)
        HGOTO_ERROR(H5E_FILE, H5E_CANTINIT, NULL, "unable to create open object data structure")

    /* Set return value */
    ret_value = f;

done:
    if (!ret_value && f) {
        if (!shared) {
            /* Attempt to clean up some of the shared file structures */
            if (f->shared->efc)
                if (H5F__efc_destroy(f->shared->efc) < 0)
                    HDONE_ERROR(H5E_FILE, H5E_CANTRELEASE, NULL, "can't destroy external file cache")
            if (f->shared->fcpl_id > 0)
                if (H5I_dec_ref(f->shared->fcpl_id) < 0)
                    HDONE_ERROR(H5E_FILE, H5E_CANTDEC, NULL, "can't close property list")

            f->shared = H5FL_FREE(H5F_shared_t, f->shared);
        }

        /* Free VOL object */
        if (f->vol_obj)
            if (H5VL_free_object(f->vol_obj) < 0)
                HDONE_ERROR(H5E_FILE, H5E_CANTDEC, NULL, "unable to free VOL object")

        f = H5FL_FREE(H5F_t, f);
    }

    FUNC_LEAVE_NOAPI(ret_value)
} /* end H5F__new() */

/*-------------------------------------------------------------------------
 * Function:    H5F__dest
 *
 * Purpose:     Destroys a file structure.  This function flushes the cache
 *              but doesn't do any other cleanup other than freeing memory
 *              for the file struct.  The shared info for the file is freed
 *              only when its reference count reaches zero.
 *
 * Return:      SUCCEED/FAIL
 *-------------------------------------------------------------------------
 */
herr_t
H5F__dest(H5F_t *f, hbool_t flush)
{
    herr_t ret_value = SUCCEED; /* Return value */

    FUNC_ENTER_PACKAGE

    /* Sanity check */
    HDassert(f);
    HDassert(f->shared);

    if (1 == f->shared->nrefs) {
        int actype; /* metadata cache type (enum value) */

        /* Mark this file as closing */
        f->shared->closing = TRUE;

        /* Flush at this point since the file will be closed (phase 1).
         * Only try to flush the file if it was opened with write access, and if
         * the caller requested a flush.
         */
        if ((H5F_ACC_RDWR & H5F_INTENT(f)) && flush)
            if (H5F__flush_phase1(f) < 0)
                /* Push error, but keep going*/
                HDONE_ERROR(H5E_FILE, H5E_CANTFLUSH, FAIL, "unable to flush cached data (phase 1)")

        /* Notify the metadata cache that the file is about to be closed.
         * This allows the cache to set up for creating a metadata cache
         * image if this has been requested.
         */
        if (H5AC_prep_for_file_close(f) < 0)
            /* Push error, but keep going */
            HDONE_ERROR(H5E_FILE, H5E_CANTFLUSH, FAIL, "metadata cache prep for close failed")

        /* Flush at this point since the file will be closed (phase 2).
         * Only try to flush the file if it was opened with write access, and if
         * the caller requested a flush.
         */
        if ((H5F_ACC_RDWR & H5F_INTENT(f)) && flush)
            if (H5F__flush_phase2(f, TRUE) < 0)
                /* Push error, but keep going */
                HDONE_ERROR(H5E_FILE, H5E_CANTFLUSH, FAIL, "unable to flush cached data (phase 2)")

        /* With the shutdown modifications, the contents of the metadata cache
         * should be clean at this point, with the possible exception of the
         * the superblock and superblock extension.
         *
         * Verify this.
         */
        HDassert(H5AC_cache_is_clean(f, H5AC_RING_MDFSM));

        /* Release the external file cache */
        if (f->shared->efc) {
            if (H5F__efc_destroy(f->shared->efc) < 0)
                /* Push error, but keep going*/
                HDONE_ERROR(H5E_FILE, H5E_CANTRELEASE, FAIL, "can't destroy external file cache")
            f->shared->efc = NULL;
        } /* end if */

        /* With the shutdown modifications, the contents of the metadata cache
         * should be clean at this point, with the possible exception of the
         * the superblock and superblock extension.
         *
         * Verify this.
         */
        HDassert(H5AC_cache_is_clean(f, H5AC_RING_MDFSM));

        /* Release objects that depend on the superblock being initialized */
        if (f->shared->sblock) {
            /* Shutdown file free space manager(s) */
            /* (We should release the free space information now (before
             *      truncating the file and before the metadata cache is shut
             *      down) since the free space manager is holding some data
             *      structures in memory and also because releasing free space
             *      can shrink the file's 'eoa' value)
             *
             * Update 11/1/16:
             *
             *      With recent library shutdown modifications, the free space
             *      managers should be settled and written to file at this point
             *      (assuming they are persistent).  In this case, closing the
             *      free space managers should have no effect on EOA.
             *
             *                                          -- JRM
             */
            if (H5F_ACC_RDWR & H5F_INTENT(f)) {
                if (H5MF_close(f) < 0)
                    /* Push error, but keep going*/
                    HDONE_ERROR(H5E_FILE, H5E_CANTRELEASE, FAIL, "can't release file free space info")

                /* at this point, only the superblock and superblock
                 * extension should be dirty.
                 */
                HDassert(H5AC_cache_is_clean(f, H5AC_RING_MDFSM));

                /* Flush the file again (if requested), as shutting down the
                 * free space manager may dirty some data structures again.
                 */
                if (flush) {
                    /* Clear status_flags */
                    f->shared->sblock->status_flags &= (uint8_t)(~H5F_SUPER_WRITE_ACCESS);
                    f->shared->sblock->status_flags &= (uint8_t)(~H5F_SUPER_SWMR_WRITE_ACCESS);

                    /* Mark EOA info dirty in cache, so change will get encoded */
                    if (H5F_eoa_dirty(f) < 0)
                        /* Push error, but keep going*/
                        HDONE_ERROR(H5E_FILE, H5E_CANTMARKDIRTY, FAIL, "unable to mark superblock as dirty")

                    /* Release any space allocated to space aggregators,
                     * so that the eoa value corresponds to the end of the
                     * space written to in the file.
                     *
                     * At most, this should change the superblock or the
                     * superblock extension messages.
                     */
                    if (H5MF_free_aggrs(f) < 0)
                        /* Push error, but keep going*/
                        HDONE_ERROR(H5E_FILE, H5E_CANTRELEASE, FAIL, "can't release file space")

                    /* Truncate the file to the current allocated size */
                    if (H5FD_truncate(f->shared->lf, TRUE) < 0)
                        /* Push error, but keep going*/
                        HDONE_ERROR(H5E_FILE, H5E_WRITEERROR, FAIL, "low level truncate failed")

                    /* at this point, only the superblock and superblock
                     * extension should be dirty.
                     */
                    HDassert(H5AC_cache_is_clean(f, H5AC_RING_MDFSM));
                } /* end if */
            }     /* end if */

            /* if it exists, unpin the driver information block cache entry,
             * since we're about to destroy the cache
             */
            if (f->shared->drvinfo)
                if (H5AC_unpin_entry(f->shared->drvinfo) < 0)
                    /* Push error, but keep going*/
                    HDONE_ERROR(H5E_FSPACE, H5E_CANTUNPIN, FAIL, "unable to unpin drvinfo")

            /* Unpin the superblock, since we're about to destroy the cache */
            if (H5AC_unpin_entry(f->shared->sblock) < 0)
                /* Push error, but keep going*/
                HDONE_ERROR(H5E_FSPACE, H5E_CANTUNPIN, FAIL, "unable to unpin superblock")
            f->shared->sblock = NULL;
        } /* end if */

        /* with the possible exception of the superblock and superblock
         * extension, the metadata cache should be clean at this point.
         *
         * Verify this.
         */
        HDassert(H5AC_cache_is_clean(f, H5AC_RING_MDFSM));

        /* Remove shared file struct from list of open files */
        if (H5F__sfile_remove(f->shared) < 0)
            /* Push error, but keep going*/
            HDONE_ERROR(H5E_FILE, H5E_CANTRELEASE, FAIL, "problems closing file")

        /* Shutdown the metadata cache */
        /* (Flushes any remaining dirty entries, which should only be the
         *      superblock and / or driver info at this point)
         */
        if (H5AC_dest(f))
            /* Push error, but keep going*/
            HDONE_ERROR(H5E_FILE, H5E_CANTRELEASE, FAIL, "problems closing file")

        /* Shutdown the page buffer cache */
        if (H5PB_dest(f->shared) < 0)
            /* Push error, but keep going*/
            HDONE_ERROR(H5E_FILE, H5E_CANTRELEASE, FAIL, "problems closing page buffer cache")

        /* Clean up the metadata cache log location string */
        if (f->shared->mdc_log_location)
            f->shared->mdc_log_location = (char *)H5MM_xfree(f->shared->mdc_log_location);

        /*
         * Do not close the root group since we didn't count it, but free
         * the memory associated with it.
         */
        if (f->shared->root_grp) {
            /* Free the root group */
            if (H5G_root_free(f->shared->root_grp) < 0)
                /* Push error, but keep going*/
                HDONE_ERROR(H5E_FILE, H5E_CANTRELEASE, FAIL, "problems closing file")
            f->shared->root_grp = NULL;
        } /* end if */

        /* Destroy other components of the file */
        if (H5F__accum_reset(f->shared, TRUE) < 0)
            /* Push error, but keep going*/
            HDONE_ERROR(H5E_FILE, H5E_CANTRELEASE, FAIL, "problems closing file")
        if (H5FO_dest(f) < 0)
            /* Push error, but keep going*/
            HDONE_ERROR(H5E_FILE, H5E_CANTRELEASE, FAIL, "problems closing file")
        f->shared->cwfs = (struct H5HG_heap_t **)H5MM_xfree(f->shared->cwfs);
        if (H5G_node_close(f) < 0)
            /* Push error, but keep going*/
            HDONE_ERROR(H5E_FILE, H5E_CANTRELEASE, FAIL, "problems closing file")

        /* Destroy file creation properties */
        if (H5I_GENPROP_LST != H5I_get_type(f->shared->fcpl_id))
            /* Push error, but keep going*/
            HDONE_ERROR(H5E_FILE, H5E_BADTYPE, FAIL, "not a property list")
        if (H5I_dec_ref(f->shared->fcpl_id) < 0)
            /* Push error, but keep going*/
            HDONE_ERROR(H5E_FILE, H5E_CANTDEC, FAIL, "can't close property list")

        /* Clean up the cached VOL connector ID & info */
        if (f->shared->vol_info)
            if (H5VL_free_connector_info(f->shared->vol_id, f->shared->vol_info) < 0)
                /* Push error, but keep going*/
                HDONE_ERROR(H5E_FILE, H5E_CANTRELEASE, FAIL, "unable to release VOL connector info object")
        if (f->shared->vol_id > 0)
            if (H5I_dec_ref(f->shared->vol_id) < 0)
                /* Push error, but keep going*/
                HDONE_ERROR(H5E_FILE, H5E_CANTDEC, FAIL, "can't close VOL connector ID")
        f->shared->vol_cls = NULL;

        /* Close the file */
        if (H5FD_close(f->shared->lf) < 0)
            /* Push error, but keep going*/
            HDONE_ERROR(H5E_FILE, H5E_CANTCLOSEFILE, FAIL, "unable to close file")

        /* Free mount table */
        f->shared->mtab.child  = (H5F_mount_t *)H5MM_xfree(f->shared->mtab.child);
        f->shared->mtab.nalloc = 0;

        /* Free the external link file */
        f->shared->extpath = (char *)H5MM_xfree(f->shared->extpath);

        /* Clean up the metadata retries array */
        for (actype = 0; actype < (int)H5AC_NTYPES; actype++)
            if (f->shared->retries[actype])
                f->shared->retries[actype] = (uint32_t *)H5MM_xfree(f->shared->retries[actype]);

        /* Destroy shared file struct */
        f->shared = (H5F_shared_t *)H5FL_FREE(H5F_shared_t, f->shared);
    }
    else if (f->shared->nrefs > 0) {
        /*
         * There are other references to the shared part of the file.
         * Only decrement the reference count.
         */
        --f->shared->nrefs;
    }

    /* Free the non-shared part of the file */
    f->open_name   = (char *)H5MM_xfree(f->open_name);
    f->actual_name = (char *)H5MM_xfree(f->actual_name);
    if (f->vol_obj && H5VL_free_object(f->vol_obj) < 0)
        HDONE_ERROR(H5E_FILE, H5E_CANTDEC, FAIL, "unable to free VOL object")
    f->vol_obj = NULL;
    if (H5FO_top_dest(f) < 0)
        HDONE_ERROR(H5E_FILE, H5E_CANTINIT, FAIL, "problems closing file")
    f->shared = NULL;
    f         = H5FL_FREE(H5F_t, f);

    FUNC_LEAVE_NOAPI(ret_value)
} /* end H5F__dest() */

/*-------------------------------------------------------------------------
 * Function:    H5F__check_if_using_file_locks
 *
 * Purpose:     Determines if this file will use file locks.
 *
 * There are three ways that file locking can be controlled:
 *
 * 1) The configure/cmake option that sets the H5_USE_FILE_LOCKING
 *    symbol (which is used as the default fapl value).
 *
 * 2) The H5Pset_file_locking() API call, which will override
 *    the configuration default.
 *
 * 3) The HDF5_USE_FILE_LOCKING environment variable, which overrides
 *    everything above.
 *
 * The main reason to disable file locking is to prevent errors on file
 * systems where locking is not supported or has been disabled (as is
 * often the case in parallel file systems).
 *
 * Return:      SUCCEED/FAIL
 *-------------------------------------------------------------------------
 */
static herr_t
H5F__check_if_using_file_locks(H5P_genplist_t *fapl, hbool_t *use_file_locking)
{
    herr_t ret_value = SUCCEED; /* Return value */

    FUNC_ENTER_STATIC

    /* Make sure the out parameter has a value */
    *use_file_locking = TRUE;

    /* Check the fapl property */
    if (H5P_get(fapl, H5F_ACS_USE_FILE_LOCKING_NAME, use_file_locking) < 0)
        HGOTO_ERROR(H5E_FILE, H5E_CANTGET, FAIL, "can't get use file locking flag")

    /* Check the environment variable */
    if (use_locks_env_g != FAIL)
        *use_file_locking = (use_locks_env_g == TRUE) ? TRUE : FALSE;

done:
    FUNC_LEAVE_NOAPI(ret_value)
} /* end H5F__check_if_using_file_locks() */

/*-------------------------------------------------------------------------
 * Function:    H5F_open
 *
 * Purpose:    Opens (or creates) a file.  This function understands the
 *        following flags which are similar in nature to the Posix
 *        open(2) flags.
 *
 *        H5F_ACC_RDWR:    Open with read/write access. If the file is
 *                currently open for read-only access then it
 *                will be reopened. Absence of this flag
 *                implies read-only access.
 *
 *        H5F_ACC_CREAT:    Create a new file if it doesn't exist yet.
 *                The permissions are 0666 bit-wise AND with
 *                the current umask.  H5F_ACC_WRITE must also
 *                be specified.
 *
 *        H5F_ACC_EXCL:    This flag causes H5F_open() to fail if the
 *                file already exists.
 *
 *        H5F_ACC_TRUNC:    The file is truncated and a new HDF5 superblock
 *                is written.  This operation will fail if the
 *                file is already open.
 *
 *        Unlinking the file name from the group directed graph while
 *        the file is opened causes the file to continue to exist but
 *        one will not be able to upgrade the file from read-only
 *        access to read-write access by reopening it. Disk resources
 *        for the file are released when all handles to the file are
 *        closed. NOTE: This paragraph probably only applies to Unix;
 *        deleting the file name in other OS's has undefined results.
 *
 *        The CREATE_PARMS argument is optional.    A null pointer will
 *        cause the default file creation parameters to be used.
 *
 *        The ACCESS_PARMS argument is optional.  A null pointer will
 *        cause the default file access parameters to be used.
 *
 * The following two tables show results of file opens for single and concurrent access:
 *
 * SINGLE PROCESS ACCESS                        CONCURRENT ACCESS
 *
 *             #1st open#                                   #1st open#
 *             -- SR SR -- -- SR SR --                      -- SR SR -- -- SR SR --
 *             -- -- SW SW SW SW -- --                      -- -- SW SW SW SW -- --
 *              W  W  W  W  R  R  R  R                       W  W  W  W  R  R  R  R
 * #2nd open#                                   #2nd open#
 *            --------------------------                   --------------------------
 *   -- --  W | s  x  x  s  x  x  f  f |          -- --  W | f  x  x  f  x  x  f  f |
 *   SR --  W | x  x  x  x  x  x  x  x |          SR --  W | x  x  x  x  x  x  x  x |
 *   SR SW  W | x  x  x  x  x  x  x  x |          SR SW  W | x  x  x  x  x  x  x  x |
 *   -- SW  W | f  x  x  s  x  x  f  f |          -- SW  W | f  x  x  f  x  x  f  f |
 *   -- SW  R | x  x  x  x  x  x  x  x |          -- SW  R | x  x  x  x  x  x  x  x |
 *   SR SW  R | x  x  x  x  x  x  x  x |          SR SW  R | x  x  x  x  x  x  x  x |
 *   SR --  R | s  x  x  s  x  x  s  f |          SR --  R | f  x  x  s  x  x  s  s |
 *   -- --  R | s  x  x  s  x  x  s  s |          -- --  R | f  x  x  f  x  x  s  s |
 *            --------------------------                   --------------------------
 *
 *      Notations:
 *        W:  H5F_ACC_RDWR
 *        R:  H5F_ACC_RDONLY
 *        SW: H5F_ACC_SWMR_WRITE
 *        SR: H5F_ACC_SWMR_READ
 *
 *        x: the first open or second open itself fails due to invalid flags combination
 *        f: the open fails with flags combination from both the first and second opens
 *        s: the open succeeds with flags combination from both the first and second opens
 *
 *
 * Return:    Success:    A new file pointer.
 *        Failure:    NULL
 *-------------------------------------------------------------------------
 */
H5F_t *
H5F_open(const char *name, unsigned flags, hid_t fcpl_id, hid_t fapl_id)
{
    H5F_t *            file   = NULL; /*the success return value      */
    H5F_shared_t *     shared = NULL; /*shared part of `file'         */
    H5FD_t *           lf     = NULL; /*file driver part of `shared'  */
    unsigned           tent_flags;    /*tentative flags               */
    H5FD_class_t *     drvr;          /*file driver class info        */
    H5P_genplist_t *   a_plist;       /*file access property list     */
    H5F_close_degree_t fc_degree;     /*file close degree             */
    size_t             page_buf_size;
    unsigned           page_buf_min_meta_perc = 0;
    unsigned           page_buf_min_raw_perc  = 0;
    hbool_t            set_flag               = FALSE; /*set the status_flags in the superblock */
    hbool_t            clear                  = FALSE; /*clear the status_flags         */
    hbool_t            evict_on_close;                 /* evict on close value from plist  */
    hbool_t            use_file_locking = TRUE;        /* Using file locks? */
    hbool_t            ci_load          = FALSE;       /* whether MDC ci load requested */
    hbool_t            ci_write         = FALSE;       /* whether MDC CI write requested */
    H5F_t *            ret_value        = NULL;        /*actual return value           */

    FUNC_ENTER_NOAPI(NULL)

    /*
     * If the driver has a `cmp' method then the driver is capable of
     * determining when two file handles refer to the same file and the
     * library can insure that when the application opens a file twice
     * that the two handles coordinate their operations appropriately.
     * Otherwise it is the application's responsibility to never open the
     * same file more than once at a time.
     */
    if (NULL == (drvr = H5FD_get_class(fapl_id)))
        HGOTO_ERROR(H5E_FILE, H5E_CANTGET, NULL, "unable to retrieve VFL class")

    /* Get the file access property list, for future queries */
    if (NULL == (a_plist = (H5P_genplist_t *)H5I_object(fapl_id)))
        HGOTO_ERROR(H5E_ARGS, H5E_BADTYPE, NULL, "not file access property list")

    /* Check if we are using file locking */
    if (H5F__check_if_using_file_locks(a_plist, &use_file_locking) < 0)
        HGOTO_ERROR(H5E_FILE, H5E_CANTGET, NULL, "unable to get file locking flag")

    /*
     * Opening a file is a two step process. First we try to open the
     * file in a way which doesn't affect its state (like not truncating
     * or creating it) so we can compare it with files that are already
     * open. If that fails then we try again with the full set of flags
     * (only if they're different than the original failed attempt).
     * However, if the file driver can't distinquish between files then
     * there's no reason to open the file tentatively because it's the
     * application's responsibility to prevent this situation (there's no
     * way for us to detect it here anyway).
     */
    if (drvr->cmp)
        tent_flags = flags & ~(H5F_ACC_CREAT | H5F_ACC_TRUNC | H5F_ACC_EXCL);
    else
        tent_flags = flags;

    if (NULL == (lf = H5FD_open(name, tent_flags, fapl_id, HADDR_UNDEF))) {
        if (tent_flags == flags)
            HGOTO_ERROR(H5E_FILE, H5E_CANTOPENFILE, NULL, "unable to open file: name = '%s', tent_flags = %x",
                        name, tent_flags)
        H5E_clear_stack(NULL);
        tent_flags = flags;
        if (NULL == (lf = H5FD_open(name, tent_flags, fapl_id, HADDR_UNDEF)))
            HGOTO_ERROR(H5E_FILE, H5E_CANTOPENFILE, NULL, "unable to open file: name = '%s', tent_flags = %x",
                        name, tent_flags)
    } /* end if */

    /* Is the file already open? */
    if ((shared = H5F__sfile_search(lf)) != NULL) {
        /*
         * The file is already open, so use that one instead of the one we
         * just opened. We only one one H5FD_t* per file so one doesn't
         * confuse the other.  But fail if this request was to truncate the
         * file (since we can't do that while the file is open), or if the
         * request was to create a non-existent file (since the file already
         * exists), or if the new request adds write access (since the
         * readers don't expect the file to change under them), or if the
         * SWMR write/read access flags don't agree.
         */
        if (H5FD_close(lf) < 0)
            HGOTO_ERROR(H5E_FILE, H5E_CANTOPENFILE, NULL, "unable to close low-level file info")
        if (flags & H5F_ACC_TRUNC)
            HGOTO_ERROR(H5E_FILE, H5E_CANTOPENFILE, NULL, "unable to truncate a file which is already open")
        if (flags & H5F_ACC_EXCL)
            HGOTO_ERROR(H5E_FILE, H5E_CANTOPENFILE, NULL, "file exists")
        if ((flags & H5F_ACC_RDWR) && 0 == (shared->flags & H5F_ACC_RDWR))
            HGOTO_ERROR(H5E_FILE, H5E_CANTOPENFILE, NULL, "file is already open for read-only")

        if ((flags & H5F_ACC_SWMR_WRITE) && 0 == (shared->flags & H5F_ACC_SWMR_WRITE))
            HGOTO_ERROR(H5E_FILE, H5E_CANTOPENFILE, NULL,
                        "SWMR write access flag not the same for file that is already open")
        if ((flags & H5F_ACC_SWMR_READ) &&
            !((shared->flags & H5F_ACC_SWMR_WRITE) || (shared->flags & H5F_ACC_SWMR_READ) ||
              (shared->flags & H5F_ACC_RDWR)))
            HGOTO_ERROR(H5E_FILE, H5E_CANTOPENFILE, NULL,
                        "SWMR read access flag not the same for file that is already open")

        /* Allocate new "high-level" file struct */
        if ((file = H5F__new(shared, flags, fcpl_id, fapl_id, NULL)) == NULL)
            HGOTO_ERROR(H5E_FILE, H5E_CANTOPENFILE, NULL, "unable to create new file object")
    } /* end if */
    else {
        /* Check if tentative open was good enough */
        if (flags != tent_flags) {
            /*
             * This file is not yet open by the library and the flags we used to
             * open it are different than the desired flags. Close the tentative
             * file and open it for real.
             */
            if (H5FD_close(lf) < 0)
                HGOTO_ERROR(H5E_FILE, H5E_CANTOPENFILE, NULL, "unable to close low-level file info")

            if (NULL == (lf = H5FD_open(name, flags, fapl_id, HADDR_UNDEF)))
                HGOTO_ERROR(H5E_FILE, H5E_CANTOPENFILE, NULL, "unable to open file")
        } /* end if */

        /* Place an advisory lock on the file */
        if (use_file_locking)
            if (H5FD_lock(lf, (hbool_t)((flags & H5F_ACC_RDWR) ? TRUE : FALSE)) < 0) {
                /* Locking failed - Closing will remove the lock */
                if (H5FD_close(lf) < 0)
                    HDONE_ERROR(H5E_FILE, H5E_CANTCLOSEFILE, NULL, "unable to close low-level file info")
                HGOTO_ERROR(H5E_FILE, H5E_CANTLOCKFILE, NULL, "unable to lock the file")
            } /* end if */

        /* Create the 'top' file structure */
        if (NULL == (file = H5F__new(NULL, flags, fcpl_id, fapl_id, lf))) {
            /* If this is the only time the file has been opened and the struct
             * returned is NULL, H5FD_close() will never be called via H5F__dest()
             * so we have to close lf here before heading to the error handling.
             */
            if (H5FD_close(lf) < 0)
                HDONE_ERROR(H5E_FILE, H5E_CANTOPENFILE, NULL, "unable to close low-level file info")
            HGOTO_ERROR(H5E_FILE, H5E_CANTOPENFILE, NULL, "unable to initialize file structure")
        } /* end if */

        /* Need to set status_flags in the superblock if the driver has a 'lock' method */
        if (drvr->lock)
            set_flag = TRUE;
    } /* end else */

    /* Check to see if both SWMR and cache image are requested.  Fail if so */
    if (H5C_cache_image_status(file, &ci_load, &ci_write) < 0)
        HGOTO_ERROR(H5E_FILE, H5E_CANTGET, NULL, "can't get MDC cache image status")
    if ((ci_load || ci_write) && (flags & (H5F_ACC_SWMR_READ | H5F_ACC_SWMR_WRITE)))
        HGOTO_ERROR(H5E_FILE, H5E_UNSUPPORTED, NULL, "can't have both SWMR and cache image")

    /* Retain the name the file was opened with */
    file->open_name = H5MM_xstrdup(name);

    /* Short cuts */
    shared = file->shared;
    lf     = shared->lf;

    /* Set the file locking flag. If the file is already open, the file
     * requested file locking flag must match that of the open file.
     */
    if (shared->nrefs == 1)
        file->shared->use_file_locking = use_file_locking;
    else if (shared->nrefs > 1)
        if (file->shared->use_file_locking != use_file_locking)
            HGOTO_ERROR(H5E_FILE, H5E_CANTINIT, NULL, "file locking flag values don't match")

    /* Check if page buffering is enabled */
    if (H5P_get(a_plist, H5F_ACS_PAGE_BUFFER_SIZE_NAME, &page_buf_size) < 0)
        HGOTO_ERROR(H5E_FILE, H5E_CANTGET, NULL, "can't get page buffer size")
    if (page_buf_size) {
#ifdef H5_HAVE_PARALLEL
        /* Collective metadata writes are not supported with page buffering */
        if (file->shared->coll_md_write)
            HGOTO_ERROR(H5E_FILE, H5E_CANTOPENFILE, NULL,
                        "collective metadata writes are not supported with page buffering")

        /* Temporary: fail file create when page buffering feature is enabled for parallel */
        HGOTO_ERROR(H5E_FILE, H5E_CANTOPENFILE, NULL, "page buffering is disabled for parallel")
#endif /* H5_HAVE_PARALLEL */
        /* Query for other page buffer cache properties */
        if (H5P_get(a_plist, H5F_ACS_PAGE_BUFFER_MIN_META_PERC_NAME, &page_buf_min_meta_perc) < 0)
            HGOTO_ERROR(H5E_FILE, H5E_CANTGET, NULL, "can't get minimum metadata fraction of page buffer")
        if (H5P_get(a_plist, H5F_ACS_PAGE_BUFFER_MIN_RAW_PERC_NAME, &page_buf_min_raw_perc) < 0)
            HGOTO_ERROR(H5E_FILE, H5E_CANTGET, NULL, "can't get minimum raw data fraction of page buffer")
    } /* end if */

    /*
     * Read or write the file superblock, depending on whether the file is
     * empty or not.
     */
    if (0 == (MAX(H5FD_get_eof(lf, H5FD_MEM_SUPER), H5FD_get_eoa(lf, H5FD_MEM_SUPER))) &&
        (flags & H5F_ACC_RDWR)) {
        /*
         * We've just opened a fresh new file (or truncated one). We need
         * to create & write the superblock.
         */

        /* Create the page buffer before initializing the superblock */
        if (page_buf_size)
            if (H5PB_create(shared, page_buf_size, page_buf_min_meta_perc, page_buf_min_raw_perc) < 0)
                HGOTO_ERROR(H5E_FILE, H5E_CANTINIT, NULL, "unable to create page buffer")

        /* Initialize information about the superblock and allocate space for it */
        /* (Writes superblock extension messages, if there are any) */
        if (H5F__super_init(file) < 0)
            HGOTO_ERROR(H5E_FILE, H5E_CANTINIT, NULL, "unable to allocate file superblock")

        /* Create and open the root group */
        /* (This must be after the space for the superblock is allocated in
         *      the file, since the superblock must be at offset 0)
         */
        if (H5G_mkroot(file, TRUE) < 0)
            HGOTO_ERROR(H5E_FILE, H5E_CANTINIT, NULL, "unable to create/open root group")
    } /* end if */
    else if (1 == shared->nrefs) {
        /* Read the superblock if it hasn't been read before. */
        if (H5F__super_read(file, a_plist, TRUE) < 0)
            HGOTO_ERROR(H5E_FILE, H5E_READERROR, NULL, "unable to read superblock")

        /* Create the page buffer before initializing the superblock */
        if (page_buf_size)
            if (H5PB_create(shared, page_buf_size, page_buf_min_meta_perc, page_buf_min_raw_perc) < 0)
                HGOTO_ERROR(H5E_FILE, H5E_CANTINIT, NULL, "unable to create page buffer")

        /* Open the root group */
        if (H5G_mkroot(file, FALSE) < 0)
            HGOTO_ERROR(H5E_FILE, H5E_CANTOPENFILE, NULL, "unable to read root group")
    } /* end if */

    /*
     * Decide the file close degree.  If it's the first time to open the
     * file, set the degree to access property list value; if it's the
     * second time or later, verify the access property list value matches
     * the degree in shared file structure.
     */
    if (H5P_get(a_plist, H5F_ACS_CLOSE_DEGREE_NAME, &fc_degree) < 0)
        HGOTO_ERROR(H5E_PLIST, H5E_CANTGET, NULL, "can't get file close degree")
    if (shared->nrefs == 1) {
        if (fc_degree == H5F_CLOSE_DEFAULT)
            shared->fc_degree = lf->cls->fc_degree;
        else
            shared->fc_degree = fc_degree;
    } /* end if */
    else if (shared->nrefs > 1) {
        if (fc_degree == H5F_CLOSE_DEFAULT && shared->fc_degree != lf->cls->fc_degree)
            HGOTO_ERROR(H5E_FILE, H5E_CANTINIT, NULL, "file close degree doesn't match")
        if (fc_degree != H5F_CLOSE_DEFAULT && fc_degree != shared->fc_degree)
            HGOTO_ERROR(H5E_FILE, H5E_CANTINIT, NULL, "file close degree doesn't match")
    } /* end if */

    /* This is a private property to clear the status_flags in the super block */
    /* Use by h5clear and a routine in test/flush2.c to clear the test file's status_flags */
    if (H5P_exist_plist(a_plist, H5F_ACS_CLEAR_STATUS_FLAGS_NAME) > 0) {
        if (H5P_get(a_plist, H5F_ACS_CLEAR_STATUS_FLAGS_NAME, &clear) < 0)
            HGOTO_ERROR(H5E_PLIST, H5E_CANTGET, NULL, "can't get clearance for status_flags")
        else if (clear)
            file->shared->sblock->status_flags = 0;
    } /* end if */

    /* Record the evict-on-close MDC behavior.  If it's the first time opening
     * the file, set it to access property list value; if it's the second time
     * or later, verify that the access property list value matches the value
     * in shared file structure.
     */
    if (H5P_get(a_plist, H5F_ACS_EVICT_ON_CLOSE_FLAG_NAME, &evict_on_close) < 0)
        HGOTO_ERROR(H5E_PLIST, H5E_CANTGET, NULL, "can't get evict on close value")
    if (shared->nrefs == 1)
        shared->evict_on_close = evict_on_close;
    else if (shared->nrefs > 1) {
        if (shared->evict_on_close != evict_on_close)
            HGOTO_ERROR(H5E_FILE, H5E_BADVALUE, NULL, "file evict-on-close value doesn't match")
    } /* end if */

    /* Formulate the absolute path for later search of target file for external links */
    if (shared->nrefs == 1) {
        if (H5_build_extpath(name, &file->shared->extpath) < 0)
            HGOTO_ERROR(H5E_FILE, H5E_CANTINIT, NULL, "unable to build extpath")
    }

    /* Formulate the actual file name, after following symlinks, etc. */
    if (H5F__build_actual_name(file, a_plist, name, &file->actual_name) < 0)
        HGOTO_ERROR(H5E_FILE, H5E_CANTINIT, NULL, "unable to build actual name")

    if (set_flag) {
        if (H5F_INTENT(file) & H5F_ACC_RDWR) { /* Set and check consistency of status_flags */
            /* Skip check of status_flags for file with < superblock version 3 */
            if (file->shared->sblock->super_vers >= HDF5_SUPERBLOCK_VERSION_3) {

                if (file->shared->sblock->status_flags & H5F_SUPER_WRITE_ACCESS ||
                    file->shared->sblock->status_flags & H5F_SUPER_SWMR_WRITE_ACCESS)
                    HGOTO_ERROR(H5E_FILE, H5E_CANTOPENFILE, NULL,
                                "file is already open for write/SWMR write (may use <h5clear file> to clear "
                                "file consistency flags)")
            } /* version 3 superblock */

            file->shared->sblock->status_flags |= H5F_SUPER_WRITE_ACCESS;
            if (H5F_INTENT(file) & H5F_ACC_SWMR_WRITE)
                file->shared->sblock->status_flags |= H5F_SUPER_SWMR_WRITE_ACCESS;

            /* Flush the superblock & superblock extension */
            if (H5F_super_dirty(file) < 0)
                HGOTO_ERROR(H5E_FILE, H5E_CANTMARKDIRTY, NULL, "unable to mark superblock as dirty")
            if (H5F_flush_tagged_metadata(file, H5AC__SUPERBLOCK_TAG) < 0)
                HGOTO_ERROR(H5E_FILE, H5E_CANTFLUSH, NULL, "unable to flush superblock")
            if (H5F_flush_tagged_metadata(file, file->shared->sblock->ext_addr) < 0)
                HGOTO_ERROR(H5E_FILE, H5E_CANTFLUSH, NULL, "unable to flush superblock extension")

            /* Remove the file lock for SWMR_WRITE */
            if (use_file_locking && (H5F_INTENT(file) & H5F_ACC_SWMR_WRITE)) {
                if (H5FD_unlock(file->shared->lf) < 0)
                    HGOTO_ERROR(H5E_FILE, H5E_CANTUNLOCKFILE, NULL, "unable to unlock the file")
            }  /* end if */
        }      /* end if */
        else { /* H5F_ACC_RDONLY: check consistency of status_flags */
            /* Skip check of status_flags for file with < superblock version 3 */
            if (file->shared->sblock->super_vers >= HDF5_SUPERBLOCK_VERSION_3) {
                if (H5F_INTENT(file) & H5F_ACC_SWMR_READ) {
                    if ((file->shared->sblock->status_flags & H5F_SUPER_WRITE_ACCESS &&
                         !(file->shared->sblock->status_flags & H5F_SUPER_SWMR_WRITE_ACCESS)) ||
                        (!(file->shared->sblock->status_flags & H5F_SUPER_WRITE_ACCESS) &&
                         file->shared->sblock->status_flags & H5F_SUPER_SWMR_WRITE_ACCESS))
                        HGOTO_ERROR(H5E_FILE, H5E_CANTOPENFILE, NULL,
                                    "file is not already open for SWMR writing")
                } /* end if */
                else if ((file->shared->sblock->status_flags & H5F_SUPER_WRITE_ACCESS) ||
                         (file->shared->sblock->status_flags & H5F_SUPER_SWMR_WRITE_ACCESS))
                    HGOTO_ERROR(H5E_FILE, H5E_CANTOPENFILE, NULL,
                                "file is already open for write (may use <h5clear file> to clear file "
                                "consistency flags)")
            } /* version 3 superblock */
        }     /* end else */
    }         /* end if set_flag */

    /* Success */
    ret_value = file;

done:
    if ((NULL == ret_value) && file)
        if (H5F__dest(file, FALSE) < 0)
            HDONE_ERROR(H5E_FILE, H5E_CANTCLOSEFILE, NULL, "problems closing file")

    FUNC_LEAVE_NOAPI(ret_value)
} /* end H5F_open() */

/*-------------------------------------------------------------------------
 * Function:    H5F__post_open
 *
 * Purpose:     Finishes file open after wrapper context for file has been
 *              set.
 *
 * Return:      SUCCEED/FAIL
 *
 *-------------------------------------------------------------------------
 */
herr_t
H5F__post_open(H5F_t *f)
{
    herr_t ret_value = SUCCEED; /* Return value */

    FUNC_ENTER_PACKAGE

    /* Sanity check arguments */
    HDassert(f);

    /* Store a vol object in the file struct */
    if (NULL == (f->vol_obj = H5VL_create_object_using_vol_id(H5I_FILE, f, f->shared->vol_id)))
        HGOTO_ERROR(H5E_FILE, H5E_CANTINIT, FAIL, "can't create VOL object")

done:
    FUNC_LEAVE_NOAPI(ret_value)
} /* end H5F__post_open() */

/*-------------------------------------------------------------------------
 * Function:    H5F_flush_phase1
 *
 * Purpose:     First phase of flushing cached data.
 *
 * Return:      SUCCEED/FAIL
 *
 *-------------------------------------------------------------------------
 */
static herr_t
H5F__flush_phase1(H5F_t *f)
{
    herr_t ret_value = SUCCEED; /* Return value */

    FUNC_ENTER_STATIC

    /* Sanity check arguments */
    HDassert(f);

    /* Flush any cached dataset storage raw data */
    if (H5D_flush_all(f) < 0)
        /* Push error, but keep going*/
        HDONE_ERROR(H5E_CACHE, H5E_CANTFLUSH, FAIL, "unable to flush dataset cache")

    /* Release any space allocated to space aggregators, so that the eoa value
     *  corresponds to the end of the space written to in the file.
     */
    /* (needs to happen before cache flush, with superblock write, since the
     *  'eoa' value is written in superblock -QAK)
     */
    if (H5MF_free_aggrs(f) < 0)
        /* Push error, but keep going*/
        HDONE_ERROR(H5E_FILE, H5E_CANTRELEASE, FAIL, "can't release file space")

    FUNC_LEAVE_NOAPI(ret_value)
} /* end H5F__flush_phase1() */

/*-------------------------------------------------------------------------
 * Function:    H5F__flush_phase2
 *
 * Purpose:     Second phase of flushing cached data.
 *
 * Return:      SUCCEED/FAIL
 *
 *-------------------------------------------------------------------------
 */
static herr_t
H5F__flush_phase2(H5F_t *f, hbool_t closing)
{
    herr_t ret_value = SUCCEED; /* Return value */

    FUNC_ENTER_STATIC

    /* Sanity check arguments */
    HDassert(f);

    /* Inform the metadata cache that we are about to flush */
    if (H5AC_prep_for_file_flush(f) < 0)
        /* Push error, but keep going*/
        HDONE_ERROR(H5E_CACHE, H5E_CANTFLUSH, FAIL, "prep for MDC flush failed")

    /* Flush the entire metadata cache */
    if (H5AC_flush(f) < 0)
        /* Push error, but keep going*/
        HDONE_ERROR(H5E_CACHE, H5E_CANTFLUSH, FAIL, "unable to flush metadata cache")

#ifdef H5_HAVE_PARALLEL
    if (H5F_HAS_FEATURE(f, H5FD_FEAT_HAS_MPI)) {
        /* Since we just returned from a call to H5AC_flush(), we just
         * passed through a barrier.  Hence we can skip the barrier on
         * entry to the mpio file driver truncate call below, and the first
         * barrier in the following call to flush the cache again.
         */
        H5CX_set_mpi_file_flushing(TRUE);
    }
#endif /* H5_HAVE_PARALLEL */

    /* Truncate the file to the current allocated size */
    if (H5FD_truncate(f->shared->lf, closing) < 0)
        /* Push error, but keep going*/
        HDONE_ERROR(H5E_FILE, H5E_WRITEERROR, FAIL, "low level truncate failed")

    /* Flush the entire metadata cache again since the EOA could have changed in the truncate call. */
    if (H5AC_flush(f) < 0)
        /* Push error, but keep going*/
        HDONE_ERROR(H5E_CACHE, H5E_CANTFLUSH, FAIL, "unable to flush metadata cache")

#ifdef H5_HAVE_PARALLEL
    if (H5F_HAS_FEATURE(f, H5FD_FEAT_HAS_MPI))
        /* Reset the "flushing the file" flag */
        H5CX_set_mpi_file_flushing(FALSE);
#endif /* H5_HAVE_PARALLEL */

    /* Inform the metadata cache that we are done with the flush */
    if (H5AC_secure_from_file_flush(f) < 0)
        /* Push error, but keep going*/
        HDONE_ERROR(H5E_CACHE, H5E_CANTFLUSH, FAIL, "secure from MDC flush failed")

    /* Flush out the metadata accumulator */
    if (H5F__accum_flush(f->shared) < 0)
        /* Push error, but keep going*/
        HDONE_ERROR(H5E_IO, H5E_CANTFLUSH, FAIL, "unable to flush metadata accumulator")

    /* Flush the page buffer */
    if (H5PB_flush(f->shared) < 0)
        /* Push error, but keep going*/
        HDONE_ERROR(H5E_IO, H5E_CANTFLUSH, FAIL, "page buffer flush failed")

    /* Flush file buffers to disk. */
    if (H5FD_flush(f->shared->lf, closing) < 0)
        /* Push error, but keep going*/
        HDONE_ERROR(H5E_IO, H5E_CANTFLUSH, FAIL, "low level flush failed")

    FUNC_LEAVE_NOAPI(ret_value)
} /* end H5F__flush_phase2() */

/*-------------------------------------------------------------------------
 * Function:    H5F__flush
 *
 * Purpose:     Flushes cached data.
 *
 * Return:      SUCCEED/FAIL
 *
 *-------------------------------------------------------------------------
 */
herr_t
H5F__flush(H5F_t *f)
{
    herr_t ret_value = SUCCEED; /* Return value */

    FUNC_ENTER_PACKAGE

    /* Sanity check arguments */
    HDassert(f);

    /* First phase of flushing data */
    if (H5F__flush_phase1(f) < 0)
        /* Push error, but keep going*/
        HDONE_ERROR(H5E_CACHE, H5E_CANTFLUSH, FAIL, "unable to flush file data")

    /* Second phase of flushing data */
    if (H5F__flush_phase2(f, FALSE) < 0)
        /* Push error, but keep going*/
        HDONE_ERROR(H5E_CACHE, H5E_CANTFLUSH, FAIL, "unable to flush file data")

    FUNC_LEAVE_NOAPI(ret_value)
} /* end H5F__flush() */

/*-------------------------------------------------------------------------
 * Function:    H5F__close
 *
 * Purpose:     Closes a file or causes the close operation to be pended.
 *              This function is called two ways: from the API it gets called
 *              by H5Fclose->H5I_dec_ref->H5F__close when H5I_dec_ref()
 *              decrements the file ID reference count to zero.  The file ID
 *              is removed from the H5I_FILE group by H5I_dec_ref() just
 *              before H5F__close() is called. If there are open object
 *              headers then the close is pended by moving the file to the
 *              H5I_FILE_CLOSING ID group (the f->closing contains the ID
 *              assigned to file).
 *
 *              This function is also called directly from H5O_close() when
 *              the last object header is closed for the file and the file
 *              has a pending close.
 *
 * Return:      SUCCEED/FAIL
 *
 *-------------------------------------------------------------------------
 */
herr_t
H5F__close(H5F_t *f)
{
    herr_t ret_value = SUCCEED; /* Return value */

    FUNC_ENTER_PACKAGE

    /* Sanity check */
    HDassert(f);

    /* Perform checks for "semi" file close degree here, since closing the
     * file is not allowed if there are objects still open.
     */
    if (f->shared->fc_degree == H5F_CLOSE_SEMI) {
        unsigned nopen_files = 0; /* Number of open files in file/mount hierarchy */
        unsigned nopen_objs  = 0; /* Number of open objects in file/mount hierarchy */

        /* Get the number of open objects and open files on this file/mount hierarchy */
        if (H5F__mount_count_ids(f, &nopen_files, &nopen_objs) < 0)
            HGOTO_ERROR(H5E_SYM, H5E_MOUNT, FAIL, "problem checking mount hierarchy")

        /* If there are no other file IDs open on this file/mount hier., but
         * there are still open objects, issue an error and bail out now,
         * without decrementing the file ID's reference count and triggering
         * a "real" attempt at closing the file.
         */
        if (nopen_files == 1 && nopen_objs > 0)
            HGOTO_ERROR(H5E_FILE, H5E_CANTCLOSEFILE, FAIL, "can't close file, there are objects still open")
    }

    /* Reset the file ID for this file */
    f->id_exists = FALSE;

    /* Attempt to close the file/mount hierarchy */
    if (H5F_try_close(f, NULL) < 0)
        HGOTO_ERROR(H5E_FILE, H5E_CANTCLOSEFILE, FAIL, "can't close file")

done:
    FUNC_LEAVE_NOAPI(ret_value)
} /* end H5F__close() */

/*-------------------------------------------------------------------------
 * Function:    H5F_try_close
 *
 * Purpose:     Attempts to close a file due to one of several actions:
 *              - The reference count on the file ID dropped to zero
 *              - The last open object was closed in the file
 *              - The file was unmounted
 *
 * Return:      SUCCEED/FAIL
 *
 *-------------------------------------------------------------------------
 */
herr_t
H5F_try_close(H5F_t *f, hbool_t *was_closed /*out*/)
{
    unsigned nopen_files = 0;       /* Number of open files in file/mount hierarchy */
    unsigned nopen_objs  = 0;       /* Number of open objects in file/mount hierarchy */
    herr_t   ret_value   = SUCCEED; /* Return value */

    FUNC_ENTER_NOAPI_NOINIT

    /* Sanity check */
    HDassert(f);
    HDassert(f->shared);

    /* Set the was_closed flag to the default value.
     * This flag lets downstream code know if the file struct is
     * still accessible and/or likely to contain useful data.
     * It's needed by the evict-on-close code. Clients can ignore
     * this value by passing in NULL.
     */
    if (was_closed)
        *was_closed = FALSE;

    /* Check if this file is already in the process of closing */
    if (f->closing) {
        if (was_closed)
            *was_closed = TRUE;
        HGOTO_DONE(SUCCEED)
    }

    /* Get the number of open objects and open files on this file/mount hierarchy */
    if (H5F__mount_count_ids(f, &nopen_files, &nopen_objs) < 0)
        HGOTO_ERROR(H5E_SYM, H5E_MOUNT, FAIL, "problem checking mount hierarchy")

    /*
     * Close file according to close degree:
     *
     *  H5F_CLOSE_WEAK:    if there are still objects open, wait until
     *            they are all closed.
     *  H5F_CLOSE_SEMI:    if there are still objects open, return fail;
     *            otherwise, close file.
     *  H5F_CLOSE_STRONG:    if there are still objects open, close them
     *            first, then close file.
     */
    switch (f->shared->fc_degree) {
        case H5F_CLOSE_WEAK:
            /*
             * If file or object IDS are still open then delay deletion of
             * resources until they have all been closed.  Flush all
             * caches and update the object header anyway so that failing to
             * close all objects isn't a major problem.
             */
            if ((nopen_files + nopen_objs) > 0)
                HGOTO_DONE(SUCCEED)
            break;

        case H5F_CLOSE_SEMI:
            /* Can leave safely if file IDs are still open on this file */
            if (nopen_files > 0)
                HGOTO_DONE(SUCCEED)

            /* Sanity check: If close degree if "semi" and we have gotten this
             * far and there are objects left open, bail out now.
             */
            HDassert(nopen_files == 0 && nopen_objs == 0);

            /* If we've gotten this far (ie. there are no open objects in the file), fall through to flush &
             * close */
            break;

        case H5F_CLOSE_STRONG:
            /* If there are other open files in the hierarchy, we can leave now */
            if (nopen_files > 0)
                HGOTO_DONE(SUCCEED)

            /* If we've gotten this far (ie. there are no open file IDs in the file/mount hierarchy), fall
             * through to flush & close */
            break;

        case H5F_CLOSE_DEFAULT:
        default:
            HGOTO_ERROR(H5E_FILE, H5E_CANTCLOSEFILE, FAIL, "can't close file, unknown file close degree")
    } /* end switch */

    /* Mark this file as closing (prevents re-entering file shutdown code below) */
    f->closing = TRUE;

    /* If the file close degree is "strong", close all the open objects in this file */
    if (f->shared->fc_degree == H5F_CLOSE_STRONG) {
        HDassert(nopen_files == 0);

        /* Forced close of all opened objects in this file */
        if (f->nopen_objs > 0) {
            size_t obj_count; /* # of open objects */
            hid_t  objs[128]; /* Array of objects to close */
            herr_t result;    /* Local result from obj ID query */
            size_t u;         /* Local index variable */

            /* Get the list of IDs of open dataset, group, & attribute objects */
            while ((result = H5F_get_obj_ids(
                        f, H5F_OBJ_LOCAL | H5F_OBJ_DATASET | H5F_OBJ_GROUP | H5F_OBJ_ATTR,
                        (int)(sizeof(objs) / sizeof(objs[0])), objs, FALSE, &obj_count)) <= 0 &&
                   obj_count != 0) {

                /* Try to close all the open objects in this file */
                for (u = 0; u < obj_count; u++)
                    if (H5I_dec_ref(objs[u]) < 0)
                        HGOTO_ERROR(H5E_ATOM, H5E_CLOSEERROR, FAIL, "can't close object")
            }
            if (result < 0)
                HGOTO_ERROR(H5E_FILE, H5E_BADITER, FAIL, "H5F_get_obj_ids failed(1)")

            /* Get the list of IDs of open named datatype objects */
            /* (Do this separately from the dataset & attribute IDs, because
             * they could be using one of the named datatypes and then the
             * open named datatype ID will get closed twice)
             */
            while ((result = H5F_get_obj_ids(f, H5F_OBJ_LOCAL | H5F_OBJ_DATATYPE,
                                             (int)(sizeof(objs) / sizeof(objs[0])), objs, FALSE,
                                             &obj_count)) <= 0 &&
                   obj_count != 0) {

                /* Try to close all the open objects in this file */
                for (u = 0; u < obj_count; u++)
                    if (H5I_dec_ref(objs[u]) < 0)
                        HGOTO_ERROR(H5E_ATOM, H5E_CLOSEERROR, FAIL, "can't close object")
            }
            if (result < 0)
                HGOTO_ERROR(H5E_INTERNAL, H5E_BADITER, FAIL, "H5F_get_obj_ids failed(2)")
        } /* end if */
    }     /* end if */

    /* Check if this is a child file in a mounting hierarchy & proceed up the
     * hierarchy if so.
     */
    if (f->parent)
        if (H5F_try_close(f->parent, NULL) < 0)
            HGOTO_ERROR(H5E_FILE, H5E_CANTCLOSEFILE, FAIL, "can't close parent file")

    /* Unmount and close each child before closing the current file. */
    if (H5F__close_mounts(f) < 0)
        HGOTO_ERROR(H5E_FILE, H5E_CANTCLOSEFILE, FAIL, "can't unmount child files")

    /* If there is more than one reference to the shared file struct and the
     * file has an external file cache, we should see if it can be closed.  This
     * can happen if a cycle is formed with external file caches.
     */
    if (f->shared->efc && (f->shared->nrefs > 1))
        if (H5F__efc_try_close(f) < 0)
            HGOTO_ERROR(H5E_FILE, H5E_CANTRELEASE, FAIL, "can't attempt to close EFC")

    /* Delay flush until the shared file struct is closed, in H5F__dest.  If the
     * application called H5Fclose, it would have been flushed in that function
     * (unless it will have been flushed in H5F__dest anyways).
     */

    /* Destroy the H5F_t struct and decrement the reference count for the
     * shared H5F_shared_t struct. If the reference count for the H5F_shared_t
     * struct reaches zero then destroy it also.
     */
    if (H5F__dest(f, TRUE) < 0)
        HGOTO_ERROR(H5E_FILE, H5E_CANTCLOSEFILE, FAIL, "problems closing file")

    /* Since we closed the file, this should be set to TRUE */
    if (was_closed)
        *was_closed = TRUE;
done:
    FUNC_LEAVE_NOAPI(ret_value)
} /* end H5F_try_close() */

/*-------------------------------------------------------------------------
 * Function:    H5F__reopen
 *
 * Purpose:     Reopen a file.  The new file handle which is returned points
 *		        to the same file as the specified file handle.  Both handles
 *		        share caches and other information.  The only difference
 *		        between the handles is that the new handle is not mounted
 *		        anywhere and no files are mounted on it.
 *
 * Return:      Success:    A pointer to a file struct
 *
 *              Failure:    NULL
 *
 *-------------------------------------------------------------------------
 */
H5F_t *
H5F__reopen(H5F_t *f)
{
    H5F_t *ret_value = NULL; /* Return value */

    FUNC_ENTER_PACKAGE

    /* Get a new "top level" file struct, sharing the same "low level" file struct */
    if (NULL == (ret_value = H5F__new(f->shared, 0, H5P_FILE_CREATE_DEFAULT, H5P_FILE_ACCESS_DEFAULT, NULL)))
        HGOTO_ERROR(H5E_FILE, H5E_CANTINIT, NULL, "unable to reopen file")

    /* Duplicate old file's names */
    ret_value->open_name   = H5MM_xstrdup(f->open_name);
    ret_value->actual_name = H5MM_xstrdup(f->actual_name);

done:
    FUNC_LEAVE_NOAPI(ret_value)
} /* end H5F__reopen() */

/*-------------------------------------------------------------------------
 * Function:    H5F_get_id
 *
 * Purpose:     Get the file ID, incrementing it, or "resurrecting" it as
 *              appropriate.
 *
 * Return:      Success:    An ID for a file
 *
 *              Failure:    H5I_INVALID_HID
 *
 *-------------------------------------------------------------------------
 */
hid_t
H5F_get_id(H5F_t *file)
{
    hid_t ret_value = H5I_INVALID_HID; /* Return value */

    FUNC_ENTER_NOAPI_NOINIT

    HDassert(file);

    if (H5I_find_id(file, H5I_FILE, &ret_value) < 0 || H5I_INVALID_HID == ret_value) {
        /* resurrect the ID - Register an ID with the native connector */
        if ((ret_value = H5VL_wrap_register(H5I_FILE, file, FALSE)) < 0)
            HGOTO_ERROR(H5E_ATOM, H5E_CANTREGISTER, H5I_INVALID_HID, "unable to register group")
        file->id_exists = TRUE;
    }
    else {
        /* Increment reference count on existing ID */
        if (H5I_inc_ref(ret_value, FALSE) < 0)
            HGOTO_ERROR(H5E_ATOM, H5E_CANTINC, H5I_INVALID_HID, "incrementing file ID failed")
    } /* end else */

done:
    FUNC_LEAVE_NOAPI(ret_value)
} /* end H5F_get_id() */

/*-------------------------------------------------------------------------
 * Function:    H5F_incr_nopen_objs
 *
 * Purpose:     Increment the number of open objects for a file.
 *
 * Return:      Success:    The number of open objects, after the increment
 *              Failure:    (can't happen)
 *-------------------------------------------------------------------------
 */
unsigned
H5F_incr_nopen_objs(H5F_t *f)
{
    /* Use FUNC_ENTER_NOAPI_NOINIT_NOERR here to avoid performance issues */
    FUNC_ENTER_NOAPI_NOINIT_NOERR

    HDassert(f);

    FUNC_LEAVE_NOAPI(++f->nopen_objs)
} /* end H5F_incr_nopen_objs() */

/*-------------------------------------------------------------------------
 * Function:    H5F_decr_nopen_objs
 *
 * Purpose:     Decrement the number of open objects for a file.
 *
 * Return:      Success:    The number of open objects, after the decrement
 *              Failure:    (can't happen)
 *-------------------------------------------------------------------------
 */
unsigned
H5F_decr_nopen_objs(H5F_t *f)
{
    /* Use FUNC_ENTER_NOAPI_NOINIT_NOERR here to avoid performance issues */
    FUNC_ENTER_NOAPI_NOINIT_NOERR

    HDassert(f);

    FUNC_LEAVE_NOAPI(--f->nopen_objs)
} /* end H5F_decr_nopen_objs() */

/*-------------------------------------------------------------------------
 * Function:    H5F__build_actual_name
 *
 * Purpose:     Retrieve the name of a file, after following symlinks, etc.
 *
 * Note:        Currently only working for "POSIX I/O compatible" VFDs
 *
 * Return:      SUCCEED/FAIL
 *-------------------------------------------------------------------------
 */
static herr_t
H5F__build_actual_name(const H5F_t *f, const H5P_genplist_t *fapl, const char *name,
                       char **actual_name /*out*/)
{
    hid_t new_fapl_id = H5I_INVALID_HID; /* ID for duplicated FAPL */
#ifdef H5_HAVE_SYMLINK
    /* This has to be declared here to avoid unfreed resources on errors */
<<<<<<< HEAD
    char *realname = NULL; /* Fully resolved path name of file */
#endif                     /* H5_HAVE_SYMLINK */
=======
    char *realname = NULL;      /* Fully resolved path name of file */
#endif /* H5_HAVE_SYMLINK */
>>>>>>> 5ff09ae9
    herr_t ret_value = SUCCEED; /* Return value */

    FUNC_ENTER_STATIC

    /* Sanity check */
    HDassert(f);
    HDassert(fapl);
    HDassert(name);
    HDassert(actual_name);

    /* Clear actual name pointer to begin with */
    *actual_name = NULL;

/* Assume that if the OS can't create symlinks, that we don't need to worry
 *      about resolving them either. -QAK
 */
#ifdef H5_HAVE_SYMLINK
    /* Check for POSIX I/O compatible file handle */
    if (H5F_HAS_FEATURE(f, H5FD_FEAT_POSIX_COMPAT_HANDLE)) {
        h5_stat_t lst; /* Stat info from lstat() call */

        /* Call lstat() on the file's name */
        if (HDlstat(name, &lst) < 0)
            HGOTO_ERROR(H5E_FILE, H5E_CANTGET, FAIL, "can't retrieve stat info for file")

        /* Check for symbolic link */
        if (S_IFLNK == (lst.st_mode & S_IFMT)) {
            H5P_genplist_t *new_fapl;      /* Duplicated FAPL */
            int *           fd;            /* POSIX I/O file descriptor */
            h5_stat_t       st;            /* Stat info from stat() call */
            h5_stat_t       fst;           /* Stat info from fstat() call */
            hbool_t         want_posix_fd; /* Flag for retrieving file descriptor from VFD */

            /* Allocate realname buffer */
            if (NULL == (realname = (char *)H5MM_calloc((size_t)PATH_MAX * sizeof(char))))
                HGOTO_ERROR(H5E_RESOURCE, H5E_NOSPACE, FAIL, "memory allocation failed")

            /* Perform a sanity check that the file or link wasn't switched
             * between when we opened it and when we called lstat().  This is
             * according to the security best practices for lstat() documented
             * here:
             * https://www.securecoding.cert.org/confluence/display/seccode/POS35-C.+Avoid+race+conditions+while+checking+for+the+existence+of+a+symbolic+link
             */

            /* Copy the FAPL object to modify */
            if ((new_fapl_id = H5P_copy_plist(fapl, FALSE)) < 0)
                HGOTO_ERROR(H5E_FILE, H5E_CANTCOPY, FAIL, "unable to copy file access property list")
            if (NULL == (new_fapl = (H5P_genplist_t *)H5I_object(new_fapl_id)))
                HGOTO_ERROR(H5E_FILE, H5E_CANTCREATE, FAIL, "can't get property list")

            /* Set the character encoding on the new property list */
            want_posix_fd = TRUE;
            if (H5P_set(new_fapl, H5F_ACS_WANT_POSIX_FD_NAME, &want_posix_fd) < 0)
                HGOTO_ERROR(H5E_PLIST, H5E_CANTSET, FAIL, "can't set character encoding")

            /* Retrieve the file handle */
            if (H5F_get_vfd_handle(f, new_fapl_id, (void **)&fd) < 0)
                HGOTO_ERROR(H5E_FILE, H5E_CANTGET, FAIL, "can't retrieve POSIX file descriptor")

            /* Stat the filename we're resolving */
            if (HDstat(name, &st) < 0)
                HSYS_GOTO_ERROR(H5E_FILE, H5E_BADFILE, FAIL, "unable to stat file")

            /* Stat the file we opened */
            if (HDfstat(*fd, &fst) < 0)
                HSYS_GOTO_ERROR(H5E_FILE, H5E_BADFILE, FAIL, "unable to fstat file")

            /* Verify that the files are really the same */
            if (st.st_mode != fst.st_mode || st.st_ino != fst.st_ino || st.st_dev != fst.st_dev)
                HGOTO_ERROR(H5E_FILE, H5E_BADVALUE, FAIL, "files' st_ino or st_dev fields changed!")

            /* Get the resolved path for the file name */
            if (NULL == HDrealpath(name, realname))
                HGOTO_ERROR(H5E_FILE, H5E_CANTGET, FAIL, "can't retrieve real path for file")

            /* Duplicate the resolved path for the file name */
            if (NULL == (*actual_name = (char *)H5MM_strdup(realname)))
                HGOTO_ERROR(H5E_FILE, H5E_CANTALLOC, FAIL, "can't duplicate real path")
        } /* end if */
    }     /* end if */
#endif    /* H5_HAVE_SYMLINK */

    /* Check if we've resolved the file's name */
    if (NULL == *actual_name) {
        /* Just duplicate the name used to open the file */
        if (NULL == (*actual_name = (char *)H5MM_strdup(name)))
            HGOTO_ERROR(H5E_FILE, H5E_CANTALLOC, FAIL, "can't duplicate open name")
    } /* end else */

done:
    /* Close the property list */
    if (new_fapl_id > 0)
        if (H5I_dec_app_ref(new_fapl_id) < 0)
            HDONE_ERROR(H5E_FILE, H5E_CANTCLOSEOBJ, FAIL, "can't close duplicated FAPL")
#ifdef H5_HAVE_SYMLINK
    if (realname)
        realname = (char *)H5MM_xfree(realname);
#endif /* H5_HAVE_SYMLINK */

    FUNC_LEAVE_NOAPI(ret_value)
} /* H5F__build_actual_name() */

/*-------------------------------------------------------------------------
 * Function:    H5F_addr_encode_len
 *
 * Purpose:     Encodes an address into the buffer pointed to by *PP and
 *              then increments the pointer to the first byte after the
 *              address.  An undefined value is stored as all 1's.
 *
 * Return:      void
 *-------------------------------------------------------------------------
 */
void
H5F_addr_encode_len(size_t addr_len, uint8_t **pp /*in,out*/, haddr_t addr)
{
    unsigned u; /* Local index variable */

    /* Use FUNC_ENTER_NOAPI_NOINIT_NOERR here to avoid performance issues */
    FUNC_ENTER_NOAPI_NOINIT_NOERR

    HDassert(addr_len);
    HDassert(pp && *pp);

    if (H5F_addr_defined(addr)) {
        for (u = 0; u < addr_len; u++) {
            *(*pp)++ = (uint8_t)(addr & 0xff);
            addr >>= 8;
        } /* end for */
        HDassert("overflow" && 0 == addr);
    } /* end if */
    else {
        for (u = 0; u < addr_len; u++)
            *(*pp)++ = 0xff;
    } /* end else */

    FUNC_LEAVE_NOAPI_VOID
} /* end H5F_addr_encode_len() */

/*-------------------------------------------------------------------------
 * Function:    H5F_addr_encode
 *
 * Purpose:     Encodes an address into the buffer pointed to by *PP and
 *              then increments the pointer to the first byte after the
 *              address.  An undefined value is stored as all 1's.
 *
 * Return:      void
 *-------------------------------------------------------------------------
 */
void
H5F_addr_encode(const H5F_t *f, uint8_t **pp /*in,out*/, haddr_t addr)
{
    /* Use FUNC_ENTER_NOAPI_NOINIT_NOERR here to avoid performance issues */
    FUNC_ENTER_NOAPI_NOINIT_NOERR

    HDassert(f);

    H5F_addr_encode_len(H5F_SIZEOF_ADDR(f), pp, addr);

    FUNC_LEAVE_NOAPI_VOID
} /* end H5F_addr_encode() */

/*-------------------------------------------------------------------------
 * Function:    H5F_addr_decode_len
 *
 * Purpose:     Decodes an address from the buffer pointed to by *PP and
 *              updates the pointer to point to the next byte after the
 *              address.
 *
 *              If the value read is all 1's then the address is returned
 *              with an undefined value.
 *
 * Return:      void
 *-------------------------------------------------------------------------
 */
void
H5F_addr_decode_len(size_t addr_len, const uint8_t **pp /*in,out*/, haddr_t *addr_p /*out*/)
{
    hbool_t  all_zero = TRUE; /* True if address was all zeroes */
    unsigned u;               /* Local index variable */

    /* Use FUNC_ENTER_NOAPI_NOINIT_NOERR here to avoid performance issues */
    FUNC_ENTER_NOAPI_NOINIT_NOERR

    HDassert(addr_len);
    HDassert(pp && *pp);
    HDassert(addr_p);

    /* Reset value in destination */
    *addr_p = 0;

    /* Decode bytes from address */
    for (u = 0; u < addr_len; u++) {
        uint8_t c; /* Local decoded byte */

        /* Get decoded byte (and advance pointer) */
        c = *(*pp)++;

        /* Check for non-undefined address byte value */
        if (c != 0xff)
            all_zero = FALSE;

        if (u < sizeof(*addr_p)) {
            haddr_t tmp = c; /* Local copy of address, for casting */

            /* Shift decoded byte to correct position */
            tmp <<= (u * 8); /*use tmp to get casting right */

            /* Merge into already decoded bytes */
            *addr_p |= tmp;
        } /* end if */
        else if (!all_zero)
            HDassert(0 == **pp); /*overflow */
    }                            /* end for */

    /* If 'all_zero' is still TRUE, the address was entirely composed of '0xff'
     *  bytes, which is the encoded form of 'HADDR_UNDEF', so set the destination
     *  to that value */
    if (all_zero)
        *addr_p = HADDR_UNDEF;

    FUNC_LEAVE_NOAPI_VOID
} /* end H5F_addr_decode_len() */

/*-------------------------------------------------------------------------
 * Function:    H5F_addr_decode
 *
 * Purpose:     Decodes an address from the buffer pointed to by *PP and
 *              updates the pointer to point to the next byte after the
 *              address.
 *
 *              If the value read is all 1's then the address is returned
 *              with an undefined value.
 *
 * Return:      void
 *-------------------------------------------------------------------------
 */
void
H5F_addr_decode(const H5F_t *f, const uint8_t **pp /*in,out*/, haddr_t *addr_p /*out*/)
{
    /* Use FUNC_ENTER_NOAPI_NOINIT_NOERR here to avoid performance issues */
    FUNC_ENTER_NOAPI_NOINIT_NOERR

    HDassert(f);

    H5F_addr_decode_len(H5F_SIZEOF_ADDR(f), pp, addr_p);

    FUNC_LEAVE_NOAPI_VOID
} /* end H5F_addr_decode() */

/*-------------------------------------------------------------------------
 * Function:    H5F_set_grp_btree_shared
 *
 * Purpose:     Set the grp_btree_shared field with a valid ref-count pointer.
 *
 * Return:      SUCCEED/FAIL
 *-------------------------------------------------------------------------
 */
herr_t
H5F_set_grp_btree_shared(H5F_t *f, H5UC_t *rc)
{
    /* Use FUNC_ENTER_NOAPI_NOINIT_NOERR here to avoid performance issues */
    FUNC_ENTER_NOAPI_NOINIT_NOERR

    /* Sanity check */
    HDassert(f);
    HDassert(f->shared);
    HDassert(rc);

    f->shared->grp_btree_shared = rc;

    FUNC_LEAVE_NOAPI(SUCCEED)
} /* H5F_set_grp_btree_shared() */

/*-------------------------------------------------------------------------
 * Function:    H5F_set_sohm_addr
 *
 * Purpose:     Set the sohm_addr field with a new value.
 *
 * Return:      SUCCEED/FAIL
 *-------------------------------------------------------------------------
 */
herr_t
H5F_set_sohm_addr(H5F_t *f, haddr_t addr)
{
    /* Use FUNC_ENTER_NOAPI_NOINIT_NOERR here to avoid performance issues */
    FUNC_ENTER_NOAPI_NOINIT_NOERR

    /* Sanity check */
    HDassert(f);
    HDassert(f->shared);

    f->shared->sohm_addr = addr;

    FUNC_LEAVE_NOAPI(SUCCEED)
} /* H5F_set_sohm_addr() */

/*-------------------------------------------------------------------------
 * Function:    H5F_set_sohm_vers
 *
 * Purpose:     Set the sohm_vers field with a new value.
 *
 * Return:      SUCCEED/FAIL
 *-------------------------------------------------------------------------
 */
herr_t
H5F_set_sohm_vers(H5F_t *f, unsigned vers)
{
    /* Use FUNC_ENTER_NOAPI_NOINIT_NOERR here to avoid performance issues */
    FUNC_ENTER_NOAPI_NOINIT_NOERR

    /* Sanity check */
    HDassert(f);
    HDassert(f->shared);

    f->shared->sohm_vers = vers;

    FUNC_LEAVE_NOAPI(SUCCEED)
} /* H5F_set_sohm_vers() */

/*-------------------------------------------------------------------------
 * Function:    H5F_set_sohm_nindexes
 *
 * Purpose:     Set the sohm_nindexes field with a new value.
 *
 * Return:      SUCCEED/FAIL
 *-------------------------------------------------------------------------
 */
herr_t
H5F_set_sohm_nindexes(H5F_t *f, unsigned nindexes)
{
    /* Use FUNC_ENTER_NOAPI_NOINIT_NOERR here to avoid performance issues */
    FUNC_ENTER_NOAPI_NOINIT_NOERR

    /* Sanity check */
    HDassert(f);
    HDassert(f->shared);

    f->shared->sohm_nindexes = nindexes;

    FUNC_LEAVE_NOAPI(SUCCEED)
} /* H5F_set_sohm_nindexes() */

/*-------------------------------------------------------------------------
 * Function:    H5F_set_store_msg_crt_idx
 *
 * Purpose:     Set the store_msg_crt_idx field with a new value.
 *
 * Return:      SUCCEED/FAIL
 *-------------------------------------------------------------------------
 */
herr_t
H5F_set_store_msg_crt_idx(H5F_t *f, hbool_t flag)
{
    /* Use FUNC_ENTER_NOAPI_NOINIT_NOERR here to avoid performance issues */
    FUNC_ENTER_NOAPI_NOINIT_NOERR

    /* Sanity check */
    HDassert(f);
    HDassert(f->shared);

    f->shared->store_msg_crt_idx = flag;

    FUNC_LEAVE_NOAPI(SUCCEED)
} /* H5F_set_store_msg_crt_idx() */

/*-------------------------------------------------------------------------
 * Function:    H5F__set_libver_bounds()
 *
 * Purpose:     Set the file's low and high bound to the input parameters
 *              'low' and 'high' respectively.
 *              This is done only if the existing setting is different
 *              from the inputs.
 *
 * Return:      SUCCEED/FAIL
 *
 * Programmer:  Vailin Choi; December 2017
 *
 *-------------------------------------------------------------------------
 */
herr_t
H5F__set_libver_bounds(H5F_t *f, H5F_libver_t low, H5F_libver_t high)
{
    herr_t ret_value = SUCCEED; /* Return value */

    FUNC_ENTER_PACKAGE

    /* Sanity checks */
    HDassert(f);
    HDassert(f->shared);

    /* Set the bounds only if the existing setting is different from the inputs */
    if (f->shared->low_bound != low || f->shared->high_bound != high) {
        /* Call the flush routine, for this file */
        /* Note: This is done in case the binary format for representing a
         *      metadata entry class changes when the file format low / high
         *      bounds are changed and an unwritten entry of that class is
         *      sitting in the metadata cache.
         *
         *      If that happens, it's possible that the entry's size could
         *      become larger, potentially corrupting the file (if the larger
         *      entry is fully written, overwriting data outside its allocated
         *      space), or corrupting the entry (if the entry is truncated to
         *      fit into the allocated space).
         *
         *      Although I'm not aware of any metadata with this behavior
         *      currently, it would be very difficult to guard against and / or
         *      detect, but if we flush everything here, the format version
         *      for metadata entries in the cache will be finalized and these
         *      sorts of problems can be avoided.
         *
         *      QAK - April, 2018
         */
        if (H5F__flush(f) < 0)
            HGOTO_ERROR(H5E_FILE, H5E_CANTFLUSH, FAIL, "unable to flush file's cached information")

        /* Set the new bounds */
        f->shared->low_bound  = low;
        f->shared->high_bound = high;
    }

done:
    FUNC_LEAVE_NOAPI(ret_value)
} /* H5F__set_libver_bounds() */

/*-------------------------------------------------------------------------
 * Function:    H5F__get_file_image
 *
 * Purpose:     Private version of H5Fget_file_image
 *
 * Return:      Success:        Bytes copied / number of bytes needed.
 *              Failure:        -1
 *-------------------------------------------------------------------------
 */
ssize_t
H5F__get_file_image(H5F_t *file, void *buf_ptr, size_t buf_len)
{
    H5FD_t *fd_ptr;         /* file driver */
    haddr_t eoa;            /* End of file address */
    ssize_t ret_value = -1; /* Return value */

    FUNC_ENTER_PACKAGE

    /* Check args */
    if (!file || !file->shared || !file->shared->lf)
        HGOTO_ERROR(H5E_FILE, H5E_BADVALUE, (-1), "file_id yields invalid file pointer")
    fd_ptr = file->shared->lf;
    if (!fd_ptr->cls)
        HGOTO_ERROR(H5E_FILE, H5E_BADVALUE, (-1), "fd_ptr yields invalid class pointer")

    /* the address space used by the split and multi file drivers is not
     * a good fit for this call.  Since the plan is to depreciate these
     * drivers anyway, don't bother to do a "force fit".
     *
     * The following clause tests for the multi file driver, and fails
     * if the supplied file has the multi file driver as its top level
     * file driver.  However, this test will not work if there is some
     * other file driver sitting on top of the multi file driver.
     *
     * I'm not sure if this is possible at present, but in all likelyhood,
     * it will become possible in the future.  On the other hand, we may
     * remove the split/multi file drivers before then.
     *
     * I am leaving this solution in for now, but we should review it,
     * and improve the solution if necessary.
     *
     *                                          JRM -- 11/11/22
     */
    if (HDstrcmp(fd_ptr->cls->name, "multi") == 0)
        HGOTO_ERROR(H5E_ARGS, H5E_BADVALUE, (-1), "Not supported for multi file driver.")

    /* While the family file driver is conceptually fully compatible
     * with the get file image operation, it sets a file driver message
     * in the super block that prevents the image being opened with any
     * driver other than the family file driver.  Needless to say, this
     * rather defeats the purpose of the get file image operation.
     *
     * While this problem is quire solvable, the required time and
     * resources are lacking at present.  Hence, for now, we don't
     * allow the get file image operation to be perfomed on files
     * opened with the family file driver.
     *
     * Observe that the following test only looks at the top level
     * driver, and fails if there is some other driver sitting on to
     * of the family file driver.
     *
     * I don't think this can happen at present, but that may change
     * in the future.
     *                                   JRM -- 12/21/11
     */
    if (HDstrcmp(fd_ptr->cls->name, "family") == 0)
        HGOTO_ERROR(H5E_FILE, H5E_BADVALUE, (-1), "Not supported for family file driver.")

    /* Go get the actual file size */
    if (HADDR_UNDEF == (eoa = H5FD_get_eoa(file->shared->lf, H5FD_MEM_DEFAULT)))
        HGOTO_ERROR(H5E_FILE, H5E_CANTGET, (-1), "unable to get file size")

    /* set ret_value = to eoa -- will overwrite this if appropriate */
    ret_value = (ssize_t)eoa;

    /* test to see if a buffer was provided -- if not, we are done */
    if (buf_ptr != NULL) {
        size_t   space_needed; /* size of file image */
        unsigned tmp, tmp_size;

        /* Check for buffer too small */
        if ((haddr_t)buf_len < eoa)
            HGOTO_ERROR(H5E_FILE, H5E_BADVALUE, (-1), "supplied buffer too small")

        space_needed = (size_t)eoa;

        /* read in the file image */
        /* (Note compensation for base address addition in internal routine) */
        if (H5FD_read(fd_ptr, H5FD_MEM_DEFAULT, 0, space_needed, buf_ptr) < 0)
            HGOTO_ERROR(H5E_FILE, H5E_READERROR, (-1), "file image read request failed")

        /* Offset to "status_flags" in the superblock */
        tmp = H5F_SUPER_STATUS_FLAGS_OFF(file->shared->sblock->super_vers);

        /* Size of "status_flags" depends on the superblock version */
        tmp_size = H5F_SUPER_STATUS_FLAGS_SIZE(file->shared->sblock->super_vers);

        /* Clear "status_flags" */
        HDmemset((uint8_t *)buf_ptr + tmp, 0, tmp_size);
    } /* end if */

done:
    FUNC_LEAVE_NOAPI(ret_value)
} /* H5F__get_file_image() */

/*-------------------------------------------------------------------------
 * Function:    H5F__get_info
 *
 * Purpose:     Private version of H5Fget_info
 *
 * Return:      Success:        SUCCEED
 *              Failure:        FAIL
 *-------------------------------------------------------------------------
 */
herr_t
H5F__get_info(H5F_t *f, H5F_info2_t *finfo)
{
    herr_t ret_value = SUCCEED; /* Return value */

    FUNC_ENTER_PACKAGE

    /* Sanity check */
    HDassert(f);
    HDassert(f->shared);
    HDassert(finfo);

    /* Reset file info struct */
    HDmemset(finfo, 0, sizeof(*finfo));

    /* Get the size of the superblock and any superblock extensions */
    if (H5F__super_size(f, &finfo->super.super_size, &finfo->super.super_ext_size) < 0)
        HGOTO_ERROR(H5E_FILE, H5E_CANTGET, FAIL, "unable to retrieve superblock sizes")

    /* Get the size of any persistent free space */
    if (H5MF_get_freespace(f, &finfo->free.tot_space, &finfo->free.meta_size) < 0)
        HGOTO_ERROR(H5E_FILE, H5E_CANTGET, FAIL, "unable to retrieve free space information")

    /* Check for SOHM info */
    if (H5F_addr_defined(f->shared->sohm_addr))
        if (H5SM_ih_size(f, &finfo->sohm.hdr_size, &finfo->sohm.msgs_info) < 0)
            HGOTO_ERROR(H5E_FILE, H5E_CANTGET, FAIL, "unable to retrieve SOHM index & heap storage info")

    /* Set version # fields */
    finfo->super.version = f->shared->sblock->super_vers;
    finfo->sohm.version  = f->shared->sohm_vers;
    finfo->free.version  = HDF5_FREESPACE_VERSION;

done:
    FUNC_LEAVE_NOAPI(ret_value)
} /* H5F__get_info() */

/*-------------------------------------------------------------------------
 * Function:    H5F_track_metadata_read_retries
 *
 * Purpose:     To track the # of a "retries" (log10) for a metadata item.
 *              This routine should be used only when:
 *              "retries" > 0
 *              f->shared->read_attempts > 1 (does not have retry when 1)
 *              f->shared->retries_nbins > 0 (calculated based on f->shared->read_attempts)
 *
 * Return:      SUCCEED/FAIL
 *-------------------------------------------------------------------------
 */
herr_t
H5F_track_metadata_read_retries(H5F_t *f, unsigned actype, unsigned retries)
{
    unsigned log_ind;             /* Index to the array of retries based on log10 of retries */
    double   tmp;                 /* Temporary value, to keep compiler quiet */
    herr_t   ret_value = SUCCEED; /* Return value */

    FUNC_ENTER_NOAPI(FAIL)

    /* Sanity check */
    HDassert(f);
    HDassert(f->shared->read_attempts > 1);
    HDassert(f->shared->retries_nbins > 0);
    HDassert(retries > 0);
    HDassert(retries < f->shared->read_attempts);
    HDassert(actype < H5AC_NTYPES);

    /* Allocate memory for retries */
    if (NULL == f->shared->retries[actype])
        if (NULL == (f->shared->retries[actype] =
                         (uint32_t *)H5MM_calloc((size_t)f->shared->retries_nbins * sizeof(uint32_t))))
            HGOTO_ERROR(H5E_RESOURCE, H5E_NOSPACE, FAIL, "memory allocation failed")

    /* Index to retries based on log10 */
    tmp     = HDlog10((double)retries);
    log_ind = (unsigned)tmp;
    HDassert(log_ind < f->shared->retries_nbins);

    /* Increment the # of the "retries" */
    f->shared->retries[actype][log_ind]++;

done:
    FUNC_LEAVE_NOAPI(ret_value)
} /* H5F_track_metadata_read_retries() */

/*-------------------------------------------------------------------------
 * Function:    H5F_set_retries
 *
 * Purpose:     To initialize data structures for read retries:
 *              --zero out "retries"
 *              --set up "retries_nbins" based on read_attempts
 *
 * Return:      SUCCEED/FAIL
 *-------------------------------------------------------------------------
 */
herr_t
H5F_set_retries(H5F_t *f)
{
    double tmp; /* Temporary variable */

    /* Use FUNC_ENTER_NOAPI_NOINIT_NOERR here to avoid performance issues */
    FUNC_ENTER_NOAPI_NOINIT_NOERR

    /* Sanity check */
    HDassert(f);

    /* Initialize the tracking for metadata read retries */
    HDmemset(f->shared->retries, 0, sizeof(f->shared->retries));

    /* Initialize the # of bins for retries */
    f->shared->retries_nbins = 0;
    if (f->shared->read_attempts > 1) {
        /* Use HDceil to ensure that the log10 value is rounded up to the
           nearest integer before casting to unsigned */
        tmp                      = HDceil(HDlog10((double)f->shared->read_attempts));
        f->shared->retries_nbins = (unsigned)tmp;
    }

    FUNC_LEAVE_NOAPI(SUCCEED)
} /* H5F_set_retries() */

/*-------------------------------------------------------------------------
 * Function:    H5F_object_flush_cb
 *
 * Purpose:     To invoke the callback function for object flush that is set
 *              in the file's access property list.
 *
 * Return:      Success:        SUCCEED
 *              Failure:        FAIL
 *-------------------------------------------------------------------------
 */
herr_t
H5F_object_flush_cb(H5F_t *f, hid_t obj_id)
{
    herr_t ret_value = SUCCEED; /* Return value */

    FUNC_ENTER_NOAPI(FAIL)

    /* Sanity check */
    HDassert(f);
    HDassert(f->shared);

    /* Invoke object flush callback if there is one */
    if (f->shared->object_flush.func &&
        f->shared->object_flush.func(obj_id, f->shared->object_flush.udata) < 0)
        HGOTO_ERROR(H5E_DATASET, H5E_CANTINIT, FAIL, "object flush callback returns error")

done:
    FUNC_LEAVE_NOAPI(ret_value)
} /* H5F_object_flush_cb() */

/*-------------------------------------------------------------------------
 * Function: H5F__set_base_addr
 *
 * Purpose:  Quick and dirty routine to set the file's 'base_addr' value
 *
 * Return:   Non-negative on success/Negative on failure
 *-------------------------------------------------------------------------
 */
herr_t
H5F__set_base_addr(const H5F_t *f, haddr_t addr)
{
    herr_t ret_value = SUCCEED; /* Return value */

    FUNC_ENTER_PACKAGE

    HDassert(f);
    HDassert(f->shared);

    /* Dispatch to driver */
    if (H5FD_set_base_addr(f->shared->lf, addr) < 0)
        HGOTO_ERROR(H5E_FILE, H5E_CANTSET, FAIL, "driver set_base_addr request failed")

done:
    FUNC_LEAVE_NOAPI(ret_value)
} /* end H5F__set_base_addr() */

/*-------------------------------------------------------------------------
 * Function: H5F__set_eoa
 *
 * Purpose:  Quick and dirty routine to set the file's 'eoa' value
 *
 * Return:   Non-negative on success/Negative on failure
 *-------------------------------------------------------------------------
 */
herr_t
H5F__set_eoa(const H5F_t *f, H5F_mem_t type, haddr_t addr)
{
    herr_t ret_value = SUCCEED; /* Return value */

    FUNC_ENTER_PACKAGE

    HDassert(f);
    HDassert(f->shared);

    /* Dispatch to driver */
    /* (H5FD_set_eoa() will add base_addr to addr) */
    if (H5FD_set_eoa(f->shared->lf, type, addr) < 0)
        HGOTO_ERROR(H5E_FILE, H5E_CANTSET, FAIL, "driver set_eoa request failed")

done:
    FUNC_LEAVE_NOAPI(ret_value)
} /* end H5F__set_eoa() */

/*-------------------------------------------------------------------------
 * Function: H5F__set_paged_aggr
 *
 * Purpose:  Quick and dirty routine to set the file's paged_aggr mode
 *
 * Return:   Non-negative on success/Negative on failure
 *-------------------------------------------------------------------------
 */
herr_t
H5F__set_paged_aggr(const H5F_t *f, hbool_t paged)
{
    herr_t ret_value = SUCCEED; /* Return value */

    FUNC_ENTER_PACKAGE

    /* Sanity check */
    HDassert(f);
    HDassert(f->shared);

    /* Dispatch to driver */
    if (H5FD_set_paged_aggr(f->shared->lf, paged) < 0)
        HGOTO_ERROR(H5E_FILE, H5E_CANTSET, FAIL, "driver set paged aggr mode failed")

done:
    FUNC_LEAVE_NOAPI(ret_value)
} /* end H5F__set_paged_aggr() */

/*-------------------------------------------------------------------------
 * Function:    H5F__get_max_eof_eoa
 *
 * Purpose:     Determine the maximum of (EOA, EOF) for the file
 *
 * Return:      SUCCEED/FAIL
 *-------------------------------------------------------------------------
 */
herr_t
H5F__get_max_eof_eoa(const H5F_t *f, haddr_t *max_eof_eoa)
{
    haddr_t eof; /* Relative address for EOF */
    haddr_t eoa; /* Relative address for EOA */
    haddr_t tmp_max;
    herr_t  ret_value = SUCCEED; /* Return value */

    FUNC_ENTER_PACKAGE

    /* Sanity checks */
    HDassert(f);
    HDassert(f->shared);

    /* Get the relative EOA and EOF */
    eoa = H5FD_get_eoa(f->shared->lf, H5FD_MEM_DEFAULT);
    eof = H5FD_get_eof(f->shared->lf, H5FD_MEM_DEFAULT);

    /* Determine the maximum */
    tmp_max = MAX(eof, eoa);
    if (HADDR_UNDEF == tmp_max)
        HGOTO_ERROR(H5E_FILE, H5E_CANTGET, FAIL, "file get eof/eoa requests failed")

    *max_eof_eoa = tmp_max;

done:
    FUNC_LEAVE_NOAPI(ret_value)
} /* end H5F__get_max_eof_eoa() */

/*-------------------------------------------------------------------------
 * Function:    H5F_get_metadata_read_retry_info
 *
 * Purpose:     Private function to retrieve the collection of read retries
 *              for metadata items with checksum.
 *
 * Return:      SUCCEED/FAIL
 *
 *-------------------------------------------------------------------------
 */
herr_t
H5F_get_metadata_read_retry_info(H5F_t *file, H5F_retry_info_t *info)
{
    unsigned i, j;                /* Local index variable */
    size_t   tot_size;            /* Size of each retries[i] */
    herr_t   ret_value = SUCCEED; /* Return value */

    FUNC_ENTER_NOAPI(FAIL)

    /* Check args */
    HDassert(file);
    HDassert(info);

    /* Copy the # of bins for "retries" array */
    info->nbins = file->shared->retries_nbins;

    /* Initialize the array of "retries" */
    HDmemset(info->retries, 0, sizeof(info->retries));

    /* Return if there are no bins -- no retries */
    if (!info->nbins)
        HGOTO_DONE(SUCCEED);

    /* Calculate size for each retries[i] */
    tot_size = info->nbins * sizeof(uint32_t);

    /* Map and copy information to info's retries for metadata items with tracking for read retries */
    j = 0;
    for (i = 0; i < H5AC_NTYPES; i++) {
        switch (i) {
            case H5AC_OHDR_ID:
            case H5AC_OHDR_CHK_ID:
            case H5AC_BT2_HDR_ID:
            case H5AC_BT2_INT_ID:
            case H5AC_BT2_LEAF_ID:
            case H5AC_FHEAP_HDR_ID:
            case H5AC_FHEAP_DBLOCK_ID:
            case H5AC_FHEAP_IBLOCK_ID:
            case H5AC_FSPACE_HDR_ID:
            case H5AC_FSPACE_SINFO_ID:
            case H5AC_SOHM_TABLE_ID:
            case H5AC_SOHM_LIST_ID:
            case H5AC_EARRAY_HDR_ID:
            case H5AC_EARRAY_IBLOCK_ID:
            case H5AC_EARRAY_SBLOCK_ID:
            case H5AC_EARRAY_DBLOCK_ID:
            case H5AC_EARRAY_DBLK_PAGE_ID:
            case H5AC_FARRAY_HDR_ID:
            case H5AC_FARRAY_DBLOCK_ID:
            case H5AC_FARRAY_DBLK_PAGE_ID:
            case H5AC_SUPERBLOCK_ID:
                HDassert(j < H5F_NUM_METADATA_READ_RETRY_TYPES);
                if (file->shared->retries[i] != NULL) {
                    /* Allocate memory for retries[i]
                     *
                     * This memory should be released by the user with
                     * the H5free_memory() call.
                     */
                    if (NULL == (info->retries[j] = (uint32_t *)H5MM_malloc(tot_size)))
                        HGOTO_ERROR(H5E_RESOURCE, H5E_NOSPACE, FAIL, "memory allocation failed")

                    /* Copy the information */
                    H5MM_memcpy(info->retries[j], file->shared->retries[i], tot_size);
                }

                /* Increment location in info->retries[] array */
                j++;
                break;

            default:
                break;
        }
    }

done:
    FUNC_LEAVE_NOAPI(ret_value)
} /* end H5F_get_metadata_read_retry_info() */

/*-------------------------------------------------------------------------
 * Function:    H5F__start_swmr_write
 *
 * Purpose:     Private version of H5Fstart_swmr_write
 *
 *              1) Refresh opened objects: part 1
 *              2) Flush & reset accumulator
 *              3) Mark the file in SWMR writing mode
 *              4) Set metadata read attempts and retries info
 *              5) Disable accumulator
 *              6) Evict all cache entries except the superblock
 *              7) Refresh opened objects (part 2)
 *              8) Unlock the file
 *
 *              Pre-conditions:
 *
 *              1) The file being opened has v3 superblock
 *              2) The file is opened with H5F_ACC_RDWR
 *              3) The file is not already marked for SWMR writing
 *              4) Current implementaion for opened objects:
 *                  --only allow datasets and groups without attributes
 *                  --disallow named datatype with/without attributes
 *                  --disallow opened attributes attached to objects
 *
 * NOTE:        Currently, only opened groups and datasets are allowed
 *              when enabling SWMR via H5Fstart_swmr_write().
 *              Will later implement a different approach--
 *              set up flush dependency/proxy even for file opened without
 *              SWMR to resolve issues with opened objects.
 *
 * Return:      SUCCEED/FAIL
 *
 *-------------------------------------------------------------------------
 */
herr_t
H5F__start_swmr_write(H5F_t *f)
{
    hbool_t     ci_load        = FALSE;  /* whether MDC ci load requested */
    hbool_t     ci_write       = FALSE;  /* whether MDC CI write requested */
    size_t      grp_dset_count = 0;      /* # of open objects: groups & datasets */
    size_t      nt_attr_count  = 0;      /* # of opened named datatypes  + opened attributes */
    hid_t *     obj_ids        = NULL;   /* List of ids */
    H5G_loc_t * obj_glocs      = NULL;   /* Group location of the object */
    H5O_loc_t * obj_olocs      = NULL;   /* Object location */
    H5G_name_t *obj_paths      = NULL;   /* Group hierarchy path */
    size_t      u;                       /* Local index variable */
    hbool_t     setup         = FALSE;   /* Boolean flag to indicate whether SWMR setting is enabled */
    H5VL_t *    vol_connector = NULL;    /* VOL connector for the file */
    herr_t      ret_value     = SUCCEED; /* Return value */

    FUNC_ENTER_PACKAGE

    /* Sanity check */
    HDassert(f);
    HDassert(f->shared);

    /* Should have write permission */
    if ((H5F_INTENT(f) & H5F_ACC_RDWR) == 0)
        HGOTO_ERROR(H5E_FILE, H5E_BADVALUE, FAIL, "no write intent on file")

    /* Check superblock version */
    if (f->shared->sblock->super_vers < HDF5_SUPERBLOCK_VERSION_3)
        HGOTO_ERROR(H5E_FILE, H5E_BADVALUE, FAIL, "file superblock version - should be at least 3")

    /* Check for correct file format version */
    if ((f->shared->low_bound < H5F_LIBVER_V110) || (f->shared->high_bound < H5F_LIBVER_V110))
        HGOTO_ERROR(H5E_FILE, H5E_BADVALUE, FAIL,
                    "file format version does not support SWMR - needs to be 1.10 or greater")

    /* Should not be marked for SWMR writing mode already */
    if (f->shared->sblock->status_flags & H5F_SUPER_SWMR_WRITE_ACCESS)
        HGOTO_ERROR(H5E_FILE, H5E_BADVALUE, FAIL, "file already in SWMR writing mode")

    /* Check to see if cache image is enabled.  Fail if so */
    if (H5C_cache_image_status(f, &ci_load, &ci_write) < 0)
        HGOTO_ERROR(H5E_FILE, H5E_CANTGET, FAIL, "can't get MDC cache image status")
    if (ci_load || ci_write)
        HGOTO_ERROR(H5E_FILE, H5E_UNSUPPORTED, FAIL, "can't have both SWMR and MDC cache image")

    /* Flush the superblock extension */
    if (H5F_flush_tagged_metadata(f, f->shared->sblock->ext_addr) < 0)
        HGOTO_ERROR(H5E_FILE, H5E_CANTFLUSH, FAIL, "unable to flush superblock extension")

    /* Flush data buffers */
    if (H5F__flush(f) < 0)
        HGOTO_ERROR(H5E_FILE, H5E_CANTFLUSH, FAIL, "unable to flush file's cached information")

    /* Get the # of opened named datatypes and attributes */
    if (H5F_get_obj_count(f, H5F_OBJ_DATATYPE | H5F_OBJ_ATTR, FALSE, &nt_attr_count) < 0)
        HGOTO_ERROR(H5E_FILE, H5E_BADITER, FAIL, "H5F_get_obj_count failed")
    if (nt_attr_count > 0)
        HGOTO_ERROR(H5E_FILE, H5E_BADVALUE, FAIL, "named datatypes and/or attributes opened in the file")

    /* Get the # of opened datasets and groups */
    if (H5F_get_obj_count(f, H5F_OBJ_GROUP | H5F_OBJ_DATASET, FALSE, &grp_dset_count) < 0)
        HGOTO_ERROR(H5E_FILE, H5E_BADITER, FAIL, "H5F_get_obj_count failed")

    if (grp_dset_count > 0) {
        /* Allocate space for group and object locations */
        if ((obj_ids = (hid_t *)H5MM_malloc(grp_dset_count * sizeof(hid_t))) == NULL)
            HGOTO_ERROR(H5E_FILE, H5E_NOSPACE, FAIL, "can't allocate buffer for hid_t")
        if ((obj_glocs = (H5G_loc_t *)H5MM_malloc(grp_dset_count * sizeof(H5G_loc_t))) == NULL)
            HGOTO_ERROR(H5E_FILE, H5E_NOSPACE, FAIL, "can't allocate buffer for H5G_loc_t")
        if ((obj_olocs = (H5O_loc_t *)H5MM_malloc(grp_dset_count * sizeof(H5O_loc_t))) == NULL)
            HGOTO_ERROR(H5E_FILE, H5E_NOSPACE, FAIL, "can't allocate buffer for H5O_loc_t")
        if ((obj_paths = (H5G_name_t *)H5MM_malloc(grp_dset_count * sizeof(H5G_name_t))) == NULL)
            HGOTO_ERROR(H5E_FILE, H5E_NOSPACE, FAIL, "can't allocate buffer for H5G_name_t")

        /* Get the list of opened object ids (groups & datasets) */
        if (H5F_get_obj_ids(f, H5F_OBJ_GROUP | H5F_OBJ_DATASET, grp_dset_count, obj_ids, FALSE,
                            &grp_dset_count) < 0)
            HGOTO_ERROR(H5E_FILE, H5E_CANTGET, FAIL, "H5F_get_obj_ids failed")

        /* Save the VOL connector and the object wrapping context for the refresh step */
        if (grp_dset_count > 0) {
            H5VL_object_t *vol_obj;

            /* Get the VOL object for one of the IDs */
            if (NULL == (vol_obj = H5VL_vol_object(obj_ids[0])))
                HGOTO_ERROR(H5E_FILE, H5E_BADTYPE, FAIL, "invalid object identifier")

            /* Get the (top) connector for the ID */
            vol_connector = vol_obj->connector;
        } /* end if */

        /* Gather information about opened objects (groups, datasets) in the file */
        /* (For refresh later on) */
        for (u = 0; u < grp_dset_count; u++) {
            H5O_loc_t *oloc; /* object location */
            H5G_loc_t  tmp_loc;

            /* Set up the id's group location */
            obj_glocs[u].oloc = &obj_olocs[u];
            obj_glocs[u].path = &obj_paths[u];
            H5G_loc_reset(&obj_glocs[u]);

            /* get the id's object location */
            if ((oloc = H5O_get_loc(obj_ids[u])) == NULL)
                HGOTO_ERROR(H5E_ARGS, H5E_BADTYPE, FAIL, "not an object")

            /* Make deep local copy of object's location information */
            H5G_loc(obj_ids[u], &tmp_loc);
            H5G_loc_copy(&obj_glocs[u], &tmp_loc, H5_COPY_DEEP);

            /* Close the object */
            if (H5I_dec_ref(obj_ids[u]) < 0)
                HGOTO_ERROR(H5E_ATOM, H5E_CANTCLOSEOBJ, FAIL, "decrementing object ID failed")
        } /* end for */
    }     /* end if */

    /* Flush and reset the accumulator */
    if (H5F__accum_reset(f->shared, TRUE) < 0)
        HGOTO_ERROR(H5E_IO, H5E_CANTRESET, FAIL, "can't reset accumulator")

    /* Turn on SWMR write in shared file open flags */
    f->shared->flags |= H5F_ACC_SWMR_WRITE;

    /* Mark the file in SWMR writing mode */
    f->shared->sblock->status_flags |= H5F_SUPER_SWMR_WRITE_ACCESS;

    /* Set up metadata read attempts */
    f->shared->read_attempts = H5F_SWMR_METADATA_READ_ATTEMPTS;

    /* Initialize "retries" and "retries_nbins" */
    if (H5F_set_retries(f) < 0)
        HGOTO_ERROR(H5E_FILE, H5E_CANTINIT, FAIL, "can't set retries and retries_nbins")

    /* Turn off usage of accumulator */
    f->shared->feature_flags &= ~(unsigned)H5FD_FEAT_ACCUMULATE_METADATA;
    if (H5FD_set_feature_flags(f->shared->lf, f->shared->feature_flags) < 0)
        HGOTO_ERROR(H5E_FILE, H5E_CANTSET, FAIL, "can't set feature_flags in VFD")

    setup = TRUE;

    /* Place an advisory lock on the file */
    if (H5F_USE_FILE_LOCKING(f))
        if (H5FD_lock(f->shared->lf, TRUE) < 0) {
            HGOTO_ERROR(H5E_FILE, H5E_CANTLOCKFILE, FAIL, "unable to lock the file")
        }

    /* Mark superblock as dirty */
    if (H5F_super_dirty(f) < 0)
        HGOTO_ERROR(H5E_FILE, H5E_CANTMARKDIRTY, FAIL, "unable to mark superblock as dirty")

    /* Flush the superblock */
    if (H5F_flush_tagged_metadata(f, H5AC__SUPERBLOCK_TAG) < 0)
        HGOTO_ERROR(H5E_FILE, H5E_CANTFLUSH, FAIL, "unable to flush superblock")

    /* Evict all flushed entries in the cache except the pinned superblock */
    if (H5F__evict_cache_entries(f) < 0)
        HGOTO_ERROR(H5E_FILE, H5E_CANTFLUSH, FAIL, "unable to evict file's cached information")

    /* Refresh (reopen) the objects (groups & datasets) in the file */
    for (u = 0; u < grp_dset_count; u++)
        if (H5O_refresh_metadata_reopen(obj_ids[u], &obj_glocs[u], vol_connector, TRUE) < 0)
            HGOTO_ERROR(H5E_ATOM, H5E_CLOSEERROR, FAIL, "can't refresh-close object")

done:
    if (ret_value < 0 && setup) {

        /* Re-enable accumulator */
        f->shared->feature_flags |= (unsigned)H5FD_FEAT_ACCUMULATE_METADATA;
        if (H5FD_set_feature_flags(f->shared->lf, f->shared->feature_flags) < 0)
            HDONE_ERROR(H5E_FILE, H5E_CANTSET, FAIL, "can't set feature_flags in VFD")

        /* Reset the # of read attempts */
        f->shared->read_attempts = H5F_METADATA_READ_ATTEMPTS;
        if (H5F_set_retries(f) < 0)
            HDONE_ERROR(H5E_FILE, H5E_CANTINIT, FAIL, "can't set retries and retries_nbins")

        /* Un-set H5F_ACC_SWMR_WRITE in shared open flags */
        f->shared->flags &= ~H5F_ACC_SWMR_WRITE;

        /* Unmark the file: not in SWMR writing mode */
        f->shared->sblock->status_flags &= (uint8_t)(~H5F_SUPER_SWMR_WRITE_ACCESS);

        /* Mark superblock as dirty */
        if (H5F_super_dirty(f) < 0)
            HDONE_ERROR(H5E_FILE, H5E_CANTMARKDIRTY, FAIL, "unable to mark superblock as dirty")

        /* Flush the superblock */
        if (H5F_flush_tagged_metadata(f, H5AC__SUPERBLOCK_TAG) < 0)
            HDONE_ERROR(H5E_FILE, H5E_CANTFLUSH, FAIL, "unable to flush superblock")
    } /* end if */

    /* Unlock the file */
    if (H5F_USE_FILE_LOCKING(f))
        if (H5FD_unlock(f->shared->lf) < 0)
            HDONE_ERROR(H5E_FILE, H5E_CANTUNLOCKFILE, FAIL, "unable to unlock the file")

    /* Free memory */
    if (obj_ids)
        H5MM_xfree(obj_ids);
    if (obj_glocs)
        H5MM_xfree(obj_glocs);
    if (obj_olocs)
        H5MM_xfree(obj_olocs);
    if (obj_paths)
        H5MM_xfree(obj_paths);

    FUNC_LEAVE_NOAPI(ret_value)
} /* end H5F__start_swmr_write() */

/*-------------------------------------------------------------------------
 * Function:    H5F__format_convert
 *
 * Purpose:     Private version of H5Fformat_convert
 *
 * Return:      Success:        SUCCEED
 *              Failure:        FAIL
 *-------------------------------------------------------------------------
 */
herr_t
H5F__format_convert(H5F_t *f)
{
    hbool_t mark_dirty = FALSE;   /* Whether to mark the file's superblock dirty */
    herr_t  ret_value  = SUCCEED; /* Return value */

    FUNC_ENTER_PACKAGE

    /* Sanity check */
    HDassert(f);
    HDassert(f->shared);

    /* Check if the superblock should be downgraded */
    if (f->shared->sblock->super_vers > HDF5_SUPERBLOCK_VERSION_V18_LATEST) {
        f->shared->sblock->super_vers = HDF5_SUPERBLOCK_VERSION_V18_LATEST;
        mark_dirty                    = TRUE;
    }

    /* Check for persistent freespace manager, which needs to be downgraded */
    if (!(f->shared->fs_strategy == H5F_FILE_SPACE_STRATEGY_DEF &&
          f->shared->fs_persist == H5F_FREE_SPACE_PERSIST_DEF &&
          f->shared->fs_threshold == H5F_FREE_SPACE_THRESHOLD_DEF &&
          f->shared->fs_page_size == H5F_FILE_SPACE_PAGE_SIZE_DEF)) {

        /* Check to remove free-space manager info message from superblock extension */
        if (H5F_addr_defined(f->shared->sblock->ext_addr))
            if (H5F__super_ext_remove_msg(f, H5O_FSINFO_ID) < 0)
                HGOTO_ERROR(H5E_FILE, H5E_CANTRELEASE, FAIL,
                            "error in removing message from superblock extension")

        /* Close freespace manager */
        if (H5MF_try_close(f) < 0)
            HGOTO_ERROR(H5E_FILE, H5E_CANTRELEASE, FAIL, "unable to free free-space address")

        /* Set non-persistent freespace manager */
        f->shared->fs_strategy  = H5F_FILE_SPACE_STRATEGY_DEF;
        f->shared->fs_persist   = H5F_FREE_SPACE_PERSIST_DEF;
        f->shared->fs_threshold = H5F_FREE_SPACE_THRESHOLD_DEF;
        f->shared->fs_page_size = H5F_FILE_SPACE_PAGE_SIZE_DEF;

        /* Indicate that the superblock should be marked dirty */
        mark_dirty = TRUE;
    } /* end if */

    /* Check if we should mark the superblock dirty */
    if (mark_dirty)
        /* Mark superblock as dirty */
        if (H5F_super_dirty(f) < 0)
            HGOTO_ERROR(H5E_FILE, H5E_CANTMARKDIRTY, FAIL, "unable to mark superblock as dirty")

done:
    FUNC_LEAVE_NOAPI(ret_value)
} /* H5F__format_convert() */

/*-------------------------------------------------------------------------
 * Function:    H5F_get_file_id
 *
 * Purpose:     The private version of H5Iget_file_id(), obtains the file
 *              ID given an object ID.
 *
 * Return:      Success:    The file ID associated with the object
 *              Failure:    H5I_INVALID_HID
 *
 *-------------------------------------------------------------------------
 */
hid_t
H5F_get_file_id(H5VL_object_t *vol_obj, H5I_type_t obj_type, hbool_t app_ref)
{
    void *            vol_obj_file = NULL;               /* File object pointer */
    H5VL_loc_params_t loc_params;                        /* Location parameters */
    hid_t             file_id         = H5I_INVALID_HID; /* File ID for object */
    hbool_t           vol_wrapper_set = FALSE; /* Whether the VOL object wrapping context was set up */
    hid_t             ret_value       = H5I_INVALID_HID; /* Return value */

    FUNC_ENTER_NOAPI(H5I_INVALID_HID)

    /* Set location parameters */
    loc_params.type     = H5VL_OBJECT_BY_SELF;
    loc_params.obj_type = obj_type;

    /* Retrieve VOL file from object */
    if (H5VL_object_get(vol_obj, &loc_params, H5VL_OBJECT_GET_FILE, H5P_DATASET_XFER_DEFAULT, H5_REQUEST_NULL,
                        &vol_obj_file) < 0)
        HGOTO_ERROR(H5E_FILE, H5E_CANTGET, H5I_INVALID_HID, "can't retrieve file from object")

    /* Check if the file's ID already exists */
    if (H5I_find_id(vol_obj_file, H5I_FILE, &file_id) < 0)
        HGOTO_ERROR(H5E_FILE, H5E_CANTGET, H5I_INVALID_HID, "getting file ID failed")

    /* If the ID does not exist, register it with the VOL connector */
    if (H5I_INVALID_HID == file_id) {
        /* Set wrapper info in API context */
        if (H5VL_set_vol_wrapper(vol_obj) < 0)
            HGOTO_ERROR(H5E_FILE, H5E_CANTSET, H5I_INVALID_HID, "can't set VOL wrapper info")
        vol_wrapper_set = TRUE;

        if ((file_id = H5VL_wrap_register(H5I_FILE, vol_obj_file, app_ref)) < 0)
            HGOTO_ERROR(H5E_FILE, H5E_CANTREGISTER, H5I_INVALID_HID, "unable to atomize file handle")
    } /* end if */
    else {
        /* Increment ref count on existing ID */
        if (H5I_inc_ref(file_id, app_ref) < 0)
            HGOTO_ERROR(H5E_FILE, H5E_CANTSET, H5I_INVALID_HID, "incrementing file ID failed")
    } /* end else */

    /* Set return value */
    ret_value = file_id;

done:
    /* Reset object wrapping info in API context */
    if (vol_wrapper_set && H5VL_reset_vol_wrapper() < 0)
        HDONE_ERROR(H5E_FILE, H5E_CANTRESET, H5I_INVALID_HID, "can't reset VOL wrapper info")

    FUNC_LEAVE_NOAPI(ret_value)
} /* end H5F_get_file_id() */

/*-------------------------------------------------------------------------
 * Function:    H5F_set_min_dset_ohdr
 *
 * Purpose:     Set the crt_dset_ohdr_flag field with a new value.
 *
 * Return:      SUCCEED/FAIL
 *-------------------------------------------------------------------------
 */
herr_t
H5F_set_min_dset_ohdr(H5F_t *f, hbool_t minimize)
{
    /* Use FUNC_ENTER_NOAPI_NOINIT_NOERR here to avoid performance issues */
    FUNC_ENTER_NOAPI_NOINIT_NOERR

    /* Sanity check */
    HDassert(f);
    HDassert(f->shared);

    f->shared->crt_dset_min_ohdr_flag = minimize;

    FUNC_LEAVE_NOAPI(SUCCEED)
} /* H5F_set_min_dset_ohdr() */<|MERGE_RESOLUTION|>--- conflicted
+++ resolved
@@ -2624,13 +2624,8 @@
     hid_t new_fapl_id = H5I_INVALID_HID; /* ID for duplicated FAPL */
 #ifdef H5_HAVE_SYMLINK
     /* This has to be declared here to avoid unfreed resources on errors */
-<<<<<<< HEAD
-    char *realname = NULL; /* Fully resolved path name of file */
-#endif                     /* H5_HAVE_SYMLINK */
-=======
     char *realname = NULL;      /* Fully resolved path name of file */
 #endif /* H5_HAVE_SYMLINK */
->>>>>>> 5ff09ae9
     herr_t ret_value = SUCCEED; /* Return value */
 
     FUNC_ENTER_STATIC
