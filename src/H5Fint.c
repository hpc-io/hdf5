/* * * * * * * * * * * * * * * * * * * * * * * * * * * * * * * * * * * * * * *
 * Copyright by The HDF Group.                                               *
 * Copyright by the Board of Trustees of the University of Illinois.         *
 * All rights reserved.                                                      *
 *                                                                           *
 * This file is part of HDF5.  The full HDF5 copyright notice, including     *
 * terms governing use, modification, and redistribution, is contained in    *
 * the COPYING file, which can be found at the root of the source code       *
 * distribution tree, or in https://support.hdfgroup.org/ftp/HDF5/releases.  *
 * If you do not have access to either file, you may request a copy from     *
 * help@hdfgroup.org.                                                        *
 * * * * * * * * * * * * * * * * * * * * * * * * * * * * * * * * * * * * * * */

/****************/
/* Module Setup */
/****************/

#include "H5Fmodule.h"          /* This source code file is part of the H5F module */


/***********/
/* Headers */
/***********/
#include "H5private.h"         /* Generic Functions */
#include "H5Aprivate.h"        /* Attributes */
#include "H5ACprivate.h"       /* Metadata cache */
#include "H5CXprivate.h"       /* API Contexts */
#include "H5Dprivate.h"        /* Datasets */
#include "H5Eprivate.h"        /* Error handling */
#include "H5Fpkg.h"            /* File access */
#include "H5FDprivate.h"       /* File drivers */
#include "H5Gprivate.h"        /* Groups */
#include "H5Iprivate.h"        /* IDs */
#include "H5Lprivate.h"        /* Links */
#include "H5MFprivate.h"       /* File memory management */
#include "H5MMprivate.h"       /* Memory management */
#include "H5Pprivate.h"        /* Property lists */
#include "H5SMprivate.h"       /* Shared Object Header Messages */
#include "H5Tprivate.h"        /* Datatypes */


/****************/
/* Local Macros */
/****************/

/******************/
/* Local Typedefs */
/******************/

/* Struct only used by functions H5F_get_objects and H5F_get_objects_cb */
typedef struct H5F_olist_t {
    H5I_type_t obj_type;        /* Type of object to look for */
    hid_t      *obj_id_list;    /* Pointer to the list of open IDs to return */
    size_t     *obj_id_count;   /* Number of open IDs */
    struct {
        hbool_t local;          /* Set flag for "local" file searches */
        union {
            H5F_file_t *shared; /* Pointer to shared file to look inside */
            const H5F_t *file;  /* Pointer to file to look inside */
        } ptr;
    } file_info;
    size_t     list_index;      /* Current index in open ID array */
    size_t     max_nobjs;       /* Maximum # of IDs to put into array */
} H5F_olist_t;


/********************/
/* Package Typedefs */
/********************/


/********************/
/* Local Prototypes */
/********************/

static int H5F_get_objects_cb(void *obj_ptr, hid_t obj_id, void *key);
static herr_t H5F__build_name(const char *prefix, const char *file_name,
    char **full_name/*out*/);
static char *H5F__getenv_prefix_name(char **env_prefix/*in,out*/);
static herr_t H5F_build_actual_name(const H5F_t *f, const H5P_genplist_t *fapl,
    const char *name, char ** /*out*/ actual_name);/* Declare a free list to manage the H5F_t struct */
static herr_t H5F__flush_phase1(H5F_t *f);
static herr_t H5F__flush_phase2(H5F_t *f, hbool_t closing);


/*********************/
/* Package Variables */
/*********************/


/*****************************/
/* Library Private Variables */
/*****************************/


/*******************/
/* Local Variables */
/*******************/

/* Declare a free list to manage the H5F_t struct */
H5FL_DEFINE(H5F_t);

/* Declare a free list to manage the H5F_file_t struct */
H5FL_DEFINE(H5F_file_t);



/*-------------------------------------------------------------------------
 * Function: H5F_get_access_plist
 *
 * Purpose:  Returns a copy of the file access property list of the
 *           specified file.
 *
 *              NOTE: Make sure that, if you are going to overwrite
 *              information in the copied property list that was
 *              previously opened and assigned to the property list, then
 *              you must close it before overwriting the values.
 *
 * Return:   Success:    Object ID for a copy of the file access
 *                        property list.
 *           Failure:    FAIL
 *-------------------------------------------------------------------------
 */
hid_t
H5F_get_access_plist(H5F_t *f, hbool_t app_ref)
{
    H5P_genplist_t *new_plist;              /* New property list */
    H5P_genplist_t *old_plist;              /* Old property list */
    H5FD_driver_prop_t driver_prop;         /* Property for driver ID & info */
    hbool_t driver_prop_copied = FALSE;     /* Whether the driver property has been set up */
    unsigned   efc_size = 0;
    hid_t      ret_value = SUCCEED;         /* Return value */

    FUNC_ENTER_NOAPI(FAIL)

    /* Check args */
    HDassert(f);

    /* Make a copy of the default file access property list */
    if(NULL == (old_plist = (H5P_genplist_t *)H5I_object(H5P_LST_FILE_ACCESS_ID_g)))
        HGOTO_ERROR(H5E_ARGS, H5E_BADTYPE, FAIL, "not a property list")
    if((ret_value = H5P_copy_plist(old_plist, app_ref)) < 0)
        HGOTO_ERROR(H5E_INTERNAL, H5E_CANTINIT, FAIL, "can't copy file access property list")
    if(NULL == (new_plist = (H5P_genplist_t *)H5I_object(ret_value)))
        HGOTO_ERROR(H5E_ARGS, H5E_BADTYPE, FAIL, "not a property list")

    /* Copy properties of the file access property list */
    if(H5P_set(new_plist, H5F_ACS_META_CACHE_INIT_CONFIG_NAME, &(f->shared->mdc_initCacheCfg)) < 0)
        HGOTO_ERROR(H5E_PLIST, H5E_CANTSET, FAIL, "can't set initial metadata cache resize config.")
    if(H5P_set(new_plist, H5F_ACS_DATA_CACHE_NUM_SLOTS_NAME, &(f->shared->rdcc_nslots)) < 0)
        HGOTO_ERROR(H5E_PLIST, H5E_CANTSET, FAIL, "can't set data cache number of slots")
    if(H5P_set(new_plist, H5F_ACS_DATA_CACHE_BYTE_SIZE_NAME, &(f->shared->rdcc_nbytes)) < 0)
        HGOTO_ERROR(H5E_PLIST, H5E_CANTSET, FAIL, "can't set data cache byte size")
    if(H5P_set(new_plist, H5F_ACS_PREEMPT_READ_CHUNKS_NAME, &(f->shared->rdcc_w0)) < 0)
        HGOTO_ERROR(H5E_PLIST, H5E_CANTSET, FAIL, "can't set preempt read chunks")
    if(H5P_set(new_plist, H5F_ACS_ALIGN_THRHD_NAME, &(f->shared->threshold)) < 0)
        HGOTO_ERROR(H5E_PLIST, H5E_CANTSET, FAIL, "can't set alignment threshold")
    if(H5P_set(new_plist, H5F_ACS_ALIGN_NAME, &(f->shared->alignment)) < 0)
        HGOTO_ERROR(H5E_PLIST, H5E_CANTSET, FAIL, "can't set alignment")
    if(H5P_set(new_plist, H5F_ACS_GARBG_COLCT_REF_NAME, &(f->shared->gc_ref)) < 0)
        HGOTO_ERROR(H5E_PLIST, H5E_CANTSET, FAIL, "can't set garbage collect reference")
    if(H5P_set(new_plist, H5F_ACS_META_BLOCK_SIZE_NAME, &(f->shared->meta_aggr.alloc_size)) < 0)
        HGOTO_ERROR(H5E_PLIST, H5E_CANTSET, FAIL, "can't set metadata cache size")
    if(H5P_set(new_plist, H5F_ACS_SIEVE_BUF_SIZE_NAME, &(f->shared->sieve_buf_size)) < 0)
        HGOTO_ERROR(H5E_PLIST, H5E_CANTSET, FAIL, "can't sieve buffer size")
    if(H5P_set(new_plist, H5F_ACS_SDATA_BLOCK_SIZE_NAME, &(f->shared->sdata_aggr.alloc_size)) < 0)
        HGOTO_ERROR(H5E_PLIST, H5E_CANTSET, FAIL, "can't set 'small data' cache size")
    if(H5P_set(new_plist, H5F_ACS_LIBVER_LOW_BOUND_NAME, &f->shared->low_bound) < 0)
        HGOTO_ERROR(H5E_PLIST, H5E_CANTSET, FAIL, "can't set 'low' bound for library format versions")
    if(H5P_set(new_plist, H5F_ACS_LIBVER_HIGH_BOUND_NAME, &f->shared->high_bound) < 0)
        HGOTO_ERROR(H5E_PLIST, H5E_CANTSET, FAIL, "can't set 'high' bound for library format versions")
    if(H5P_set(new_plist, H5F_ACS_METADATA_READ_ATTEMPTS_NAME, &(f->shared->read_attempts)) < 0)
        HGOTO_ERROR(H5E_PLIST, H5E_CANTSET, FAIL, "can't set 'read attempts ' flag")
    if(H5P_set(new_plist, H5F_ACS_OBJECT_FLUSH_CB_NAME, &(f->shared->object_flush)) < 0)
        HGOTO_ERROR(H5E_PLIST, H5E_CANTSET, FAIL, "can't set object flush callback")

    if(f->shared->efc)
        efc_size = H5F_efc_max_nfiles(f->shared->efc);
    if(H5P_set(new_plist, H5F_ACS_EFC_SIZE_NAME, &efc_size) < 0)
        HGOTO_ERROR(H5E_PLIST, H5E_CANTGET, FAIL, "can't set elink file cache size")
    if(f->shared->page_buf != NULL) {
        if(H5P_set(new_plist, H5F_ACS_PAGE_BUFFER_SIZE_NAME, &(f->shared->page_buf->max_size)) < 0)
            HGOTO_ERROR(H5E_PLIST, H5E_CANTGET, FAIL, "can't set page buffer size")
        if(H5P_set(new_plist, H5F_ACS_PAGE_BUFFER_MIN_META_PERC_NAME, &(f->shared->page_buf->min_meta_perc)) < 0)
            HGOTO_ERROR(H5E_PLIST, H5E_CANTGET, FAIL, "can't set minimum metadata fraction of page buffer")
        if(H5P_set(new_plist, H5F_ACS_PAGE_BUFFER_MIN_RAW_PERC_NAME, &(f->shared->page_buf->min_raw_perc)) < 0)
            HGOTO_ERROR(H5E_PLIST, H5E_CANTGET, FAIL, "can't set minimum raw data fraction of page buffer")
    } /* end if */
#ifdef H5_HAVE_PARALLEL
    if(H5P_set(new_plist, H5_COLL_MD_READ_FLAG_NAME, &(f->coll_md_read)) < 0)
        HGOTO_ERROR(H5E_PLIST, H5E_CANTGET, FAIL, "can't set collective metadata read flag")
    if(H5P_set(new_plist, H5F_ACS_COLL_MD_WRITE_FLAG_NAME, &(f->coll_md_write)) < 0)
        HGOTO_ERROR(H5E_PLIST, H5E_CANTGET, FAIL, "can't set collective metadata read flag")
#endif /* H5_HAVE_PARALLEL */
    if(H5P_set(new_plist, H5F_ACS_META_CACHE_INIT_IMAGE_CONFIG_NAME, &(f->shared->mdc_initCacheImageCfg)) < 0)
        HGOTO_ERROR(H5E_PLIST, H5E_CANTSET, FAIL, "can't set initial metadata cache resize config.")

    /* Add H5P_set for SWMR deltat value from internal file struct */
    if(H5P_set(new_plist, H5F_ACS_SWMR_DELTAT_NAME, &(f->shared->swmr_deltat)) < 0)
        HGOTO_ERROR(H5E_PLIST, H5E_CANTSET, FAIL, "can't set SWMR deltat.")

    /* Prepare the driver property */
    driver_prop.driver_id = f->shared->lf->driver_id;
    driver_prop.driver_info = H5FD_fapl_get(f->shared->lf);
    driver_prop_copied = TRUE;

    /* Set the driver property */
    if(H5P_set(new_plist, H5F_ACS_FILE_DRV_NAME, &driver_prop) < 0)
        HGOTO_ERROR(H5E_PLIST, H5E_CANTSET, FAIL, "can't set file driver ID & info")

    /* Set the file close degree appropriately */
    if(f->shared->fc_degree == H5F_CLOSE_DEFAULT && H5P_set(new_plist, H5F_ACS_CLOSE_DEGREE_NAME, &(f->shared->lf->cls->fc_degree)) < 0)
        HGOTO_ERROR(H5E_PLIST, H5E_CANTSET, FAIL, "can't set file close degree")
    else if(f->shared->fc_degree != H5F_CLOSE_DEFAULT && H5P_set(new_plist, H5F_ACS_CLOSE_DEGREE_NAME, &(f->shared->fc_degree)) < 0)
        HGOTO_ERROR(H5E_PLIST, H5E_CANTSET, FAIL, "can't set file close degree")

done:
    /* Release the copy of the driver info, if it was set up */
    if(driver_prop_copied && H5FD_fapl_close(driver_prop.driver_id, driver_prop.driver_info) < 0)
        HDONE_ERROR(H5E_FILE, H5E_CANTCLOSEOBJ, FAIL, "can't close copy of driver info")

    FUNC_LEAVE_NOAPI(ret_value)
} /* end H5F_get_access_plist() */


/*-------------------------------------------------------------------------
 * Function: H5F_get_obj_count
 *
 * Purpose:  Private function return the number of opened object IDs
 *           (files, datasets, groups, datatypes) in the same file.
 *
 * Return:      SUCCEED on success, FAIL on failure.
 *-------------------------------------------------------------------------
 */
herr_t
H5F_get_obj_count(const H5F_t *f, unsigned types, hbool_t app_ref, size_t *obj_id_count_ptr)
{
    herr_t   ret_value = SUCCEED;

    FUNC_ENTER_NOAPI(FAIL)

    /* Sanity check */
    HDassert(obj_id_count_ptr);

    /* Perform the query */
    if((ret_value = H5F_get_objects(f, types, 0, NULL, app_ref, obj_id_count_ptr)) < 0)
        HGOTO_ERROR(H5E_INTERNAL, H5E_BADITER, FAIL, "H5F_get_objects failed")

done:
    FUNC_LEAVE_NOAPI(ret_value)
} /* end H5F_get_obj_count() */


/*-------------------------------------------------------------------------
 * Function:    H5F_get_obj_ids
 *
 * Purpose:     Private function to return a list of opened object IDs.
 *
 * Return:      Non-negative on success; can't fail.
 *-------------------------------------------------------------------------
 */
herr_t
H5F_get_obj_ids(const H5F_t *f, unsigned types, size_t max_objs, hid_t *oid_list, hbool_t app_ref, size_t *obj_id_count_ptr)
{
    herr_t ret_value = SUCCEED;              /* Return value */

    FUNC_ENTER_NOAPI(FAIL)

    /* Sanity check */
    HDassert(obj_id_count_ptr);

    /* Perform the query */
    if((ret_value = H5F_get_objects(f, types, max_objs, oid_list, app_ref, obj_id_count_ptr)) < 0)
        HGOTO_ERROR(H5E_INTERNAL, H5E_BADITER, FAIL, "H5F_get_objects failed")

done:
    FUNC_LEAVE_NOAPI(ret_value)
} /* end H5F_get_obj_ids() */


/*---------------------------------------------------------------------------
 * Function: H5F_get_objects
 *
 * Purpose:  This function is called by H5F_get_obj_count or
 *           H5F_get_obj_ids to get number of object IDs and/or a
 *           list of opened object IDs (in return value).
 *
 * Return:   Non-negative on success; Can't fail.
 *---------------------------------------------------------------------------
 */
herr_t
H5F_get_objects(const H5F_t *f, unsigned types, size_t max_nobjs, hid_t *obj_id_list, hbool_t app_ref, size_t *obj_id_count_ptr)
{
    size_t obj_id_count=0;      /* Number of open IDs */
    H5F_olist_t olist;          /* Structure to hold search results */
    herr_t ret_value = SUCCEED; /* Return value */

    FUNC_ENTER_NOAPI_NOINIT

    /* Sanity check */
    HDassert(obj_id_count_ptr);

    /* Set up search information */
    olist.obj_id_list  = (max_nobjs==0 ? NULL : obj_id_list);
    olist.obj_id_count = &obj_id_count;
    olist.list_index   = 0;
    olist.max_nobjs    = max_nobjs;

    /* Determine if we are searching for local or global objects */
    if(types & H5F_OBJ_LOCAL) {
        olist.file_info.local = TRUE;
        olist.file_info.ptr.file = f;
    } /* end if */
    else {
        olist.file_info.local = FALSE;
        olist.file_info.ptr.shared = f ? f->shared : NULL;
    } /* end else */

    /* Iterate through file IDs to count the number, and put their
     * IDs on the object list.  */
    if(types & H5F_OBJ_FILE) {
        olist.obj_type = H5I_FILE;
        if(H5I_iterate(H5I_FILE, H5F_get_objects_cb, &olist, app_ref) < 0)
            HGOTO_ERROR(H5E_FILE, H5E_BADITER, FAIL, "iteration failed(1)")
    } /* end if */

    /* If the caller just wants to count the number of objects (OLIST.MAX_NOBJS is zero),
     * or the caller wants to get the list of IDs and the list isn't full,
     * search through dataset IDs to count number of datasets, and put their
     * IDs on the object list */
    if(!olist.max_nobjs || (olist.max_nobjs && olist.list_index<olist.max_nobjs)) {
        if (types & H5F_OBJ_DATASET) {
            olist.obj_type = H5I_DATASET;
            if(H5I_iterate(H5I_DATASET, H5F_get_objects_cb, &olist, app_ref) < 0)
                HGOTO_ERROR(H5E_FILE, H5E_BADITER, FAIL, "iteration failed(2)")
        } /* end if */
    }

    /* If the caller just wants to count the number of objects (OLIST.MAX_NOBJS is zero),
     * or the caller wants to get the list of IDs and the list isn't full,
     * search through group IDs to count number of groups, and put their
     * IDs on the object list */
    if(!olist.max_nobjs || (olist.max_nobjs && olist.list_index<olist.max_nobjs)) {
        if(types & H5F_OBJ_GROUP) {
            olist.obj_type = H5I_GROUP;
            if(H5I_iterate(H5I_GROUP, H5F_get_objects_cb, &olist, app_ref) < 0)
                HGOTO_ERROR(H5E_FILE, H5E_BADITER, FAIL, "iteration failed(3)")
        } /* end if */
    }

    /* If the caller just wants to count the number of objects (OLIST.MAX_NOBJS is zero),
     * or the caller wants to get the list of IDs and the list isn't full,
     * search through datatype IDs to count number of named datatypes, and put their
     * IDs on the object list */
    if(!olist.max_nobjs || (olist.max_nobjs && olist.list_index<olist.max_nobjs)) {
        if(types & H5F_OBJ_DATATYPE) {
            olist.obj_type = H5I_DATATYPE;
            if(H5I_iterate(H5I_DATATYPE, H5F_get_objects_cb, &olist, app_ref) < 0)
                HGOTO_ERROR(H5E_FILE, H5E_BADITER, FAIL, "iteration failed(4)")
        } /* end if */
    }

    /* If the caller just wants to count the number of objects (OLIST.MAX_NOBJS is zero),
     * or the caller wants to get the list of IDs and the list isn't full,
     * search through attribute IDs to count number of attributes, and put their
     * IDs on the object list */
    if(!olist.max_nobjs || (olist.max_nobjs && olist.list_index<olist.max_nobjs)) {
        if(types & H5F_OBJ_ATTR) {
            olist.obj_type = H5I_ATTR;
            if(H5I_iterate(H5I_ATTR, H5F_get_objects_cb, &olist, app_ref) < 0)
                HGOTO_ERROR(H5E_FILE, H5E_BADITER, FAIL, "iteration failed(5)")
        } /* end if */
    }

    /* Set the number of objects currently open */
    *obj_id_count_ptr = obj_id_count;

done:
    FUNC_LEAVE_NOAPI(ret_value)
} /* end H5F_get_objects() */


/*-------------------------------------------------------------------------
 * Function: H5F_get_objects_cb
 *
 * Purpose:  H5F_get_objects' callback function.  It verifies if an
 *           object is in the file, and either count it or put its ID
 *           on the list.
 *
 * Return:   H5_ITER_STOP if the array of object IDs is filled up.
 *           H5_ITER_CONT otherwise.
 *-------------------------------------------------------------------------
 */
static int
H5F_get_objects_cb(void *obj_ptr, hid_t obj_id, void *key)
{
    H5F_olist_t *olist = (H5F_olist_t *)key;    /* Alias for search info */
    hbool_t     add_obj = FALSE;
    int         ret_value = H5_ITER_CONT;    /* Return value */

    FUNC_ENTER_NOAPI_NOINIT

    HDassert(obj_ptr);
    HDassert(olist);

    /* Count file IDs */
    if(olist->obj_type == H5I_FILE) {
        if((olist->file_info.local &&
<<<<<<< HEAD
                    (!olist->file_info.ptr.file ||
                        (olist->file_info.ptr.file && (H5F_t*)obj_ptr == olist->file_info.ptr.file))) ||
                (!olist->file_info.local &&
                    (!olist->file_info.ptr.shared ||
                        (olist->file_info.ptr.shared && ((H5F_t*)obj_ptr)->shared == olist->file_info.ptr.shared)))) {
=======
                (!olist->file_info.ptr.file ||
                (olist->file_info.ptr.file && (H5F_t*)obj_ptr == olist->file_info.ptr.file))) ||
                (!olist->file_info.local &&
                (!olist->file_info.ptr.shared ||
                (olist->file_info.ptr.shared && ((H5F_t*)obj_ptr)->shared == olist->file_info.ptr.shared)))) {
>>>>>>> 1f8cb03e
            add_obj = TRUE;
        } /* end if */
    } /* end if */
    else { /* either count opened object IDs or put the IDs on the list */
        H5O_loc_t *oloc;        /* Group entry info for object */

        switch(olist->obj_type) {
            case H5I_ATTR:
                oloc = H5A_oloc((H5A_t *)obj_ptr);
                break;

            case H5I_GROUP:
                oloc = H5G_oloc((H5G_t *)obj_ptr);
                break;

            case H5I_DATASET:
                oloc = H5D_oloc((H5D_t *)obj_ptr);
                break;

            case H5I_DATATYPE:
                if(H5T_is_named((H5T_t*)obj_ptr)==TRUE)
                    oloc = H5T_oloc((H5T_t*)obj_ptr);
                else
                    oloc = NULL;
                break;

            case H5I_UNINIT:
            case H5I_BADID:
            case H5I_FILE:
            case H5I_DATASPACE:
            case H5I_REFERENCE:
            case H5I_VFL:
            case H5I_GENPROP_CLS:
            case H5I_GENPROP_LST:
            case H5I_ERROR_CLASS:
            case H5I_ERROR_MSG:
            case H5I_ERROR_STACK:
            case H5I_NTYPES:
            default:
                HGOTO_ERROR(H5E_ARGS, H5E_BADTYPE, H5_ITER_ERROR, "unknown or invalid data object")
        } /* end switch */

        if((olist->file_info.local &&
                    ((!olist->file_info.ptr.file && olist->obj_type == H5I_DATATYPE && H5T_is_immutable((H5T_t *)obj_ptr) == FALSE) ||
<<<<<<< HEAD
                        (!olist->file_info.ptr.file && olist->obj_type != H5I_DATATYPE) ||
                            (oloc && oloc->file == olist->file_info.ptr.file))) ||
                (!olist->file_info.local &&
                    ((!olist->file_info.ptr.shared && olist->obj_type == H5I_DATATYPE && H5T_is_immutable((H5T_t *)obj_ptr) == FALSE) ||
                        (!olist->file_info.ptr.shared && olist->obj_type != H5I_DATATYPE) ||
                            (oloc && oloc->file && oloc->file->shared == olist->file_info.ptr.shared)))) {
=======
                    (!olist->file_info.ptr.file && olist->obj_type != H5I_DATATYPE) ||
                    (oloc && oloc->file == olist->file_info.ptr.file))) ||
                    (!olist->file_info.local &&
                    ((!olist->file_info.ptr.shared && olist->obj_type == H5I_DATATYPE && H5T_is_immutable((H5T_t *)obj_ptr) == FALSE) ||
                    (!olist->file_info.ptr.shared && olist->obj_type != H5I_DATATYPE) ||
                    (oloc && oloc->file && oloc->file->shared == olist->file_info.ptr.shared)))) {
>>>>>>> 1f8cb03e
            add_obj = TRUE;
        } /* end if */
    } /* end else */

    if(add_obj) {
        /* Add the object's ID to the ID list, if appropriate */
        if(olist->obj_id_list) {
            olist->obj_id_list[olist->list_index] = obj_id;
            olist->list_index++;
        } /* end if */

        /* Increment the number of open objects */
        if(olist->obj_id_count)
            (*olist->obj_id_count)++;

        /* Check if we've filled up the array.  Return H5_ITER_STOP only if
         * we have filled up the array. Otherwise return H5_ITER_CONT(RET_VALUE is
         * preset to H5_ITER_CONT) because H5I_iterate needs the return value of
         * H5_ITER_CONT to continue the iteration. */
        if(olist->max_nobjs > 0 && olist->list_index >= olist->max_nobjs)
            HGOTO_DONE(H5_ITER_STOP)  /* Indicate that the iterator should stop */
    } /* end if */

done:
    FUNC_LEAVE_NOAPI(ret_value)
} /* end H5F_get_objects_cb() */


/*--------------------------------------------------------------------------
 * Function: H5F__build_name
 *
 * Purpose:  Prepend PREFIX to FILE_NAME and store in FULL_NAME
 *
 * Return:   Non-negative on success/Negative on failure
 *--------------------------------------------------------------------------*/
static herr_t
H5F__build_name(const char *prefix, const char *file_name, char **full_name/*out*/)
{
    size_t      prefix_len;             /* length of prefix */
    size_t      fname_len;              /* Length of external link file name */
    herr_t      ret_value = SUCCEED;    /* Return value */

    FUNC_ENTER_STATIC

    prefix_len = HDstrlen(prefix);
    fname_len = HDstrlen(file_name);

    /* Allocate a buffer to hold the filename + prefix + possibly the delimiter + terminating null byte */
    if(NULL == (*full_name = (char *)H5MM_malloc(prefix_len + fname_len + 2)))
        HGOTO_ERROR(H5E_FILE, H5E_CANTALLOC, FAIL, "unable to allocate filename buffer")

    /* Compose the full file name */
    HDsnprintf(*full_name, (prefix_len + fname_len + 2), "%s%s%s", prefix,
        (H5_CHECK_DELIMITER(prefix[prefix_len - 1]) ? "" : H5_DIR_SEPS), file_name);

done:
    FUNC_LEAVE_NOAPI(ret_value)
} /* H5F__build_name() */


/*--------------------------------------------------------------------------
 * Function: H5F__getenv_prefix_name
 *
 * Purpose:  Get the first pathname in the list of pathnames stored in env_prefix,
 *           which is separated by the environment delimiter.
 *           env_prefix is modified to point to the remaining pathnames
 *           in the list.
 *
 * Return:   A pointer to a pathname
--------------------------------------------------------------------------*/
static char *
H5F__getenv_prefix_name(char **env_prefix/*in,out*/)
{
    char *strret;               /* Pointer to next separator */
    char *ret_value = NULL;     /* Return value */

    FUNC_ENTER_STATIC_NOERR

    /* Set return value now */
    ret_value = *env_prefix;

    /* Advance to next component, if possible */
    strret = HDstrchr(*env_prefix, H5_COLON_SEPC);
    if(strret == NULL)
        *env_prefix = NULL;
    else {
        /* Advance to next component */
        *env_prefix = strret + 1;

        /* Terminate current component (pointed to by ret_value) */
        *strret = '\0';
    } /* end else */

    FUNC_LEAVE_NOAPI(ret_value)
} /* end H5F__getenv_prefix_name() */


/*-------------------------------------------------------------------------
 * Function:    H5F_prefix_open_file
 *
 * Purpose:     Attempts to open a dataset file.
<<<<<<< HEAD
 *
 * Return:      Pointer to an opened file on success / NULL on failure
 *-------------------------------------------------------------------------
 */
H5F_t *
H5F_prefix_open_file(H5F_t *primary_file, H5F_prefix_open_t prefix_type,
    const char *prop_prefix, const char *file_name, unsigned file_intent,
    hid_t fapl_id)
{
    H5F_t       *src_file = NULL;       /* Source file */
    char        *full_name = NULL;      /* File name with prefix */
    char        *actual_file_name = NULL; /* File's actual name */
    char        *temp_file_name = NULL; /* Temporary pointer to file name */
    size_t      temp_file_name_len;     /* Length of temporary file name */
    H5F_t       *ret_value = NULL;      /* Return value  */

    FUNC_ENTER_NOAPI_NOINIT

    /* Simplify intent flags for open calls */
    file_intent &= (H5F_ACC_RDWR | H5F_ACC_SWMR_WRITE | H5F_ACC_SWMR_READ);

    /* Copy the file name to use */
    if(NULL == (temp_file_name = H5MM_strdup(file_name)))
        HGOTO_ERROR(H5E_RESOURCE, H5E_NOSPACE, NULL, "memory allocation failed")
    temp_file_name_len = HDstrlen(temp_file_name);

    /* Target file_name is an absolute pathname: see RM for detailed description */
    if(H5_CHECK_ABSOLUTE(file_name) || H5_CHECK_ABS_PATH(file_name)) {
        /* Try opening file */
       src_file = H5F__efc_open(primary_file, file_name, file_intent, H5P_FILE_CREATE_DEFAULT, fapl_id);

        /* Adjust temporary file name if file not opened */
        if(NULL == src_file) {
            char *ptr;

            /* Reset the error stack */
            H5E_clear_stack(NULL);

            /* Get last component of file_name */
            H5_GET_LAST_DELIMITER(file_name, ptr)
            HDassert(ptr);

            /* Increment past delimiter */
            ptr++;

            /* Copy into the temp. file name */
            HDstrncpy(temp_file_name, ptr, temp_file_name_len);
            temp_file_name[temp_file_name_len - 1] = '\0';
        } /* end if */
    } /* end if */
    else if(H5_CHECK_ABS_DRIVE(file_name)) {
        /* Try opening file */
        src_file = H5F__efc_open(primary_file, file_name, file_intent, H5P_FILE_CREATE_DEFAULT, fapl_id);

        /* Adjust temporary file name if file not opened */
        if(NULL == src_file) {
            /* Reset the error stack */
            H5E_clear_stack(NULL);

            /* Strip "<drive-letter>:" */
            HDstrncpy(temp_file_name, &file_name[2], temp_file_name_len);
            temp_file_name[temp_file_name_len - 1] = '\0';
        } /* end if */
    } /* end if */

    /* Try searching from paths set in the environment variable */
    if(src_file == NULL) {
        char *env_prefix;

        /* Get the appropriate environment variable */
        if(H5F_PREFIX_VDS == prefix_type)
            env_prefix = HDgetenv("HDF5_VDS_PREFIX");
        else if(H5F_PREFIX_ELINK == prefix_type)
            env_prefix = HDgetenv("HDF5_EXT_PREFIX");
        else
            HGOTO_ERROR(H5E_FILE, H5E_BADTYPE, NULL, "prefix type is not sensible")

        /* If environment variable is defined, iterate through prefixes it defines */
        if(NULL != env_prefix) {
            char *tmp_env_prefix, *saved_env;

            /* Make a copy of the environment variable string */
            if(NULL == (saved_env = tmp_env_prefix = H5MM_strdup(env_prefix)))
                HGOTO_ERROR(H5E_RESOURCE, H5E_NOSPACE, NULL, "memory allocation failed")

            /* Loop over prefixes in environment variable */
            while((tmp_env_prefix) && (*tmp_env_prefix)) {
                char *out_prefix_name;

                out_prefix_name = H5F__getenv_prefix_name(&tmp_env_prefix/*in,out*/);
                if(out_prefix_name && (*out_prefix_name)) {
                    if(H5F__build_name(out_prefix_name, temp_file_name, &full_name/*out*/) < 0) {
                        saved_env = (char *)H5MM_xfree(saved_env);
                        HGOTO_ERROR(H5E_FILE, H5E_CANTGET, NULL, "can't prepend prefix to filename")
                    } /* end if */

                    /* Try opening file */
                    src_file = H5F__efc_open(primary_file, full_name, file_intent, H5P_FILE_CREATE_DEFAULT, fapl_id);

                    /* Release copy of file name */
                    full_name = (char *)H5MM_xfree(full_name);

                    /* Check for file not opened */
                    if(NULL == src_file)
                        /* Reset the error stack */
                        H5E_clear_stack(NULL);
                    /* Leave if file was opened */
                    else
                        break;
                } /* end if */
            } /* end while */

            saved_env = (char *)H5MM_xfree(saved_env);
        } /* end if */
    } /* end if */

    /* Try searching from property list */
    if(src_file == NULL && prop_prefix) {
        /* Construct name to open */
        if(H5F__build_name(prop_prefix, temp_file_name, &full_name/*out*/) < 0)
            HGOTO_ERROR(H5E_FILE, H5E_CANTGET, NULL, "can't prepend prefix to filename")

        /* Try opening file */
        src_file = H5F__efc_open(primary_file, full_name, file_intent, H5P_FILE_CREATE_DEFAULT, fapl_id);

        /* Release name */
        full_name = (char *)H5MM_xfree(full_name);

        /* Check for file not opened */
        if(NULL == src_file)
            /* Reset the error stack */
            H5E_clear_stack(NULL);
    } /* end if */

    /* Try searching from main file's "extpath": see description in H5F_open() & H5_build_extpath() */
    if(src_file == NULL) {
        char *dspath;

        if(NULL != (dspath = H5F_EXTPATH(primary_file))) {
            /* Construct name to open */
            if(H5F__build_name(dspath, temp_file_name, &full_name/*out*/) < 0)
                HGOTO_ERROR(H5E_FILE, H5E_CANTGET, NULL, "can't prepend prefix to filename")

            /* Try opening file */
            src_file = H5F__efc_open(primary_file, full_name, file_intent, H5P_FILE_CREATE_DEFAULT, fapl_id);

            /* Release name */
            full_name = (char *)H5MM_xfree(full_name);

            /* Check for file not opened */
            if(NULL == src_file)
                /* Reset the error stack */
                H5E_clear_stack(NULL);
        } /* end if */
    } /* end if */

    /* Try the relative file_name stored in temp_file_name */
    if(src_file == NULL) {
        /* Try opening file */
        src_file = H5F__efc_open(primary_file, temp_file_name, file_intent, H5P_FILE_CREATE_DEFAULT, fapl_id);

        /* Check for file not opened */
        if(NULL == src_file)
            /* Reset the error stack */
            H5E_clear_stack(NULL);
    } /* end if */

    /* try the 'resolved' name for the virtual file */
    if(src_file == NULL) {
        char *ptr = NULL;

        /* Copy resolved file name */
        if(NULL == (actual_file_name = H5MM_strdup(H5F_ACTUAL_NAME(primary_file))))
            HGOTO_ERROR(H5E_FILE, H5E_CANTALLOC, NULL, "can't duplicate resolved file name string")

        /* get last component of file_name */
        H5_GET_LAST_DELIMITER(actual_file_name, ptr)
        if(!ptr)
            HGOTO_ERROR(H5E_FILE, H5E_CANTOPENFILE, NULL, "unable to open file, file name = '%s', temp_file_name = '%s'", file_name, temp_file_name)

        /* Truncate filename portion from actual file name path */
        *ptr = '\0';

        /* Build new file name for the external file */
        if(H5F__build_name(actual_file_name, temp_file_name, &full_name/*out*/) < 0)
            HGOTO_ERROR(H5E_FILE, H5E_CANTGET, NULL, "can't prepend prefix to filename")
        actual_file_name = (char *)H5MM_xfree(actual_file_name);

        /* Try opening with the resolved name */
        src_file = H5F__efc_open(primary_file, full_name, file_intent, H5P_FILE_CREATE_DEFAULT, fapl_id);

        /* Release name */
        full_name = (char *)H5MM_xfree(full_name);

        /* Check for file not opened */
        if(NULL == src_file)
            /* Reset the error stack */
            H5E_clear_stack(NULL);
    } /* end if */

    /* Success */
    ret_value = src_file;

done:
    if((NULL == ret_value) && src_file)
        if(H5F_efc_close(primary_file, src_file) < 0)
            HDONE_ERROR(H5E_FILE, H5E_CANTCLOSEFILE, NULL, "can't close source file")
    if(full_name)
        full_name = (char *)H5MM_xfree(full_name);
    if(temp_file_name)
        temp_file_name = (char *)H5MM_xfree(temp_file_name);
    if(actual_file_name)
        actual_file_name = (char *)H5MM_xfree(actual_file_name);

    FUNC_LEAVE_NOAPI(ret_value)
} /* H5F_prefix_open_file() */


/*-------------------------------------------------------------------------
 * Function: H5F__is_hdf5
 *
 * Purpose:  Check the file signature to detect an HDF5 file.
 *
 * Bugs:     This function is not robust: it only uses the default file
 *           driver when attempting to open the file when in fact it
 *           should use all known file drivers.
 *
=======
 *
 * Return:      Pointer to an opened file on success / NULL on failure
 *-------------------------------------------------------------------------
 */
H5F_t *
H5F_prefix_open_file(H5F_t *primary_file, H5F_prefix_open_t prefix_type,
    const char *prop_prefix, const char *file_name, unsigned file_intent,
    hid_t fapl_id)
{
    H5F_t       *src_file = NULL;       /* Source file */
    char        *full_name = NULL;      /* File name with prefix */
    char        *actual_file_name = NULL; /* File's actual name */
    char        *temp_file_name = NULL; /* Temporary pointer to file name */
    size_t      temp_file_name_len;     /* Length of temporary file name */
    H5F_t       *ret_value = NULL;      /* Return value  */

    FUNC_ENTER_NOAPI_NOINIT

    /* Simplify intent flags for open calls */
    file_intent &= (H5F_ACC_RDWR | H5F_ACC_SWMR_WRITE | H5F_ACC_SWMR_READ);

    /* Copy the file name to use */
    if(NULL == (temp_file_name = H5MM_strdup(file_name)))
        HGOTO_ERROR(H5E_RESOURCE, H5E_NOSPACE, NULL, "memory allocation failed")
    temp_file_name_len = HDstrlen(temp_file_name);

    /* Target file_name is an absolute pathname: see RM for detailed description */
    if(H5_CHECK_ABSOLUTE(file_name) || H5_CHECK_ABS_PATH(file_name)) {
        /* Try opening file */
       src_file = H5F__efc_open(primary_file, file_name, file_intent, H5P_FILE_CREATE_DEFAULT, fapl_id);

        /* Adjust temporary file name if file not opened */
        if(NULL == src_file) {
            char *ptr;

            /* Reset the error stack */
            H5E_clear_stack(NULL);

            /* Get last component of file_name */
            H5_GET_LAST_DELIMITER(file_name, ptr)
            HDassert(ptr);

            /* Increment past delimiter */
            ptr++;

            /* Copy into the temp. file name */
            HDstrncpy(temp_file_name, ptr, temp_file_name_len);
            temp_file_name[temp_file_name_len - 1] = '\0';
        } /* end if */
    } /* end if */
    else if(H5_CHECK_ABS_DRIVE(file_name)) {
        /* Try opening file */
        src_file = H5F__efc_open(primary_file, file_name, file_intent, H5P_FILE_CREATE_DEFAULT, fapl_id);

        /* Adjust temporary file name if file not opened */
        if(NULL == src_file) {
            /* Reset the error stack */
            H5E_clear_stack(NULL);

            /* Strip "<drive-letter>:" */
            HDstrncpy(temp_file_name, &file_name[2], temp_file_name_len);
            temp_file_name[temp_file_name_len - 1] = '\0';
        } /* end if */
    } /* end if */

    /* Try searching from paths set in the environment variable */
    if(src_file == NULL) {
        char *env_prefix;

        /* Get the appropriate environment variable */
        if(H5F_PREFIX_VDS == prefix_type)
            env_prefix = HDgetenv("HDF5_VDS_PREFIX");
        else if(H5F_PREFIX_ELINK == prefix_type)
            env_prefix = HDgetenv("HDF5_EXT_PREFIX");
        else
            HGOTO_ERROR(H5E_FILE, H5E_BADTYPE, NULL, "prefix type is not sensible")

        /* If environment variable is defined, iterate through prefixes it defines */
        if(NULL != env_prefix) {
            char *tmp_env_prefix, *saved_env;

            /* Make a copy of the environment variable string */
            if(NULL == (saved_env = tmp_env_prefix = H5MM_strdup(env_prefix)))
                HGOTO_ERROR(H5E_RESOURCE, H5E_NOSPACE, NULL, "memory allocation failed")

            /* Loop over prefixes in environment variable */
            while((tmp_env_prefix) && (*tmp_env_prefix)) {
                char *out_prefix_name;

                out_prefix_name = H5F__getenv_prefix_name(&tmp_env_prefix/*in,out*/);
                if(out_prefix_name && (*out_prefix_name)) {
                    if(H5F__build_name(out_prefix_name, temp_file_name, &full_name/*out*/) < 0) {
                        saved_env = (char *)H5MM_xfree(saved_env);
                        HGOTO_ERROR(H5E_FILE, H5E_CANTGET, NULL, "can't prepend prefix to filename")
                    } /* end if */

                    /* Try opening file */
                    src_file = H5F__efc_open(primary_file, full_name, file_intent, H5P_FILE_CREATE_DEFAULT, fapl_id);

                    /* Release copy of file name */
                    full_name = (char *)H5MM_xfree(full_name);

                    /* Check for file not opened */
                    if(NULL == src_file)
                        /* Reset the error stack */
                        H5E_clear_stack(NULL);
                    /* Leave if file was opened */
                    else
                        break;
                } /* end if */
            } /* end while */

            saved_env = (char *)H5MM_xfree(saved_env);
        } /* end if */
    } /* end if */

    /* Try searching from property list */
    if(src_file == NULL && prop_prefix) {
        /* Construct name to open */
        if(H5F__build_name(prop_prefix, temp_file_name, &full_name/*out*/) < 0)
            HGOTO_ERROR(H5E_FILE, H5E_CANTGET, NULL, "can't prepend prefix to filename")

        /* Try opening file */
        src_file = H5F__efc_open(primary_file, full_name, file_intent, H5P_FILE_CREATE_DEFAULT, fapl_id);

        /* Release name */
        full_name = (char *)H5MM_xfree(full_name);

        /* Check for file not opened */
        if(NULL == src_file)
            /* Reset the error stack */
            H5E_clear_stack(NULL);
    } /* end if */

    /* Try searching from main file's "extpath": see description in H5F_open() & H5_build_extpath() */
    if(src_file == NULL) {
        char *dspath;

        if(NULL != (dspath = H5F_EXTPATH(primary_file))) {
            /* Construct name to open */
            if(H5F__build_name(dspath, temp_file_name, &full_name/*out*/) < 0)
                HGOTO_ERROR(H5E_FILE, H5E_CANTGET, NULL, "can't prepend prefix to filename")

            /* Try opening file */
            src_file = H5F__efc_open(primary_file, full_name, file_intent, H5P_FILE_CREATE_DEFAULT, fapl_id);

            /* Release name */
            full_name = (char *)H5MM_xfree(full_name);

            /* Check for file not opened */
            if(NULL == src_file)
                /* Reset the error stack */
                H5E_clear_stack(NULL);
        } /* end if */
    } /* end if */

    /* Try the relative file_name stored in temp_file_name */
    if(src_file == NULL) {
        /* Try opening file */
        src_file = H5F__efc_open(primary_file, temp_file_name, file_intent, H5P_FILE_CREATE_DEFAULT, fapl_id);

        /* Check for file not opened */
        if(NULL == src_file)
            /* Reset the error stack */
            H5E_clear_stack(NULL);
    } /* end if */

    /* try the 'resolved' name for the virtual file */
    if(src_file == NULL) {
        char *ptr = NULL;

        /* Copy resolved file name */
        if(NULL == (actual_file_name = H5MM_strdup(H5F_ACTUAL_NAME(primary_file))))
            HGOTO_ERROR(H5E_FILE, H5E_CANTALLOC, NULL, "can't duplicate resolved file name string")

        /* get last component of file_name */
        H5_GET_LAST_DELIMITER(actual_file_name, ptr)
        if(!ptr)
            HGOTO_ERROR(H5E_FILE, H5E_CANTOPENFILE, NULL, "unable to open file, file name = '%s', temp_file_name = '%s'", file_name, temp_file_name)

        /* Truncate filename portion from actual file name path */
        *ptr = '\0';

        /* Build new file name for the external file */
        if(H5F__build_name(actual_file_name, temp_file_name, &full_name/*out*/) < 0)
            HGOTO_ERROR(H5E_FILE, H5E_CANTGET, NULL, "can't prepend prefix to filename")
        actual_file_name = (char *)H5MM_xfree(actual_file_name);

        /* Try opening with the resolved name */
        src_file = H5F__efc_open(primary_file, full_name, file_intent, H5P_FILE_CREATE_DEFAULT, fapl_id);

        /* Release name */
        full_name = (char *)H5MM_xfree(full_name);

        /* Check for file not opened */
        if(NULL == src_file)
            /* Reset the error stack */
            H5E_clear_stack(NULL);
    } /* end if */

    /* Success */
    ret_value = src_file;

done:
    if((NULL == ret_value) && src_file)
        if(H5F_efc_close(primary_file, src_file) < 0)
            HDONE_ERROR(H5E_FILE, H5E_CANTCLOSEFILE, NULL, "can't close source file")
    if(full_name)
        full_name = (char *)H5MM_xfree(full_name);
    if(temp_file_name)
        temp_file_name = (char *)H5MM_xfree(temp_file_name);
    if(actual_file_name)
        actual_file_name = (char *)H5MM_xfree(actual_file_name);

    FUNC_LEAVE_NOAPI(ret_value)
} /* H5F_prefix_open_file() */


/*-------------------------------------------------------------------------
 * Function: H5F__is_hdf5
 *
 * Purpose:  Check the file signature to detect an HDF5 file.
 *
 * Bugs:     This function is not robust: it only uses the default file
 *           driver when attempting to open the file when in fact it
 *           should use all known file drivers.
 *
>>>>>>> 1f8cb03e
 * Return:   Success:    TRUE/FALSE
 * *         Failure:    Negative
 *-------------------------------------------------------------------------
 */
htri_t
H5F__is_hdf5(const char *name)
{
    H5FD_t    *file = NULL;            /* Low-level file struct */
    haddr_t    sig_addr;               /* Addess of hdf5 file signature */
    htri_t     ret_value = FAIL;       /* Return value */

    FUNC_ENTER_PACKAGE_VOL

    /* Open the file at the virtual file layer */
    if(NULL == (file = H5FD_open(name, H5F_ACC_RDONLY, H5P_FILE_ACCESS_DEFAULT, HADDR_UNDEF)))
        HGOTO_ERROR(H5E_IO, H5E_CANTINIT, FAIL, "unable to open file")

    /* The file is an hdf5 file if the hdf5 file signature can be found */
    if(H5FD_locate_signature(file, &sig_addr) < 0)
        HGOTO_ERROR(H5E_FILE, H5E_NOTHDF5, FAIL, "unable to locate file signature")
    ret_value = (HADDR_UNDEF != sig_addr);

done:
    /* Close the file */
    if(file)
        if(H5FD_close(file) < 0 && ret_value >= 0)
            HDONE_ERROR(H5E_IO, H5E_CANTCLOSEFILE, FAIL, "unable to close file")

    FUNC_LEAVE_NOAPI_VOL(ret_value)
} /* end H5F__is_hdf5() */


/*-------------------------------------------------------------------------
 * Function: H5F_new
 *
 * Purpose:  Creates a new file object and initializes it.  The
 *           H5Fopen and H5Fcreate functions then fill in various fields.
 *           If SHARED is a non-null pointer then the shared info
 *           to which it points has the reference count incremented.
 *           Otherwise a new, empty shared info struct is created and
 *           initialized with the specified file access property list.
 *
 * Return:   Success:    Ptr to a new file struct.
 *           Failure:    NULL
 *-------------------------------------------------------------------------
 */
H5F_t *
H5F_new(H5F_file_t *shared, unsigned flags, hid_t fcpl_id, hid_t fapl_id, H5FD_t *lf)
{
    H5F_t    *f = NULL, *ret_value = NULL;

    FUNC_ENTER_NOAPI_NOINIT

    if(NULL == (f = H5FL_CALLOC(H5F_t)))
        HGOTO_ERROR(H5E_FILE, H5E_NOSPACE, NULL, "can't allocate top file structure")
    f->file_id = -1;

    if(shared) {
        HDassert(lf == NULL);
        f->shared = shared;
    } /* end if */
    else {
        H5P_genplist_t *plist;          /* Property list */
        unsigned efc_size;              /* External file cache size */
        size_t u;                       /* Local index variable */

        HDassert(lf != NULL);
        if(NULL == (f->shared = H5FL_CALLOC(H5F_file_t)))
            HGOTO_ERROR(H5E_FILE, H5E_NOSPACE, NULL, "can't allocate shared file structure")

        f->shared->flags = flags;
        f->shared->sohm_addr = HADDR_UNDEF;
        f->shared->sohm_vers = HDF5_SHAREDHEADER_VERSION;
        f->shared->accum.loc = HADDR_UNDEF;
        f->shared->lf = lf;

        /* Initialization for handling file space */
        for(u = 0; u < NELMTS(f->shared->fs_addr); u++) {
            f->shared->fs_state[u] = H5F_FS_STATE_CLOSED;
            f->shared->fs_addr[u] = HADDR_UNDEF;
            f->shared->fs_man[u] = NULL;
        } /* end for */
        f->shared->first_alloc_dealloc = FALSE;
        f->shared->eoa_pre_fsm_fsalloc = HADDR_UNDEF;
        f->shared->eoa_post_fsm_fsalloc = HADDR_UNDEF;
        f->shared->eoa_post_mdci_fsalloc = HADDR_UNDEF;

        /* Initialization for handling file space (for paged aggregation) */
        f->shared->pgend_meta_thres = H5F_FILE_SPACE_PGEND_META_THRES;

        /* intialize point of no return */
        f->shared->point_of_no_return = FALSE;

        /*
         * Copy the file creation and file access property lists into the
         * new file handle.  We do this early because some values might need
         * to change as the file is being opened.
         */
        if(NULL == (plist = (H5P_genplist_t *)H5I_object(fcpl_id)))
            HGOTO_ERROR(H5E_ARGS, H5E_BADTYPE, NULL, "not property list")
        f->shared->fcpl_id = H5P_copy_plist(plist, FALSE);

        /* Get the FCPL values to cache */
        if(H5P_get(plist, H5F_CRT_ADDR_BYTE_NUM_NAME, &f->shared->sizeof_addr) < 0)
            HGOTO_ERROR(H5E_PLIST, H5E_CANTGET, NULL, "can't get byte number for address")
        if(H5P_get(plist, H5F_CRT_OBJ_BYTE_NUM_NAME, &f->shared->sizeof_size) < 0)
            HGOTO_ERROR(H5E_PLIST, H5E_CANTGET, NULL, "can't get byte number for object size")
        if(H5P_get(plist, H5F_CRT_SHMSG_NINDEXES_NAME, &f->shared->sohm_nindexes) < 0)
            HGOTO_ERROR(H5E_PLIST, H5E_CANTGET, NULL, "can't get number of SOHM indexes")
        HDassert(f->shared->sohm_nindexes < 255);
        if(H5P_get(plist, H5F_CRT_FILE_SPACE_STRATEGY_NAME, &f->shared->fs_strategy) < 0)
            HGOTO_ERROR(H5E_PLIST, H5E_CANTGET, NULL, "can't get file space strategy")
        if(H5P_get(plist, H5F_CRT_FREE_SPACE_PERSIST_NAME, &f->shared->fs_persist) < 0)
            HGOTO_ERROR(H5E_PLIST, H5E_CANTGET, NULL, "can't get file space persisting status")
        if(H5P_get(plist, H5F_CRT_FREE_SPACE_THRESHOLD_NAME, &f->shared->fs_threshold) < 0)
            HGOTO_ERROR(H5E_PLIST, H5E_CANTGET, NULL, "can't get free-space section threshold")
        if(H5P_get(plist, H5F_CRT_FILE_SPACE_PAGE_SIZE_NAME, &f->shared->fs_page_size) < 0)
            HGOTO_ERROR(H5E_PLIST, H5E_CANTGET, NULL, "can't get file space page size")
        HDassert(f->shared->fs_page_size >= H5F_FILE_SPACE_PAGE_SIZE_MIN);

        /* Temporary for multi/split drivers: fail file creation
             when persisting free-space or using paged aggregation strategy */
        if(H5F_HAS_FEATURE(f, H5FD_FEAT_PAGED_AGGR))
            if(f->shared->fs_strategy == H5F_FSPACE_STRATEGY_PAGE || f->shared->fs_persist)
                HGOTO_ERROR(H5E_PLIST, H5E_CANTGET, NULL, "can't open with this strategy or persistent fs")

        /* Get the FAPL values to cache */
        if(NULL == (plist = (H5P_genplist_t *)H5I_object(fapl_id)))
            HGOTO_ERROR(H5E_ARGS, H5E_BADTYPE, NULL, "not file access property list")
        if(H5P_get(plist, H5F_ACS_META_CACHE_INIT_CONFIG_NAME, &(f->shared->mdc_initCacheCfg)) < 0)
            HGOTO_ERROR(H5E_PLIST, H5E_CANTGET, NULL, "can't get initial metadata cache resize config")
        if(H5P_get(plist, H5F_ACS_DATA_CACHE_NUM_SLOTS_NAME, &(f->shared->rdcc_nslots)) < 0)
            HGOTO_ERROR(H5E_PLIST, H5E_CANTGET, NULL, "can't get data cache number of slots")
        if(H5P_get(plist, H5F_ACS_DATA_CACHE_BYTE_SIZE_NAME, &(f->shared->rdcc_nbytes)) < 0)
            HGOTO_ERROR(H5E_PLIST, H5E_CANTGET, NULL, "can't get data cache byte size")
        if(H5P_get(plist, H5F_ACS_PREEMPT_READ_CHUNKS_NAME, &(f->shared->rdcc_w0)) < 0)
            HGOTO_ERROR(H5E_PLIST, H5E_CANTGET, NULL, "can't get preempt read chunk")
        if(H5P_get(plist, H5F_ACS_ALIGN_THRHD_NAME, &(f->shared->threshold)) < 0)
            HGOTO_ERROR(H5E_PLIST, H5E_CANTGET, NULL, "can't get alignment threshold")
        if(H5P_get(plist, H5F_ACS_ALIGN_NAME, &(f->shared->alignment)) < 0)
            HGOTO_ERROR(H5E_PLIST, H5E_CANTGET, NULL, "can't get alignment")
        if(H5P_get(plist, H5F_ACS_GARBG_COLCT_REF_NAME,&(f->shared->gc_ref)) < 0)
            HGOTO_ERROR(H5E_PLIST, H5E_CANTGET, NULL, "can't get garbage collect reference")
        if(H5P_get(plist, H5F_ACS_SIEVE_BUF_SIZE_NAME, &(f->shared->sieve_buf_size)) < 0)
            HGOTO_ERROR(H5E_PLIST, H5E_CANTGET, NULL, "can't get sieve buffer size")
        if(H5P_get(plist, H5F_ACS_LIBVER_LOW_BOUND_NAME, &(f->shared->low_bound)) < 0)
            HGOTO_ERROR(H5E_PLIST, H5E_CANTGET, NULL, "can't get 'low' bound for library format versions")
        if(H5P_get(plist, H5F_ACS_LIBVER_HIGH_BOUND_NAME, &(f->shared->high_bound)) < 0)
            HGOTO_ERROR(H5E_PLIST, H5E_CANTGET, NULL, "can't get 'high' bound for library format versions")
        if(H5P_get(plist, H5F_ACS_USE_MDC_LOGGING_NAME, &(f->shared->use_mdc_logging)) < 0)
            HGOTO_ERROR(H5E_PLIST, H5E_CANTGET, NULL, "can't get 'use mdc logging' flag")
        if(H5P_get(plist, H5F_ACS_START_MDC_LOG_ON_ACCESS_NAME, &(f->shared->start_mdc_log_on_access)) < 0)
            HGOTO_ERROR(H5E_PLIST, H5E_CANTGET, NULL, "can't get 'start mdc log on access' flag")
        if(H5P_get(plist, H5F_ACS_META_BLOCK_SIZE_NAME, &(f->shared->meta_aggr.alloc_size)) < 0)
            HGOTO_ERROR(H5E_PLIST, H5E_CANTGET, NULL, "can't get metadata cache size")
        f->shared->meta_aggr.feature_flag = H5FD_FEAT_AGGREGATE_METADATA;
        if(H5P_get(plist, H5F_ACS_SDATA_BLOCK_SIZE_NAME, &(f->shared->sdata_aggr.alloc_size)) < 0)
            HGOTO_ERROR(H5E_PLIST, H5E_CANTGET, NULL, "can't get 'small data' cache size")
        f->shared->sdata_aggr.feature_flag = H5FD_FEAT_AGGREGATE_SMALLDATA;
        if(H5P_get(plist, H5F_ACS_EFC_SIZE_NAME, &efc_size) < 0)
            HGOTO_ERROR(H5E_PLIST, H5E_CANTGET, NULL, "can't get elink file cache size")
        if(efc_size > 0)
            if(NULL == (f->shared->efc = H5F_efc_create(efc_size)))
                HGOTO_ERROR(H5E_FILE, H5E_CANTINIT, NULL, "can't create external file cache")
#ifdef H5_HAVE_PARALLEL
        if(H5P_get(plist, H5_COLL_MD_READ_FLAG_NAME, &(f->coll_md_read)) < 0)
            HGOTO_ERROR(H5E_PLIST, H5E_CANTGET, NULL, "can't get collective metadata read flag")
        if(H5P_get(plist, H5F_ACS_COLL_MD_WRITE_FLAG_NAME, &(f->coll_md_write)) < 0)
            HGOTO_ERROR(H5E_PLIST, H5E_CANTGET, NULL, "can't get collective metadata write flag")
#endif /* H5_HAVE_PARALLEL */
        if(H5P_get(plist, H5F_ACS_META_CACHE_INIT_IMAGE_CONFIG_NAME, &(f->shared->mdc_initCacheImageCfg)) < 0)
            HGOTO_ERROR(H5E_PLIST, H5E_CANTGET, NULL, "can't get initial metadata cache resize config")

        /* Get SWMR delta t property */
        if(H5P_get(plist, H5F_ACS_SWMR_DELTAT_NAME, &(f->shared->swmr_deltat)) < 0)
            HGOTO_ERROR(H5E_PLIST, H5E_CANTGET, NULL, "can't get SWMR delta t value")

        /* Get the VFD values to cache */
        f->shared->maxaddr = H5FD_get_maxaddr(lf);
        if(!H5F_addr_defined(f->shared->maxaddr))
            HGOTO_ERROR(H5E_FILE, H5E_BADVALUE, NULL, "bad maximum address from VFD")
        if(H5FD_get_feature_flags(lf, &f->shared->feature_flags) < 0)
            HGOTO_ERROR(H5E_FILE, H5E_CANTGET, NULL, "can't get feature flags from VFD")

        /* Require the SWMR feature flag if SWMR I/O is desired */
        if(!H5F_HAS_FEATURE(f, H5FD_FEAT_SUPPORTS_SWMR_IO) && (H5F_INTENT(f) & (H5F_ACC_SWMR_WRITE | H5F_ACC_SWMR_READ)))
            HGOTO_ERROR(H5E_FILE, H5E_BADVALUE, NULL, "must use a SWMR-compatible VFD when SWMR is specified")

        if(H5FD_get_fs_type_map(lf, f->shared->fs_type_map) < 0)
            HGOTO_ERROR(H5E_FILE, H5E_CANTGET, NULL, "can't get free space type mapping from VFD")
        if(H5MF_init_merge_flags(f) < 0)
            HGOTO_ERROR(H5E_FILE, H5E_CANTINIT, NULL, "problem initializing free space merge flags")
        f->shared->tmp_addr = f->shared->maxaddr;
        /* Disable temp. space allocation for parallel I/O (for now) */
        /* (When we've arranged to have the relocated metadata addresses (and
         *      sizes) broadcast during the "end of epoch" metadata operations,
         *      this can be enabled - QAK)
         */
        /* (This should be disabled when the metadata journaling branch is
         *      merged into the trunk and journaling is enabled, at least until
         *      we make it work. - QAK)
         */
        f->shared->use_tmp_space = !H5F_HAS_FEATURE(f, H5FD_FEAT_HAS_MPI);

        /* Retrieve the # of read attempts here so that sohm in superblock will get the correct # of attempts */
        if(H5P_get(plist, H5F_ACS_METADATA_READ_ATTEMPTS_NAME, &f->shared->read_attempts) < 0)
            HGOTO_ERROR(H5E_PLIST, H5E_CANTGET, NULL, "can't get the # of read attempts")

        /* When opening file with SWMR access, the # of read attempts is H5F_SWMR_METADATA_READ_ATTEMPTS if not set */
        /* When opening file without SWMR access, the # of read attempts is always H5F_METADATA_READ_ATTEMPTS (set or not set) */
        if(H5F_INTENT(f) & (H5F_ACC_SWMR_READ | H5F_ACC_SWMR_WRITE)) {
            /* If no value for read attempts has been set, use the default */
            if(!f->shared->read_attempts)
                f->shared->read_attempts = H5F_SWMR_METADATA_READ_ATTEMPTS;

            /* Turn off accumulator with SWMR */
            f->shared->feature_flags &= ~(unsigned)H5FD_FEAT_ACCUMULATE_METADATA;
            if(H5FD_set_feature_flags(f->shared->lf, f->shared->feature_flags) < 0)
                 HGOTO_ERROR(H5E_FILE, H5E_CANTSET, NULL, "can't set feature_flags in VFD")
        } /* end if */
        else {
            /* If no value for read attempts has been set, use the default */
            if(!f->shared->read_attempts)
                f->shared->read_attempts = H5F_METADATA_READ_ATTEMPTS;
        } /* end else */

        /* Determine the # of bins for metdata read retries */
        if(H5F_set_retries(f) < 0)
            HGOTO_ERROR(H5E_FILE, H5E_CANTINIT, NULL, "can't set retries and retries_nbins")

        /* Get the metadata cache log location (if we're logging) */
        {
            char *mdc_log_location = NULL;      /* location of metadata cache log location */

            if(H5P_get(plist, H5F_ACS_MDC_LOG_LOCATION_NAME, &mdc_log_location) < 0)
                HGOTO_ERROR(H5E_PLIST, H5E_CANTGET, NULL, "can't get mdc log location")
            if(mdc_log_location != NULL) {
                size_t len = HDstrlen(mdc_log_location);
                if(NULL == (f->shared->mdc_log_location = (char *)H5MM_calloc((len + 1) * sizeof(char))))
                    HGOTO_ERROR(H5E_RESOURCE, H5E_CANTALLOC, NULL, "can't allocate memory for mdc log file name")
                HDstrncpy(f->shared->mdc_log_location, mdc_log_location, len);
            }
            else
                f->shared->mdc_log_location = NULL;
        } /* end block */

        /* Get object flush callback information */
        if(H5P_get(plist, H5F_ACS_OBJECT_FLUSH_CB_NAME, &(f->shared->object_flush)) < 0)
            HGOTO_ERROR(H5E_FILE, H5E_CANTGET, NULL, "can't get object flush cb info")

        /*
         * Create a metadata cache with the specified number of elements.
         * The cache might be created with a different number of elements and
         * the access property list should be updated to reflect that.
         */
        if(H5AC_create(f, &(f->shared->mdc_initCacheCfg), &(f->shared->mdc_initCacheImageCfg)) < 0)
            HGOTO_ERROR(H5E_FILE, H5E_CANTINIT, NULL, "unable to create metadata cache")

        /* Create the file's "open object" information */
        if(H5FO_create(f) < 0)
            HGOTO_ERROR(H5E_FILE, H5E_CANTINIT, NULL, "unable to create open object data structure")

        /* Add new "shared" struct to list of open files */
        if(H5F_sfile_add(f->shared) < 0)
            HGOTO_ERROR(H5E_FILE, H5E_CANTINIT, NULL, "unable to append to list of open files")
    } /* end else */

    f->shared->nrefs++;

    /* Create the file's "top open object" information */
    if(H5FO_top_create(f) < 0)
        HGOTO_ERROR(H5E_FILE, H5E_CANTINIT, NULL, "unable to create open object data structure")

    /* Set return value */
    ret_value = f;

done:
    if(!ret_value && f) {
        if(!shared) {
            /* Attempt to clean up some of the shared file structures */
            if(f->shared->efc)
                if(H5F__efc_destroy(f->shared->efc) < 0)
                    HDONE_ERROR(H5E_FILE, H5E_CANTRELEASE, NULL, "can't destroy external file cache")
            if(f->shared->fcpl_id > 0)
                if(H5I_dec_ref(f->shared->fcpl_id) < 0)
                    HDONE_ERROR(H5E_FILE, H5E_CANTDEC, NULL, "can't close property list")

            f->shared = H5FL_FREE(H5F_file_t, f->shared);
        } /* end if */
        f = H5FL_FREE(H5F_t, f);
    } /* end if */

    FUNC_LEAVE_NOAPI(ret_value)
} /* end H5F_new() */


/*-------------------------------------------------------------------------
 * Function: H5F__dest
 *
 * Purpose:  Destroys a file structure.  This function flushes the cache
 *           but doesn't do any other cleanup other than freeing memory
 *           for the file struct.  The shared info for the file is freed
 *           only when its reference count reaches zero.
 *
 * Return:   Non-negative on success/Negative on failure
 *-------------------------------------------------------------------------
 */
herr_t
H5F__dest(H5F_t *f, hbool_t flush)
{
    herr_t       ret_value = SUCCEED;         /* Return value */

    FUNC_ENTER_PACKAGE

    /* Sanity check */
    HDassert(f);
    HDassert(f->shared);

    if(1 == f->shared->nrefs) {
        int actype;                         /* metadata cache type (enum value) */
<<<<<<< HEAD

        /* FULLSWMR, delete delta t value at file close time */
        if(H5F_INTENT(f) & H5F_ACC_SWMR_WRITE)
            if(f->shared->swmr_deltat != 0 && H5F_addr_defined(f->shared->sblock->ext_addr) )
                if(H5F__super_ext_remove_msg(f, H5O_SWMR_DELTAT_ID) < 0)
                    HDONE_ERROR(H5E_FILE, H5E_CANTREMOVE, FAIL, "can't remove SWMR delta t value")
=======
>>>>>>> 1f8cb03e

        /* Flush at this point since the file will be closed (phase 1).
         * Only try to flush the file if it was opened with write access, and if
         * the caller requested a flush.
         */
        if((H5F_ACC_RDWR & H5F_INTENT(f)) && flush)
            if(H5F__flush_phase1(f) < 0)
                /* Push error, but keep going*/
                HDONE_ERROR(H5E_FILE, H5E_CANTFLUSH, FAIL, "unable to flush cached data (phase 1)")

        /* Notify the metadata cache that the file is about to be closed.
         * This allows the cache to set up for creating a metadata cache
         * image if this has been requested.
         */
        if(H5AC_prep_for_file_close(f) < 0)
            /* Push error, but keep going */
            HDONE_ERROR(H5E_FILE, H5E_CANTFLUSH, FAIL, "metadata cache prep for close failed")

        /* Flush at this point since the file will be closed (phase 2).
         * Only try to flush the file if it was opened with write access, and if
         * the caller requested a flush.
         */
        if((H5F_ACC_RDWR & H5F_INTENT(f)) && flush)
            if(H5F__flush_phase2(f, TRUE) < 0)
                /* Push error, but keep going */
                HDONE_ERROR(H5E_FILE, H5E_CANTFLUSH, FAIL, "unable to flush cached data (phase 2)")

        /* With the shutdown modifications, the contents of the metadata cache
         * should be clean at this point, with the possible exception of the
         * the superblock and superblock extension.
         *
         * Verify this.
         */
        HDassert(H5AC_cache_is_clean(f, H5AC_RING_MDFSM));

        /* Release the external file cache */
        if(f->shared->efc) {
            if(H5F__efc_destroy(f->shared->efc) < 0)
                /* Push error, but keep going*/
                HDONE_ERROR(H5E_FILE, H5E_CANTRELEASE, FAIL, "can't destroy external file cache")
            f->shared->efc = NULL;
        } /* end if */

        /* With the shutdown modifications, the contents of the metadata cache
         * should be clean at this point, with the possible exception of the
         * the superblock and superblock extension.
         *
         * Verify this.
         */
        HDassert(H5AC_cache_is_clean(f, H5AC_RING_MDFSM));

        /* Release objects that depend on the superblock being initialized */
        if(f->shared->sblock) {
            /* Shutdown file free space manager(s) */
            /* (We should release the free space information now (before
             *      truncating the file and before the metadata cache is shut
             *      down) since the free space manager is holding some data
             *      structures in memory and also because releasing free space
             *      can shrink the file's 'eoa' value)
             *
             * Update 11/1/16:
             *
             *      With recent library shutdown modifications, the free space
             *      managers should be settled and written to file at this point
             *      (assuming they are persistent).  In this case, closing the
             *      free space managers should have no effect on EOA.
             *
             *                                          -- JRM
             */
            if(H5F_ACC_RDWR & H5F_INTENT(f)) {
                if(H5MF_close(f) < 0)
                    /* Push error, but keep going*/
                    HDONE_ERROR(H5E_FILE, H5E_CANTRELEASE, FAIL, "can't release file free space info")

                /* at this point, only the superblock and superblock
                 * extension should be dirty.
                 */
                HDassert(H5AC_cache_is_clean(f, H5AC_RING_MDFSM));

                /* Flush the file again (if requested), as shutting down the
                 * free space manager may dirty some data structures again.
                 */
                if(flush) {
                    /* Clear status_flags */
                    f->shared->sblock->status_flags &= (uint8_t)(~H5F_SUPER_WRITE_ACCESS);
                    f->shared->sblock->status_flags &= (uint8_t)(~H5F_SUPER_SWMR_WRITE_ACCESS);

                    /* Mark EOA info dirty in cache, so change will get encoded */
                    if(H5F_eoa_dirty(f) < 0)
                        /* Push error, but keep going*/
                        HDONE_ERROR(H5E_FILE, H5E_CANTMARKDIRTY, FAIL, "unable to mark superblock as dirty")

                    /* Release any space allocated to space aggregators,
                     * so that the eoa value corresponds to the end of the
                     * space written to in the file.
                     *
                     * At most, this should change the superblock or the
                     * superblock extension messages.
                     */
                    if(H5MF_free_aggrs(f) < 0)
                        /* Push error, but keep going*/
                        HDONE_ERROR(H5E_FILE, H5E_CANTRELEASE, FAIL, "can't release file space")

                    /* Truncate the file to the current allocated size */
                    if(H5FD_truncate(f->shared->lf, TRUE) < 0)
                        /* Push error, but keep going*/
                        HDONE_ERROR(H5E_FILE, H5E_WRITEERROR, FAIL, "low level truncate failed")

                    /* at this point, only the superblock and superblock
                     * extension should be dirty.
                     */
                    HDassert(H5AC_cache_is_clean(f, H5AC_RING_MDFSM));
                } /* end if */
            } /* end if */

            /* if it exists, unpin the driver information block cache entry,
             * since we're about to destroy the cache
             */
            if(f->shared->drvinfo)
                if(H5AC_unpin_entry(f->shared->drvinfo) < 0)
                    /* Push error, but keep going*/
                    HDONE_ERROR(H5E_FSPACE, H5E_CANTUNPIN, FAIL, "unable to unpin drvinfo")

            /* Unpin the superblock, since we're about to destroy the cache */
            if(H5AC_unpin_entry(f->shared->sblock) < 0)
                /* Push error, but keep going*/
                HDONE_ERROR(H5E_FSPACE, H5E_CANTUNPIN, FAIL, "unable to unpin superblock")
            f->shared->sblock = NULL;
        } /* end if */

        /* with the possible exception of the superblock and superblock
         * extension, the metadata cache should be clean at this point.
         *
         * Verify this.
         */
        HDassert(H5AC_cache_is_clean(f, H5AC_RING_MDFSM));

        /* Remove shared file struct from list of open files */
        if(H5F_sfile_remove(f->shared) < 0)
            /* Push error, but keep going*/
            HDONE_ERROR(H5E_FILE, H5E_CANTRELEASE, FAIL, "problems closing file")

        /* Shutdown the metadata cache */
        /* (Flushes any remaining dirty entries, which should only be the
         *      superblock and / or driver info at this point)
         */
        if(H5AC_dest(f))
            /* Push error, but keep going*/
            HDONE_ERROR(H5E_FILE, H5E_CANTRELEASE, FAIL, "problems closing file")

        /* Shutdown the page buffer cache */
        if(H5PB_dest(f) < 0)
            /* Push error, but keep going*/
            HDONE_ERROR(H5E_FILE, H5E_CANTRELEASE, FAIL, "problems closing page buffer cache")

        /* Clean up the metadata cache log location string */
        if(f->shared->mdc_log_location)
            f->shared->mdc_log_location = (char *)H5MM_xfree(f->shared->mdc_log_location);

        /*
         * Do not close the root group since we didn't count it, but free
         * the memory associated with it.
         */
        if(f->shared->root_grp) {
            /* Free the root group */
            if(H5G_root_free(f->shared->root_grp) < 0)
                /* Push error, but keep going*/
                HDONE_ERROR(H5E_FILE, H5E_CANTRELEASE, FAIL, "problems closing file")
            f->shared->root_grp = NULL;
        } /* end if */

        /* Destroy other components of the file */
        if(H5F__accum_reset(f, TRUE) < 0)
            /* Push error, but keep going*/
            HDONE_ERROR(H5E_FILE, H5E_CANTRELEASE, FAIL, "problems closing file")
        if(H5FO_dest(f) < 0)
            /* Push error, but keep going*/
            HDONE_ERROR(H5E_FILE, H5E_CANTRELEASE, FAIL, "problems closing file")
        f->shared->cwfs = (struct H5HG_heap_t **)H5MM_xfree(f->shared->cwfs);
        if(H5G_node_close(f) < 0)
            /* Push error, but keep going*/
            HDONE_ERROR(H5E_FILE, H5E_CANTRELEASE, FAIL, "problems closing file")

        /* Destroy file creation properties */
        if(H5I_GENPROP_LST != H5I_get_type(f->shared->fcpl_id))
            /* Push error, but keep going*/
            HDONE_ERROR(H5E_FILE, H5E_BADTYPE, FAIL, "not a property list")
        if(H5I_dec_ref(f->shared->fcpl_id) < 0)
            /* Push error, but keep going*/
            HDONE_ERROR(H5E_FILE, H5E_CANTDEC, FAIL, "can't close property list")

        /* Close the file */
        if(H5FD_close(f->shared->lf) < 0)
            /* Push error, but keep going*/
            HDONE_ERROR(H5E_FILE, H5E_CANTCLOSEFILE, FAIL, "unable to close file")

        /* Free mount table */
        f->shared->mtab.child = (H5F_mount_t *)H5MM_xfree(f->shared->mtab.child);
        f->shared->mtab.nalloc = 0;

        /* Clean up the metadata retries array */
        for(actype = 0; actype < (int)H5AC_NTYPES; actype++)
            if(f->shared->retries[actype])
                f->shared->retries[actype] = (uint32_t *)H5MM_xfree(f->shared->retries[actype]);

        /* Destroy shared file struct */
        f->shared = (H5F_file_t *)H5FL_FREE(H5F_file_t, f->shared);

    }
    else if(f->shared->nrefs > 0) {
        /*
         * There are other references to the shared part of the file.
         * Only decrement the reference count.
         */
        --f->shared->nrefs;
    }

    /* Free the non-shared part of the file */
    f->open_name = (char *)H5MM_xfree(f->open_name);
    f->actual_name = (char *)H5MM_xfree(f->actual_name);
    f->extpath = (char *)H5MM_xfree(f->extpath);
    if(H5FO_top_dest(f) < 0)
        HDONE_ERROR(H5E_FILE, H5E_CANTINIT, FAIL, "problems closing file")
    f->shared = NULL;
    f = H5FL_FREE(H5F_t, f);

    FUNC_LEAVE_NOAPI(ret_value)
} /* end H5F__dest() */
<<<<<<< HEAD


/*-------------------------------------------------------------------------
 * Function:    H5F__create
 *
 * Purpose:     Internal routine to create a file.
 *
 * Note:        This routine is needed so that there's a non-API routine for
 *              creating files that can set up VOL / SWMR info
 *              (which need a DXPL).
 *
 * Return:      Success:    Non-NULL, pointer to new file object.
 *              Failure:    NULL
 *
 * Programmer:	Quincey Koziol
 *		December 13, 2017
 *
 *-------------------------------------------------------------------------
 */
H5F_t *
H5F__create(const char *filename, unsigned flags, hid_t fcpl_id, hid_t fapl_id)
{
    H5F_t       *ret_value = NULL;      /* Return value */

    FUNC_ENTER_PACKAGE_VOL

    /* Sanity check */
    HDassert(filename);

    /* Create a new file or truncate an existing file. */
    if(NULL == (ret_value = H5F_open(filename, flags, fcpl_id, fapl_id)))
        HGOTO_ERROR(H5E_FILE, H5E_CANTOPENFILE, NULL, "unable to open file")

done:
    FUNC_LEAVE_NOAPI_VOL(ret_value)
} /* end H5F__create() */


/*-------------------------------------------------------------------------
 * Function:    H5F__open
 *
 * Purpose:     Internal routine to open a file.
 *
 * Note:        This routine is needed so that there's a non-API routine for
 *              opening files that can set up VOL / SWMR info
 *              (which need a DXPL).
 *
 * Return:      Success:    Non-NULL, pointer to new file object.
 *              Failure:    NULL
 *
 * Programmer:	Quincey Koziol
 *		December 13, 2017
 *
 *-------------------------------------------------------------------------
 */
H5F_t *
H5F__open(const char *filename, unsigned flags, hid_t fcpl_id, hid_t fapl_id)
=======


/*-------------------------------------------------------------------------
 * Function:    H5F__create
 *
 * Purpose:     Internal routine to create a file.
 *
 * Note:        This routine is needed so that there's a non-API routine for
 *              creating files that can set up VOL / SWMR info
 *              (which need a DXPL).
 *
 * Return:      Success:    Non-NULL, pointer to new file object.
 *              Failure:    NULL
 *
 * Programmer:	Quincey Koziol
 *		December 13, 2017
 *
 *-------------------------------------------------------------------------
 */
H5F_t *
H5F__create(const char *filename, unsigned flags, hid_t fcpl_id, hid_t fapl_id)
>>>>>>> 1f8cb03e
{
    H5F_t       *ret_value = NULL;      /* Return value */

    FUNC_ENTER_PACKAGE_VOL

    /* Sanity check */
    HDassert(filename);

<<<<<<< HEAD
    /* Open the file */
=======
    /* Create a new file or truncate an existing file. */
>>>>>>> 1f8cb03e
    if(NULL == (ret_value = H5F_open(filename, flags, fcpl_id, fapl_id)))
        HGOTO_ERROR(H5E_FILE, H5E_CANTOPENFILE, NULL, "unable to open file")

done:
    FUNC_LEAVE_NOAPI_VOL(ret_value)
<<<<<<< HEAD
} /* end H5F__open() */


/*-------------------------------------------------------------------------
 * Function:    H5F_open
 *
 * Purpose:    Opens (or creates) a file.  This function understands the
 *        following flags which are similar in nature to the Posix
 *        open(2) flags.
 *
 *        H5F_ACC_RDWR:    Open with read/write access. If the file is
 *                currently open for read-only access then it
 *                will be reopened. Absence of this flag
 *                implies read-only access.
 *
 *        H5F_ACC_CREAT:    Create a new file if it doesn't exist yet.
 *                The permissions are 0666 bit-wise AND with
 *                the current umask.  H5F_ACC_WRITE must also
 *                be specified.
 *
=======
} /* end H5F__create() */


/*-------------------------------------------------------------------------
 * Function:    H5F__open
 *
 * Purpose:     Internal routine to open a file.
 *
 * Note:        This routine is needed so that there's a non-API routine for
 *              opening files that can set up VOL / SWMR info
 *              (which need a DXPL).
 *
 * Return:      Success:    Non-NULL, pointer to new file object.
 *              Failure:    NULL
 *
 * Programmer:	Quincey Koziol
 *		December 13, 2017
 *
 *-------------------------------------------------------------------------
 */
H5F_t *
H5F__open(const char *filename, unsigned flags, hid_t fcpl_id, hid_t fapl_id)
{
    H5F_t       *ret_value = NULL;      /* Return value */

    FUNC_ENTER_PACKAGE_VOL

    /* Sanity check */
    HDassert(filename);

    /* Open the file */
    if(NULL == (ret_value = H5F_open(filename, flags, fcpl_id, fapl_id)))
        HGOTO_ERROR(H5E_FILE, H5E_CANTOPENFILE, NULL, "unable to open file")

done:
    FUNC_LEAVE_NOAPI_VOL(ret_value)
} /* end H5F__open() */


/*-------------------------------------------------------------------------
 * Function:    H5F_open
 *
 * Purpose:    Opens (or creates) a file.  This function understands the
 *        following flags which are similar in nature to the Posix
 *        open(2) flags.
 *
 *        H5F_ACC_RDWR:    Open with read/write access. If the file is
 *                currently open for read-only access then it
 *                will be reopened. Absence of this flag
 *                implies read-only access.
 *
 *        H5F_ACC_CREAT:    Create a new file if it doesn't exist yet.
 *                The permissions are 0666 bit-wise AND with
 *                the current umask.  H5F_ACC_WRITE must also
 *                be specified.
 *
>>>>>>> 1f8cb03e
 *        H5F_ACC_EXCL:    This flag causes H5F_open() to fail if the
 *                file already exists.
 *
 *        H5F_ACC_TRUNC:    The file is truncated and a new HDF5 superblock
 *                is written.  This operation will fail if the
 *                file is already open.
 *
 *        Unlinking the file name from the group directed graph while
 *        the file is opened causes the file to continue to exist but
 *        one will not be able to upgrade the file from read-only
 *        access to read-write access by reopening it. Disk resources
 *        for the file are released when all handles to the file are
 *        closed. NOTE: This paragraph probably only applies to Unix;
 *        deleting the file name in other OS's has undefined results.
 *
 *        The CREATE_PARMS argument is optional.    A null pointer will
 *        cause the default file creation parameters to be used.
 *
 *        The ACCESS_PARMS argument is optional.  A null pointer will
 *        cause the default file access parameters to be used.
 *
 * The following two tables show results of file opens for single and concurrent access:
 *
 * SINGLE PROCESS ACCESS                        CONCURRENT ACCESS
 *
 *             #1st open#                                   #1st open#
 *             -- SR SR -- -- SR SR --                      -- SR SR -- -- SR SR --
 *             -- -- SW SW SW SW -- --                      -- -- SW SW SW SW -- --
 *              W  W  W  W  R  R  R  R                       W  W  W  W  R  R  R  R
 * #2nd open#                                   #2nd open#
 *            --------------------------                   --------------------------
 *   -- --  W | s  x  x  s  x  x  f  f |          -- --  W | f  x  x  f  x  x  f  f |
 *   SR --  W | x  x  x  x  x  x  x  x |          SR --  W | x  x  x  x  x  x  x  x |
 *   SR SW  W | x  x  x  x  x  x  x  x |          SR SW  W | x  x  x  x  x  x  x  x |
 *   -- SW  W | f  x  x  s  x  x  f  f |          -- SW  W | f  x  x  f  x  x  f  f |
 *   -- SW  R | x  x  x  x  x  x  x  x |          -- SW  R | x  x  x  x  x  x  x  x |
 *   SR SW  R | x  x  x  x  x  x  x  x |          SR SW  R | x  x  x  x  x  x  x  x |
 *   SR --  R | s  x  x  s  x  x  s  f |          SR --  R | f  x  x  s  x  x  s  s |
 *   -- --  R | s  x  x  s  x  x  s  s |          -- --  R | f  x  x  f  x  x  s  s |
 *            --------------------------                   --------------------------
 *
 *      Notations:
 *        W:  H5F_ACC_RDWR
 *        R:  H5F_ACC_RDONLY
 *        SW: H5F_ACC_SWMR_WRITE
 *        SR: H5F_ACC_SWMR_READ
 *
 *        x: the first open or second open itself fails due to invalid flags combination
 *        f: the open fails with flags combination from both the first and second opens
 *        s: the open succeeds with flags combination from both the first and second opens
 *
 *
 * Return:    Success:    A new file pointer.
 *        Failure:    NULL
 *-------------------------------------------------------------------------
 */
H5F_t *
H5F_open(const char *name, unsigned flags, hid_t fcpl_id, hid_t fapl_id)
{
    H5F_t              *file = NULL;        /*the success return value      */
    H5F_file_t         *shared = NULL;      /*shared part of `file'         */
    H5FD_t             *lf = NULL;          /*file driver part of `shared'  */
    unsigned            tent_flags;         /*tentative flags               */
    H5FD_class_t       *drvr;               /*file driver class info        */
    H5P_genplist_t     *a_plist;            /*file access property list     */
    H5F_close_degree_t  fc_degree;          /*file close degree             */
    size_t              page_buf_size;
    unsigned            page_buf_min_meta_perc;
    unsigned            page_buf_min_raw_perc;
    hbool_t             set_flag = FALSE;   /*set the status_flags in the superblock */
    hbool_t             clear = FALSE;      /*clear the status_flags         */
    hbool_t             evict_on_close;     /* evict on close value from plist  */
    char               *lock_env_var = NULL;/*env var pointer               */
    hbool_t             use_file_locking;   /*read from env var             */
    hbool_t             ci_load = FALSE;    /* whether MDC ci load requested */
    hbool_t             ci_write = FALSE;   /* whether MDC CI write requested */
    H5F_t              *ret_value = NULL;   /*actual return value           */

    FUNC_ENTER_NOAPI(NULL)

    /*
     * If the driver has a `cmp' method then the driver is capable of
     * determining when two file handles refer to the same file and the
     * library can insure that when the application opens a file twice
     * that the two handles coordinate their operations appropriately.
     * Otherwise it is the application's responsibility to never open the
     * same file more than once at a time.
     */
    if(NULL == (drvr = H5FD_get_class(fapl_id)))
        HGOTO_ERROR(H5E_FILE, H5E_CANTGET, NULL, "unable to retrieve VFL class")

    /* Check the environment variable that determines if we care
     * about file locking. File locking should be used unless explicitly
     * disabled.
     */
    lock_env_var = HDgetenv("HDF5_USE_FILE_LOCKING");
    if(lock_env_var && !HDstrcmp(lock_env_var, "FALSE"))
        use_file_locking = FALSE;
    else
        use_file_locking = TRUE;

    /*
     * Opening a file is a two step process. First we try to open the
     * file in a way which doesn't affect its state (like not truncating
     * or creating it) so we can compare it with files that are already
     * open. If that fails then we try again with the full set of flags
     * (only if they're different than the original failed attempt).
     * However, if the file driver can't distinquish between files then
     * there's no reason to open the file tentatively because it's the
     * application's responsibility to prevent this situation (there's no
     * way for us to detect it here anyway).
     */
    if(drvr->cmp)
        tent_flags = flags & ~(H5F_ACC_CREAT|H5F_ACC_TRUNC|H5F_ACC_EXCL);
    else
        tent_flags = flags;

    if(NULL == (lf = H5FD_open(name, tent_flags, fapl_id, HADDR_UNDEF))) {
        if(tent_flags == flags) {
#ifndef H5_USING_MEMCHECKER
            time_t mytime = HDtime(NULL);

            HGOTO_ERROR(H5E_FILE, H5E_CANTOPENFILE, NULL, "unable to open file: time = %s, name = '%s', tent_flags = %x", HDctime(&mytime), name, tent_flags)
#else /* H5_USING_MEMCHECKER */
            HGOTO_ERROR(H5E_FILE, H5E_CANTOPENFILE, NULL, "unable to open file: name = '%s', tent_flags = %x", name, tent_flags)
#endif /* H5_USING_MEMCHECKER */
        } /* end if */
        H5E_clear_stack(NULL);
        tent_flags = flags;
        if(NULL == (lf = H5FD_open(name, tent_flags, fapl_id, HADDR_UNDEF))) {
#ifndef H5_USING_MEMCHECKER
            time_t mytime = HDtime(NULL);

            HGOTO_ERROR(H5E_FILE, H5E_CANTOPENFILE, NULL, "unable to open file: time = %s, name = '%s', tent_flags = %x", HDctime(&mytime), name, tent_flags)
#else /* H5_USING_MEMCHECKER */
            HGOTO_ERROR(H5E_FILE, H5E_CANTOPENFILE, NULL, "unable to open file: name = '%s', tent_flags = %x", name, tent_flags)
#endif /* H5_USING_MEMCHECKER */
        } /* end if */
    } /* end if */

    /* Is the file already open? */
    if((shared = H5F_sfile_search(lf)) != NULL) {
        /*
         * The file is already open, so use that one instead of the one we
         * just opened. We only one one H5FD_t* per file so one doesn't
         * confuse the other.  But fail if this request was to truncate the
         * file (since we can't do that while the file is open), or if the
         * request was to create a non-existent file (since the file already
         * exists), or if the new request adds write access (since the
         * readers don't expect the file to change under them), or if the
         * SWMR write/read access flags don't agree.
         */
        if(H5FD_close(lf) < 0)
            HGOTO_ERROR(H5E_FILE, H5E_CANTOPENFILE, NULL, "unable to close low-level file info")
        if(flags & H5F_ACC_TRUNC)
            HGOTO_ERROR(H5E_FILE, H5E_CANTOPENFILE, NULL, "unable to truncate a file which is already open")
        if(flags & H5F_ACC_EXCL)
            HGOTO_ERROR(H5E_FILE, H5E_CANTOPENFILE, NULL, "file exists")
        if((flags & H5F_ACC_RDWR) && 0 == (shared->flags & H5F_ACC_RDWR))
            HGOTO_ERROR(H5E_FILE, H5E_CANTOPENFILE, NULL, "file is already open for read-only")

        if((flags & H5F_ACC_SWMR_WRITE) && 0 == (shared->flags & H5F_ACC_SWMR_WRITE))
            HGOTO_ERROR(H5E_FILE, H5E_CANTOPENFILE, NULL, "SWMR write access flag not the same for file that is already open")
        if((flags & H5F_ACC_SWMR_READ) && !((shared->flags & H5F_ACC_SWMR_WRITE) || (shared->flags & H5F_ACC_SWMR_READ) || (shared->flags & H5F_ACC_RDWR)))
            HGOTO_ERROR(H5E_FILE, H5E_CANTOPENFILE, NULL, "SWMR read access flag not the same for file that is already open")

        /* Allocate new "high-level" file struct */
        if((file = H5F_new(shared, flags, fcpl_id, fapl_id, NULL)) == NULL)
            HGOTO_ERROR(H5E_FILE, H5E_CANTOPENFILE, NULL, "unable to create new file object")
    } /* end if */
    else {
        /* Check if tentative open was good enough */
        if(flags != tent_flags) {
            /*
             * This file is not yet open by the library and the flags we used to
             * open it are different than the desired flags. Close the tentative
             * file and open it for real.
             */
            if(H5FD_close(lf) < 0)
                HGOTO_ERROR(H5E_FILE, H5E_CANTOPENFILE, NULL, "unable to close low-level file info")

            if(NULL == (lf = H5FD_open(name, flags, fapl_id, HADDR_UNDEF)))
                HGOTO_ERROR(H5E_FILE, H5E_CANTOPENFILE, NULL, "unable to open file")
        } /* end if */

        /* Place an advisory lock on the file */
        if(use_file_locking)
            if(H5FD_lock(lf, (hbool_t)((flags & H5F_ACC_RDWR) ? TRUE : FALSE)) < 0) {
                /* Locking failed - Closing will remove the lock */
                if(H5FD_close(lf) < 0)
                    HDONE_ERROR(H5E_FILE, H5E_CANTOPENFILE, NULL, "unable to close low-level file info")
                HGOTO_ERROR(H5E_FILE, H5E_CANTOPENFILE, NULL, "unable to lock the file")
            } /* end if */

        /* Create the 'top' file structure */
        if(NULL == (file = H5F_new(NULL, flags, fcpl_id, fapl_id, lf))) {
            /* If this is the only time the file has been opened and the struct
             * returned is NULL, H5FD_close() will never be called via H5F_dest()
             * so we have to close lf here before heading to the error handling.
             */
            if(H5FD_close(lf) < 0)
                HDONE_ERROR(H5E_FILE, H5E_CANTOPENFILE, NULL, "unable to close low-level file info")
            HGOTO_ERROR(H5E_FILE, H5E_CANTOPENFILE, NULL, "unable to initialize file structure")
        } /* end if */

        /* Need to set status_flags in the superblock if the driver has a 'lock' method */
        if(drvr->lock)
            set_flag = TRUE;
    } /* end else */

    /* Check to see if both SWMR and cache image are requested.  Fail if so */
    if(H5C_cache_image_status(file, &ci_load, &ci_write) < 0)
        HGOTO_ERROR(H5E_FILE, H5E_CANTGET, NULL, "can't get MDC cache image status")
    if((ci_load || ci_write) && (flags & (H5F_ACC_SWMR_READ | H5F_ACC_SWMR_WRITE)))
        HGOTO_ERROR(H5E_FILE, H5E_UNSUPPORTED, NULL, "can't have both SWMR and cache image")

    /* Retain the name the file was opened with */
    file->open_name = H5MM_xstrdup(name);

    /* Short cuts */
    shared = file->shared;
    lf = shared->lf;

    /* Get the file access property list, for future queries */
    if(NULL == (a_plist = (H5P_genplist_t *)H5I_object(fapl_id)))
        HGOTO_ERROR(H5E_ARGS, H5E_BADTYPE, NULL, "not file access property list")

    /* Check if page buffering is enabled */
    if(H5P_get(a_plist, H5F_ACS_PAGE_BUFFER_SIZE_NAME, &page_buf_size) < 0)
        HGOTO_ERROR(H5E_FILE, H5E_CANTGET, NULL, "can't get page buffer size")
    if(page_buf_size) {
#ifdef H5_HAVE_PARALLEL
        /* Collective metadata writes are not supported with page buffering */
        if(file->coll_md_write)
            HGOTO_ERROR(H5E_FILE, H5E_CANTOPENFILE, NULL, "collective metadata writes are not supported with page buffering")

        /* Temporary: fail file create when page buffering feature is enabled for parallel */
        HGOTO_ERROR(H5E_FILE, H5E_CANTOPENFILE, NULL, "page buffering is disabled for parallel")
#endif /* H5_HAVE_PARALLEL */
        /* Query for other page buffer cache properties */
        if(H5P_get(a_plist, H5F_ACS_PAGE_BUFFER_MIN_META_PERC_NAME, &page_buf_min_meta_perc) < 0)
            HGOTO_ERROR(H5E_FILE, H5E_CANTGET, NULL, "can't get minimum metadata fraction of page buffer")
        if(H5P_get(a_plist, H5F_ACS_PAGE_BUFFER_MIN_RAW_PERC_NAME, &page_buf_min_raw_perc) < 0)
            HGOTO_ERROR(H5E_FILE, H5E_CANTGET, NULL, "can't get minimum raw data fraction of page buffer")
    } /* end if */

    /*
     * Read or write the file superblock, depending on whether the file is
     * empty or not.
     */
    if(0 == (MAX(H5FD_get_eof(lf, H5FD_MEM_SUPER), H5FD_get_eoa(lf, H5FD_MEM_SUPER))) && (flags & H5F_ACC_RDWR)) {
        /*
         * We've just opened a fresh new file (or truncated one). We need
         * to create & write the superblock.
         */

        /* Create the page buffer before initializing the superblock */
        if(page_buf_size)
            if(H5PB_create(file, page_buf_size, page_buf_min_meta_perc, page_buf_min_raw_perc) < 0)
                HGOTO_ERROR(H5E_FILE, H5E_CANTINIT, NULL, "unable to create page buffer")

        /* Initialize information about the superblock and allocate space for it */
        /* (Writes superblock extension messages, if there are any) */
        if(H5F__super_init(file) < 0)
            HGOTO_ERROR(H5E_FILE, H5E_CANTINIT, NULL, "unable to allocate file superblock")

        /* Create and open the root group */
        /* (This must be after the space for the superblock is allocated in
         *      the file, since the superblock must be at offset 0)
         */
        if(H5G_mkroot(file, TRUE) < 0)
            HGOTO_ERROR(H5E_FILE, H5E_CANTINIT, NULL, "unable to create/open root group")
    } /* end if */
    else if (1 == shared->nrefs) {
        /* Read the superblock if it hasn't been read before. */
        if(H5F__super_read(file, a_plist, TRUE) < 0)
            HGOTO_ERROR(H5E_FILE, H5E_READERROR, NULL, "unable to read superblock")

        /* Create the page buffer before initializing the superblock */
        if(page_buf_size)
            if(H5PB_create(file, page_buf_size, page_buf_min_meta_perc, page_buf_min_raw_perc) < 0)
                HGOTO_ERROR(H5E_FILE, H5E_CANTINIT, NULL, "unable to create page buffer")

        /* Open the root group */
        if(H5G_mkroot(file, FALSE) < 0)
            HGOTO_ERROR(H5E_FILE, H5E_CANTOPENFILE, NULL, "unable to read root group")
    } /* end if */

    /*
     * Decide the file close degree.  If it's the first time to open the
     * file, set the degree to access property list value; if it's the
     * second time or later, verify the access property list value matches
     * the degree in shared file structure.
     */
    if(H5P_get(a_plist, H5F_ACS_CLOSE_DEGREE_NAME, &fc_degree) < 0)
        HGOTO_ERROR(H5E_PLIST, H5E_CANTGET, NULL, "can't get file close degree")

    /* This is a private property to clear the status_flags in the super block */
    /* Use by h5clear and a routine in test/flush2.c to clear the test file's status_flags */
    if(H5P_exist_plist(a_plist, H5F_ACS_CLEAR_STATUS_FLAGS_NAME) > 0) {
        if(H5P_get(a_plist, H5F_ACS_CLEAR_STATUS_FLAGS_NAME, &clear) < 0)
            HGOTO_ERROR(H5E_PLIST, H5E_CANTGET, NULL, "can't get clearance for status_flags")
        else if(clear)
            file->shared->sblock->status_flags = 0;
    } /* end if */

    if(shared->nrefs == 1) {
        if(fc_degree == H5F_CLOSE_DEFAULT)
            shared->fc_degree = lf->cls->fc_degree;
        else
            shared->fc_degree = fc_degree;
    } /* end if */
    else if(shared->nrefs > 1) {
        if(fc_degree == H5F_CLOSE_DEFAULT && shared->fc_degree != lf->cls->fc_degree)
            HGOTO_ERROR(H5E_FILE, H5E_CANTINIT, NULL, "file close degree doesn't match")
        if(fc_degree != H5F_CLOSE_DEFAULT && fc_degree != shared->fc_degree)
            HGOTO_ERROR(H5E_FILE, H5E_CANTINIT, NULL, "file close degree doesn't match")
    } /* end if */

    /* Record the evict-on-close MDC behavior.  If it's the first time opening
     * the file, set it to access property list value; if it's the second time
     * or later, verify that the access property list value matches the value
     * in shared file structure.
     */
    if(H5P_get(a_plist, H5F_ACS_EVICT_ON_CLOSE_FLAG_NAME, &evict_on_close) < 0)
        HGOTO_ERROR(H5E_PLIST, H5E_CANTGET, NULL, "can't get evict on close value")
    if(shared->nrefs == 1)
        shared->evict_on_close = evict_on_close;
    else if(shared->nrefs > 1) {
        if(shared->evict_on_close != evict_on_close)
            HGOTO_ERROR(H5E_FILE, H5E_BADVALUE, NULL, "file evict-on-close value doesn't match")
    } /* end if */

    /* Formulate the absolute path for later search of target file for external links */
    if(H5_build_extpath(name, &file->extpath) < 0)
        HGOTO_ERROR(H5E_FILE, H5E_CANTINIT, NULL, "unable to build extpath")

    /* Formulate the actual file name, after following symlinks, etc. */
    if(H5F_build_actual_name(file, a_plist, name, &file->actual_name) < 0)
        HGOTO_ERROR(H5E_FILE, H5E_CANTINIT, NULL, "unable to build actual name")

    if(set_flag) {
        if(H5F_INTENT(file) & H5F_ACC_RDWR) { /* Set and check consistency of status_flags */
            /* Skip check of status_flags for file with < superblock version 3 */
            if(file->shared->sblock->super_vers >= HDF5_SUPERBLOCK_VERSION_3) {

                if(file->shared->sblock->status_flags & H5F_SUPER_WRITE_ACCESS ||
                        file->shared->sblock->status_flags & H5F_SUPER_SWMR_WRITE_ACCESS)
                    HGOTO_ERROR(H5E_FILE, H5E_CANTOPENFILE, NULL, "file is already open for write/SWMR write (may use <h5clear file> to clear file consistency flags)")
            } /* version 3 superblock */

            file->shared->sblock->status_flags |= H5F_SUPER_WRITE_ACCESS;
            if(H5F_INTENT(file) & H5F_ACC_SWMR_WRITE) {
                file->shared->sblock->status_flags |= H5F_SUPER_SWMR_WRITE_ACCESS;

<<<<<<< HEAD
                /* Check for non-default SWMR delta t, and if so, write out the SWMR delta t message */
                if(file->shared->swmr_deltat != 0)
                    if(H5F__super_ext_write_msg(file, H5O_SWMR_DELTAT_ID, &file->shared->swmr_deltat, TRUE, H5O_MSG_FLAG_FAIL_IF_UNKNOWN_ALWAYS) < 0)
                        HGOTO_ERROR(H5E_FILE, H5E_WRITEERROR, NULL, "error in writing deltat message to superblock extension")
            } /* end if */

=======
>>>>>>> 1f8cb03e
            /* Flush the superblock & superblock extension */
            if(H5F_super_dirty(file) < 0)
                HGOTO_ERROR(H5E_FILE, H5E_CANTMARKDIRTY, NULL, "unable to mark superblock as dirty")
            if(H5F_flush_tagged_metadata(file, H5AC__SUPERBLOCK_TAG) < 0)
                HGOTO_ERROR(H5E_FILE, H5E_CANTFLUSH, NULL, "unable to flush superblock")
            if(H5F_flush_tagged_metadata(file, file->shared->sblock->ext_addr) < 0)
                HGOTO_ERROR(H5E_FILE, H5E_CANTFLUSH, NULL, "unable to flush superblock extension")

            /* Remove the file lock for SWMR_WRITE */
            if(use_file_locking && (H5F_INTENT(file) & H5F_ACC_SWMR_WRITE)) {
                if(H5FD_unlock(file->shared->lf) < 0)
                    HGOTO_ERROR(H5E_FILE, H5E_CANTOPENFILE, NULL, "unable to unlock the file")
            } /* end if */
        } /* end if */
        else { /* H5F_ACC_RDONLY: check consistency of status_flags */
            /* Skip check of status_flags for file with < superblock version 3 */
            if(file->shared->sblock->super_vers >= HDF5_SUPERBLOCK_VERSION_3) {
                if(H5F_INTENT(file) & H5F_ACC_SWMR_READ) {
                    if((file->shared->sblock->status_flags & H5F_SUPER_WRITE_ACCESS &&
                            !(file->shared->sblock->status_flags & H5F_SUPER_SWMR_WRITE_ACCESS))
                            ||
                            (!(file->shared->sblock->status_flags & H5F_SUPER_WRITE_ACCESS) &&
                            file->shared->sblock->status_flags & H5F_SUPER_SWMR_WRITE_ACCESS))
                        HGOTO_ERROR(H5E_FILE, H5E_CANTOPENFILE, NULL, "file is not already open for SWMR writing")
                } /* end if */
                else if((file->shared->sblock->status_flags & H5F_SUPER_WRITE_ACCESS) ||
                        (file->shared->sblock->status_flags & H5F_SUPER_SWMR_WRITE_ACCESS))
                    HGOTO_ERROR(H5E_FILE, H5E_CANTOPENFILE, NULL, "file is already open for write (may use <h5clear file> to clear file consistency flags)")
            } /* version 3 superblock */
        } /* end else */
    } /* end if set_flag */

    /* Success */
    ret_value = file;

done:
    if((NULL == ret_value) && file)
        if(H5F__dest(file, FALSE) < 0)
            HDONE_ERROR(H5E_FILE, H5E_CANTCLOSEFILE, NULL, "problems closing file")

    FUNC_LEAVE_NOAPI(ret_value)
} /* end H5F_open() */


/*-------------------------------------------------------------------------
 * Function: H5F_flush_phase1
 *
 * Purpose:  First phase of flushing cached data.
 *
 * Return:   Non-negative on success/Negative on failure
 *-------------------------------------------------------------------------
 */
static herr_t
H5F__flush_phase1(H5F_t *f)
{
    herr_t   ret_value = SUCCEED;       /* Return value */

    FUNC_ENTER_STATIC

    /* Sanity check arguments */
    HDassert(f);

    /* Flush any cached dataset storage raw data */
    if(H5D_flush_all(f) < 0)
        /* Push error, but keep going*/
        HDONE_ERROR(H5E_CACHE, H5E_CANTFLUSH, FAIL, "unable to flush dataset cache")

    /* Release any space allocated to space aggregators, so that the eoa value
     *  corresponds to the end of the space written to in the file.
     */
    /* (needs to happen before cache flush, with superblock write, since the
     *  'eoa' value is written in superblock -QAK)
     */
    if(H5MF_free_aggrs(f) < 0)
        /* Push error, but keep going*/
        HDONE_ERROR(H5E_FILE, H5E_CANTRELEASE, FAIL, "can't release file space")

    FUNC_LEAVE_NOAPI(ret_value)
} /* end H5F__flush_phase1() */


/*-------------------------------------------------------------------------
 * Function: H5F__flush_phase2
 *
 * Purpose:  Second phase of flushing cached data.
 *
 * Return:   Non-negative on success/Negative on failure
 *-------------------------------------------------------------------------
 */
static herr_t
H5F__flush_phase2(H5F_t *f, hbool_t closing)
{
    herr_t   ret_value = SUCCEED;       /* Return value */

    FUNC_ENTER_STATIC

    /* Sanity check arguments */
    HDassert(f);

    /* Flush the entire metadata cache */
    if(H5AC_flush(f) < 0)
        /* Push error, but keep going*/
        HDONE_ERROR(H5E_CACHE, H5E_CANTFLUSH, FAIL, "unable to flush metadata cache")

#ifdef H5_HAVE_PARALLEL
    if(H5F_HAS_FEATURE(f, H5FD_FEAT_HAS_MPI))
        /* Since we just returned from a call to H5AC_flush(), we just 
         * passed through a barrier.  Hence we can skip the barrier on 
         * entry to the mpio file driver truncate call below, and the first
         * barrier in the following call to flush the cache again.
         */
        H5CX_set_mpi_file_flushing(TRUE);
#endif /* H5_HAVE_PARALLEL */

    /* Truncate the file to the current allocated size */
    if(H5FD_truncate(f->shared->lf, closing) < 0)
        /* Push error, but keep going*/
        HDONE_ERROR(H5E_FILE, H5E_WRITEERROR, FAIL, "low level truncate failed")

    /* Flush the entire metadata cache again since the EOA could have changed in the truncate call. */
    if(H5AC_flush(f) < 0)
        /* Push error, but keep going*/
        HDONE_ERROR(H5E_CACHE, H5E_CANTFLUSH, FAIL, "unable to flush metadata cache")

#ifdef H5_HAVE_PARALLEL
    if(H5F_HAS_FEATURE(f, H5FD_FEAT_HAS_MPI))
        /* Reset the "flushing the file" flag */
        H5CX_set_mpi_file_flushing(FALSE);
#endif /* H5_HAVE_PARALLEL */

    /* Flush out the metadata accumulator */
    if(H5F__accum_flush(f) < 0)
        /* Push error, but keep going*/
        HDONE_ERROR(H5E_IO, H5E_CANTFLUSH, FAIL, "unable to flush metadata accumulator")

    /* Flush the page buffer */
    if(H5PB_flush(f) < 0)
        /* Push error, but keep going*/
        HDONE_ERROR(H5E_IO, H5E_CANTFLUSH, FAIL, "page buffer flush failed")

    /* Flush file buffers to disk. */
    if(H5FD_flush(f->shared->lf, closing) < 0)
        /* Push error, but keep going*/
        HDONE_ERROR(H5E_IO, H5E_CANTFLUSH, FAIL, "low level flush failed")

    FUNC_LEAVE_NOAPI(ret_value)
} /* end H5F__flush_phase2() */


/*-------------------------------------------------------------------------
 * Function: H5F__flush_real
 *
 * Purpose:  Flushes cached data.
 *
 * Return:   SUCCEED/FAIL
 *-------------------------------------------------------------------------
 */
herr_t
H5F__flush_real(H5F_t *f)
{
    herr_t   ret_value = SUCCEED;       /* Return value */

    FUNC_ENTER_PACKAGE

    /* Sanity check arguments */
    HDassert(f);

    /* First phase of flushing data */
    if(H5F__flush_phase1(f) < 0)
        /* Push error, but keep going*/
        HDONE_ERROR(H5E_CACHE, H5E_CANTFLUSH, FAIL, "unable to flush file data")

    /* Second phase of flushing data */
    if(H5F__flush_phase2(f, FALSE) < 0)
        /* Push error, but keep going*/
        HDONE_ERROR(H5E_CACHE, H5E_CANTFLUSH, FAIL, "unable to flush file data")

    FUNC_LEAVE_NOAPI(ret_value)
} /* end H5F__flush_real() */


/*-------------------------------------------------------------------------
 * Function:    H5F__flush
 *
 * Purpose:     Internal routine to flush a file.
 *
 * Note:        This routine is needed so that there's a non-API routine for
 *              flushing files that can set up VOL / SWMR info
 *              (which need a DXPL).
 *
 * Return:      Non-negative on success / Negative on failure
 *
 * Programmer:	Quincey Koziol
 *		December 13, 2017
 *
 *-------------------------------------------------------------------------
 */
herr_t
H5F__flush(H5F_t *f, H5F_scope_t scope)
{
    herr_t      ret_value = SUCCEED;    /* Return value */

    FUNC_ENTER_PACKAGE_VOL

    /* Sanity check */
    HDassert(f);
    HDassert(f->shared);

    /* Flush other files, depending on scope */
    if(H5F_SCOPE_GLOBAL == scope) {
        /* Call the flush routine for mounted file hierarchies */
        if(H5F_flush_mounts(f) < 0)
            HGOTO_ERROR(H5E_FILE, H5E_CANTFLUSH, FAIL, "unable to flush mounted file hierarchy")
    } /* end if */
    else
        /* Call the flush routine, for this file */
        if(H5F__flush_real(f) < 0)
            HGOTO_ERROR(H5E_FILE, H5E_CANTFLUSH, FAIL, "unable to flush file's cached information")

done:
    FUNC_LEAVE_NOAPI_VOL(ret_value)
} /* end H5F__flush() */


/*-------------------------------------------------------------------------
 * Function:    H5F__close
 *
 * Purpose:     Internal routine to close a file.
 *
 * Note:        This routine is needed so that there's a non-API routine for
 *              closing files that can set up VOL / SWMR info
 *              (which need a DXPL).
 *
 * Return:      Non-negative on success / Negative on failure
 *
 * Programmer:	Quincey Koziol
 *		December 16, 2017
 *
 *-------------------------------------------------------------------------
 */
herr_t
H5F__close(hid_t file_id)
{
    H5F_t       *f;                     /* File pointer */
    herr_t      ret_value = SUCCEED;    /* Return value */

    FUNC_ENTER_PACKAGE_VOL

    /* Flush file if this is the last reference to this id and we have write
     * intent, unless it will be flushed by the "shared" file being closed.
     * This is only necessary to replicate previous behaviour, and could be
     * disabled by an option/property to improve performance.
     */
    if(NULL == (f = (H5F_t *)H5I_object(file_id)))
        HGOTO_ERROR(H5E_FILE, H5E_BADTYPE, FAIL, "invalid file identifier")
    if((f->shared->nrefs > 1) && (H5F_INTENT(f) & H5F_ACC_RDWR)) {
        int nref;       /* Number of references to file ID */

        if((nref = H5I_get_ref(file_id, FALSE)) < 0)
            HGOTO_ERROR(H5E_FILE, H5E_CANTGET, FAIL, "can't get ID ref count")
        if(nref == 1)
            if(H5F__flush_real(f) < 0)
                HGOTO_ERROR(H5E_FILE, H5E_CANTFLUSH, FAIL, "unable to flush cache")
    } /* end if */

    /* Decrement reference count on file ID */
    /* (When it reaches zero the file will be closed) */
    if(H5I_dec_app_ref(file_id) < 0)
        HGOTO_ERROR(H5E_FILE, H5E_CANTDEC, FAIL, "decrementing file ID failed")

done:
    FUNC_LEAVE_NOAPI_VOL(ret_value)
} /* end H5F__close() */


/*-------------------------------------------------------------------------
 * Function:    H5F__close_cb
 *
 * Purpose:    Closes a file or causes the close operation to be pended.
 *        This function is called from the API and gets called
 *        by H5Fclose->H5I_dec_ref->H5F__close_cb when H5I_dec_ref()
 *        decrements the file ID reference count to zero.  The file ID
 *        is removed from the H5I_FILE group by H5I_dec_ref() just
 *        before H5F__close_cb() is called. If there are open object
 *        headers then the close is pended by moving the file to the
 *        H5I_FILE_CLOSING ID group (the f->closing contains the ID
 *        assigned to file).
 *
 * Return:    Non-negative on success/Negative on failure
 *
 *-------------------------------------------------------------------------
 */
herr_t
H5F__close_cb(H5F_t *f)
{
    herr_t ret_value = SUCCEED;                 /* Return value */

    FUNC_ENTER_PACKAGE_VOL

    /* Sanity check */
    HDassert(f);
    HDassert(f->file_id > 0);   /* This routine should only be called when a file ID's ref count drops to zero */

    /* Perform checks for "semi" file close degree here, since closing the
     * file is not allowed if there are objects still open */
    if(f->shared->fc_degree == H5F_CLOSE_SEMI) {
        unsigned nopen_files = 0;       /* Number of open files in file/mount hierarchy */
        unsigned nopen_objs = 0;        /* Number of open objects in file/mount hierarchy */

        /* Get the number of open objects and open files on this file/mount hierarchy */
        if(H5F_mount_count_ids(f, &nopen_files, &nopen_objs) < 0)
            HGOTO_ERROR(H5E_SYM, H5E_MOUNT, FAIL, "problem checking mount hierarchy")

        /* If there are no other file IDs open on this file/mount hier., but
         * there are still open objects, issue an error and bail out now,
         * without decrementing the file ID's reference count and triggering
         * a "real" attempt at closing the file */
        if(nopen_files == 1 && nopen_objs > 0)
            HGOTO_ERROR(H5E_FILE, H5E_CANTCLOSEFILE, FAIL, "can't close file, there are objects still open")
    } /* end if */

    /* Reset the file ID for this file */
    f->file_id = -1;

    /* Attempt to close the file/mount hierarchy */
    if(H5F_try_close(f, NULL) < 0)
        HGOTO_ERROR(H5E_FILE, H5E_CANTCLOSEFILE, FAIL, "can't close file")

done:
    FUNC_LEAVE_NOAPI_VOL(ret_value)
} /* end H5F__close_cb() */


/*-------------------------------------------------------------------------
 * Function: H5F_try_close
 *
 * Purpose:  Attempts to close a file due to one of several actions:
 *                      - The reference count on the file ID dropped to zero
 *                      - The last open object was closed in the file
 *                      - The file was unmounted
 *
 * Return:   Non-negative on success/Negative on failure
 *
 *-------------------------------------------------------------------------
 */
herr_t
H5F_try_close(H5F_t *f, hbool_t *was_closed /*out*/)
{
    unsigned            nopen_files = 0;        /* Number of open files in file/mount hierarchy */
    unsigned            nopen_objs = 0;         /* Number of open objects in file/mount hierarchy */
    herr_t              ret_value = SUCCEED;    /* Return value */

    FUNC_ENTER_NOAPI_NOINIT

    /* Sanity check */
    HDassert(f);
    HDassert(f->shared);

    /* Set the was_closed flag to the default value.
     * This flag lets downstream code know if the file struct is
     * still accessible and/or likely to contain useful data.
     * It's needed by the evict-on-close code. Clients can ignore
     * this value by passing in NULL.
     */
    if(was_closed)
        *was_closed = FALSE;

    /* Check if this file is already in the process of closing */
    if(f->closing) {
        if(was_closed)
            *was_closed = TRUE;
        HGOTO_DONE(SUCCEED)
    } /* end if */

    /* Get the number of open objects and open files on this file/mount hierarchy */
    if(H5F_mount_count_ids(f, &nopen_files, &nopen_objs) < 0)
        HGOTO_ERROR(H5E_SYM, H5E_MOUNT, FAIL, "problem checking mount hierarchy")

    /*
     * Close file according to close degree:
     *
     *  H5F_CLOSE_WEAK:    if there are still objects open, wait until
     *            they are all closed.
     *  H5F_CLOSE_SEMI:    if there are still objects open, return fail;
     *            otherwise, close file.
     *  H5F_CLOSE_STRONG:    if there are still objects open, close them
     *            first, then close file.
     */
    switch(f->shared->fc_degree) {
        case H5F_CLOSE_WEAK:
            /*
             * If file or object IDS are still open then delay deletion of
             * resources until they have all been closed.  Flush all
             * caches and update the object header anyway so that failing to
             * close all objects isn't a major problem.
             */
            if((nopen_files + nopen_objs) > 0)
                HGOTO_DONE(SUCCEED)
            break;

        case H5F_CLOSE_SEMI:
            /* Can leave safely if file IDs are still open on this file */
            if(nopen_files > 0)
                HGOTO_DONE(SUCCEED)

            /* Sanity check: If close degree if "semi" and we have gotten this
             * far and there are objects left open, bail out now */
            HDassert(nopen_files == 0 && nopen_objs == 0);

            /* If we've gotten this far (ie. there are no open objects in the file), fall through to flush & close */
            break;

        case H5F_CLOSE_STRONG:
            /* If there are other open files in the hierarchy, we can leave now */
            if(nopen_files > 0)
                HGOTO_DONE(SUCCEED)

            /* If we've gotten this far (ie. there are no open file IDs in the file/mount hierarchy), fall through to flush & close */
            break;

        case H5F_CLOSE_DEFAULT:
        default:
            HGOTO_ERROR(H5E_FILE, H5E_CANTCLOSEFILE, FAIL, "can't close file, unknown file close degree")
    } /* end switch */

    /* Mark this file as closing (prevents re-entering file shutdown code below) */
    f->closing = TRUE;

    /* If the file close degree is "strong", close all the open objects in this file */
    if(f->shared->fc_degree == H5F_CLOSE_STRONG) {
        HDassert(nopen_files ==  0);

        /* Forced close of all opened objects in this file */
        if(f->nopen_objs > 0) {
            size_t obj_count;       /* # of open objects */
            hid_t objs[128];        /* Array of objects to close */
            herr_t result;          /* Local result from obj ID query */
            size_t u;               /* Local index variable */

            /* Get the list of IDs of open dataset, group, & attribute objects */
            while((result = H5F_get_obj_ids(f, H5F_OBJ_LOCAL | H5F_OBJ_DATASET | H5F_OBJ_GROUP | H5F_OBJ_ATTR, (int)(sizeof(objs) / sizeof(objs[0])), objs, FALSE, &obj_count)) <= 0
                    && obj_count != 0 ) {

                /* Try to close all the open objects in this file */
                for(u = 0; u < obj_count; u++)
                    if(H5I_dec_ref(objs[u]) < 0)
                        HGOTO_ERROR(H5E_ATOM, H5E_CLOSEERROR, FAIL, "can't close object")
            } /* end while */
            if(result < 0)
                HGOTO_ERROR(H5E_INTERNAL, H5E_BADITER, FAIL, "H5F_get_obj_ids failed(1)")

            /* Get the list of IDs of open named datatype objects */
            /* (Do this separately from the dataset & attribute IDs, because
             * they could be using one of the named datatypes and then the
             * open named datatype ID will get closed twice)
             */
            while((result = H5F_get_obj_ids(f, H5F_OBJ_LOCAL | H5F_OBJ_DATATYPE, (int)(sizeof(objs) / sizeof(objs[0])), objs, FALSE, &obj_count)) <= 0
                    && obj_count != 0) {

                /* Try to close all the open objects in this file */
                for(u = 0; u < obj_count; u++)
                    if(H5I_dec_ref(objs[u]) < 0)
                        HGOTO_ERROR(H5E_ATOM, H5E_CLOSEERROR, FAIL, "can't close object")
            } /* end while */
            if(result < 0)
                HGOTO_ERROR(H5E_INTERNAL, H5E_BADITER, FAIL, "H5F_get_obj_ids failed(2)")
        } /* end if */
    } /* end if */

    /* Check if this is a child file in a mounting hierarchy & proceed up the
     * hierarchy if so.
     */
    if(f->parent)
        if(H5F_try_close(f->parent, NULL) < 0)
            HGOTO_ERROR(H5E_FILE, H5E_CANTCLOSEFILE, FAIL, "can't close parent file")

    /* Unmount and close each child before closing the current file. */
    if(H5F__close_mounts(f) < 0)
        HGOTO_ERROR(H5E_FILE, H5E_CANTCLOSEFILE, FAIL, "can't unmount child files")

    /* If there is more than one reference to the shared file struct and the
     * file has an external file cache, we should see if it can be closed.  This
     * can happen if a cycle is formed with external file caches */
    if(f->shared->efc && (f->shared->nrefs > 1))
        if(H5F__efc_try_close(f) < 0)
            HGOTO_ERROR(H5E_FILE, H5E_CANTRELEASE, FAIL, "can't attempt to close EFC")

    /* Delay flush until the shared file struct is closed, in H5F__dest.  If the
     * application called H5Fclose, it would have been flushed in that function
     * (unless it will have been flushed in H5F_dest anyways). */

    /*
     * Destroy the H5F_t struct and decrement the reference count for the
     * shared H5F_file_t struct. If the reference count for the H5F_file_t
     * struct reaches zero then destroy it also.
     */
    if(H5F__dest(f, TRUE) < 0)
        HGOTO_ERROR(H5E_FILE, H5E_CANTCLOSEFILE, FAIL, "problems closing file")

    /* Since we closed the file, this should be set to TRUE */
    if(was_closed)
        *was_closed = TRUE;
done:
    FUNC_LEAVE_NOAPI(ret_value)
} /* end H5F_try_close() */


/*-------------------------------------------------------------------------
 * Function: H5F_get_id
 *
 * Purpose:  Get the file ID, incrementing it, or "resurrecting" it as
 *           appropriate.
 *
 * Return:   Non-negative on success/Negative on failure
 *-------------------------------------------------------------------------
 */
hid_t
H5F_get_id(H5F_t *file, hbool_t app_ref)
{
    hid_t ret_value = H5I_INVALID_HID;  /* Return value */

    FUNC_ENTER_NOAPI_NOINIT

    HDassert(file);

    if(file->file_id == -1) {
        /* Get an atom for the file */
        if((file->file_id = H5I_register(H5I_FILE, file, app_ref)) < 0)
            HGOTO_ERROR(H5E_ATOM, H5E_CANTREGISTER, FAIL, "unable to atomize file")
    }
    else {
        /* Increment reference count on atom. */
        if(H5I_inc_ref(file->file_id, app_ref) < 0)
            HGOTO_ERROR(H5E_ATOM, H5E_CANTSET, FAIL, "incrementing file ID failed")
    } /* end else */

    ret_value = file->file_id;

done:
    FUNC_LEAVE_NOAPI(ret_value)
} /* end H5F_get_id() */


/*-------------------------------------------------------------------------
 * Function: H5F_incr_nopen_objs
 *
 * Purpose:  Increment the number of open objects for a file.
 *
 * Return:   Success:    The number of open objects, after the increment
 *           Failure:    (can't happen)
 *-------------------------------------------------------------------------
 */
unsigned
H5F_incr_nopen_objs(H5F_t *f)
{
    /* Use FUNC_ENTER_NOAPI_NOINIT_NOERR here to avoid performance issues */
    FUNC_ENTER_NOAPI_NOINIT_NOERR

    HDassert(f);

    FUNC_LEAVE_NOAPI(++f->nopen_objs)
} /* end H5F_incr_nopen_objs() */


/*-------------------------------------------------------------------------
 * Function: H5F_decr_nopen_objs
 *
 * Purpose:  Decrement the number of open objects for a file.
 *
 * Return:   Success:    The number of open objects, after the decrement
 *           Failure:    (can't happen)
 *-------------------------------------------------------------------------
 */
unsigned
H5F_decr_nopen_objs(H5F_t *f)
{
    /* Use FUNC_ENTER_NOAPI_NOINIT_NOERR here to avoid performance issues */
    FUNC_ENTER_NOAPI_NOINIT_NOERR

    HDassert(f);

    FUNC_LEAVE_NOAPI(--f->nopen_objs)
} /* end H5F_decr_nopen_objs() */


/*-------------------------------------------------------------------------
 * Function: H5F_build_actual_name
 *
 * Purpose:  Retrieve the name of a file, after following symlinks, etc.
 *
 * Note:     Currently only working for "POSIX I/O compatible" VFDs
 *
 * Return:   Success:        0
 *           Failure:    -1
 *-------------------------------------------------------------------------
 */
static herr_t
H5F_build_actual_name(const H5F_t *f, const H5P_genplist_t *fapl, const char *name,
    char **actual_name/*out*/)
{
    hid_t       new_fapl_id = -1;       /* ID for duplicated FAPL */
#ifdef H5_HAVE_SYMLINK
    /* This has to be declared here to avoid unfreed resources on errors */
    char *realname = NULL;              /* Fully resolved path name of file */
#endif /* H5_HAVE_SYMLINK */
    herr_t      ret_value = SUCCEED;    /* Return value */

    FUNC_ENTER_NOAPI_NOINIT

    /* Sanity check */
    HDassert(f);
    HDassert(fapl);
    HDassert(name);
    HDassert(actual_name);

    /* Clear actual name pointer to begin with */
    *actual_name = NULL;

/* Assume that if the OS can't create symlinks, that we don't need to worry
 *      about resolving them either. -QAK
 */
#ifdef H5_HAVE_SYMLINK
    /* Check for POSIX I/O compatible file handle */
    if(H5F_HAS_FEATURE(f, H5FD_FEAT_POSIX_COMPAT_HANDLE)) {
        h5_stat_t lst;   /* Stat info from lstat() call */

        /* Call lstat() on the file's name */
        if(HDlstat(name, &lst) < 0)
            HGOTO_ERROR(H5E_FILE, H5E_CANTGET, FAIL, "can't retrieve stat info for file")

        /* Check for symbolic link */
        if(S_IFLNK == (lst.st_mode & S_IFMT)) {
            H5P_genplist_t *new_fapl;   /* Duplicated FAPL */
            int *fd;                    /* POSIX I/O file descriptor */
            h5_stat_t st;               /* Stat info from stat() call */
            h5_stat_t fst;              /* Stat info from fstat() call */
            hbool_t want_posix_fd;      /* Flag for retrieving file descriptor from VFD */

            /* Allocate realname buffer */
            if(NULL == (realname = (char *)H5MM_calloc((size_t)PATH_MAX * sizeof(char))))
                HGOTO_ERROR(H5E_RESOURCE, H5E_NOSPACE, FAIL, "memory allocation failed")

            /* Perform a sanity check that the file or link wasn't switched
             * between when we opened it and when we called lstat().  This is
             * according to the security best practices for lstat() documented
             * here: https://www.securecoding.cert.org/confluence/display/seccode/POS35-C.+Avoid+race+conditions+while+checking+for+the+existence+of+a+symbolic+link
             */

            /* Copy the FAPL object to modify */
            if((new_fapl_id = H5P_copy_plist(fapl, FALSE)) < 0)
                HGOTO_ERROR(H5E_FILE, H5E_CANTCOPY, FAIL, "unable to copy file access property list")
            if(NULL == (new_fapl = (H5P_genplist_t *)H5I_object(new_fapl_id)))
                HGOTO_ERROR(H5E_FILE, H5E_CANTCREATE, FAIL, "can't get property list")

            /* Set the character encoding on the new property list */
            want_posix_fd = TRUE;
            if(H5P_set(new_fapl, H5F_ACS_WANT_POSIX_FD_NAME, &want_posix_fd) < 0)
                HGOTO_ERROR(H5E_PLIST, H5E_CANTSET, FAIL, "can't set character encoding")

            /* Retrieve the file handle */
            if(H5F_get_vfd_handle(f, new_fapl_id, (void **)&fd) < 0)
                HGOTO_ERROR(H5E_FILE, H5E_CANTGET, FAIL, "can't retrieve POSIX file descriptor")

            /* Stat the filename we're resolving */
            if(HDstat(name, &st) < 0)
                HSYS_GOTO_ERROR(H5E_FILE, H5E_BADFILE, FAIL, "unable to stat file")

            /* Stat the file we opened */
            if(HDfstat(*fd, &fst) < 0)
                HSYS_GOTO_ERROR(H5E_FILE, H5E_BADFILE, FAIL, "unable to fstat file")

            /* Verify that the files are really the same */
            if(st.st_mode != fst.st_mode || st.st_ino != fst.st_ino || st.st_dev != fst.st_dev)
                HGOTO_ERROR(H5E_FILE, H5E_BADVALUE, FAIL, "files' st_ino or st_dev fields changed!")

            /* Get the resolved path for the file name */
            if(NULL == HDrealpath(name, realname))
                HGOTO_ERROR(H5E_FILE, H5E_CANTGET, FAIL, "can't retrieve real path for file")

            /* Duplicate the resolved path for the file name */
            if(NULL == (*actual_name = (char *)H5MM_strdup(realname)))
                HGOTO_ERROR(H5E_FILE, H5E_CANTALLOC, FAIL, "can't duplicate real path")
        } /* end if */
    } /* end if */
#endif /* H5_HAVE_SYMLINK */

    /* Check if we've resolved the file's name */
    if(NULL == *actual_name) {
        /* Just duplicate the name used to open the file */
        if(NULL == (*actual_name = (char *)H5MM_strdup(name)))
            HGOTO_ERROR(H5E_FILE, H5E_CANTALLOC, FAIL, "can't duplicate open name")
    } /* end else */

done:
    /* Close the property list */
    if(new_fapl_id > 0)
        if(H5I_dec_app_ref(new_fapl_id) < 0)
            HDONE_ERROR(H5E_FILE, H5E_CANTCLOSEOBJ, FAIL, "can't close duplicated FAPL")
#ifdef H5_HAVE_SYMLINK
    if(realname)
        realname = (char *)H5MM_xfree(realname);
#endif /* H5_HAVE_SYMLINK */

    FUNC_LEAVE_NOAPI(ret_value)
} /* H5F_build_actual_name() */


/*-------------------------------------------------------------------------
 * Function: H5F_addr_encode_len
 *
 * Purpose:  Encodes an address into the buffer pointed to by *PP and
 *           then increments the pointer to the first byte after the
 *           address.  An undefined value is stored as all 1's.
 *
 * Return:   void
 *-------------------------------------------------------------------------
 */
void
H5F_addr_encode_len(size_t addr_len, uint8_t **pp/*in,out*/, haddr_t addr)
{
    unsigned    u;              /* Local index variable */

    /* Use FUNC_ENTER_NOAPI_NOINIT_NOERR here to avoid performance issues */
    FUNC_ENTER_NOAPI_NOINIT_NOERR

    HDassert(addr_len);
    HDassert(pp && *pp);

    if(H5F_addr_defined(addr)) {
        for(u = 0; u < addr_len; u++) {
            *(*pp)++ = (uint8_t)(addr & 0xff);
            addr >>= 8;
        } /* end for */
        HDassert("overflow" && 0 == addr);
    } /* end if */
    else {
        for(u = 0; u < addr_len; u++)
            *(*pp)++ = 0xff;
    } /* end else */

    FUNC_LEAVE_NOAPI_VOID
} /* end H5F_addr_encode_len() */


/*-------------------------------------------------------------------------
 * Function: H5F_addr_encode
 *
 * Purpose:  Encodes an address into the buffer pointed to by *PP and
 *           then increments the pointer to the first byte after the
 *           address.  An undefined value is stored as all 1's.
 *
 * Return:   void
 *-------------------------------------------------------------------------
 */
void
H5F_addr_encode(const H5F_t *f, uint8_t **pp/*in,out*/, haddr_t addr)
{
    /* Use FUNC_ENTER_NOAPI_NOINIT_NOERR here to avoid performance issues */
    FUNC_ENTER_NOAPI_NOINIT_NOERR

    HDassert(f);

    H5F_addr_encode_len(H5F_SIZEOF_ADDR(f), pp, addr);

    FUNC_LEAVE_NOAPI_VOID
} /* end H5F_addr_encode() */


/*-------------------------------------------------------------------------
 * Function: H5F_addr_decode_len
<<<<<<< HEAD
 *
 * Purpose:  Decodes an address from the buffer pointed to by *PP and
 *           updates the pointer to point to the next byte after the
 *           address.
 *
=======
 *
 * Purpose:  Decodes an address from the buffer pointed to by *PP and
 *           updates the pointer to point to the next byte after the
 *           address.
 *
>>>>>>> 1f8cb03e
 *           If the value read is all 1's then the address is returned
 *           with an undefined value.
 *
 * Return:   void
 *-------------------------------------------------------------------------
 */
void
H5F_addr_decode_len(size_t addr_len, const uint8_t **pp/*in,out*/, haddr_t *addr_p/*out*/)
{
    hbool_t        all_zero = TRUE;    /* True if address was all zeroes */
    unsigned       u;                  /* Local index variable */

    /* Use FUNC_ENTER_NOAPI_NOINIT_NOERR here to avoid performance issues */
    FUNC_ENTER_NOAPI_NOINIT_NOERR

    HDassert(addr_len);
    HDassert(pp && *pp);
    HDassert(addr_p);

    /* Reset value in destination */
    *addr_p = 0;

    /* Decode bytes from address */
    for(u = 0; u < addr_len; u++) {
        uint8_t        c;          /* Local decoded byte */

        /* Get decoded byte (and advance pointer) */
        c = *(*pp)++;

        /* Check for non-undefined address byte value */
        if(c != 0xff)
            all_zero = FALSE;

        if(u < sizeof(*addr_p)) {
            haddr_t        tmp = c;    /* Local copy of address, for casting */

            /* Shift decoded byte to correct position */
            tmp <<= (u * 8);    /*use tmp to get casting right */

            /* Merge into already decoded bytes */
            *addr_p |= tmp;
        } /* end if */
        else
            if(!all_zero)
                HDassert(0 == **pp);    /*overflow */
    } /* end for */

    /* If 'all_zero' is still TRUE, the address was entirely composed of '0xff'
     *  bytes, which is the encoded form of 'HADDR_UNDEF', so set the destination
     *  to that value */
    if(all_zero)
        *addr_p = HADDR_UNDEF;

    FUNC_LEAVE_NOAPI_VOID
} /* end H5F_addr_decode_len() */


/*-------------------------------------------------------------------------
 * Function: H5F_addr_decode
<<<<<<< HEAD
 *
 * Purpose:  Decodes an address from the buffer pointed to by *PP and
 *           updates the pointer to point to the next byte after the
 *           address.
 *
=======
 *
 * Purpose:  Decodes an address from the buffer pointed to by *PP and
 *           updates the pointer to point to the next byte after the
 *           address.
 *
>>>>>>> 1f8cb03e
 *           If the value read is all 1's then the address is returned
 *           with an undefined value.
 *
 * Return:   void
 *-------------------------------------------------------------------------
 */
void
H5F_addr_decode(const H5F_t *f, const uint8_t **pp/*in,out*/, haddr_t *addr_p/*out*/)
{
    /* Use FUNC_ENTER_NOAPI_NOINIT_NOERR here to avoid performance issues */
    FUNC_ENTER_NOAPI_NOINIT_NOERR

    HDassert(f);

    H5F_addr_decode_len(H5F_SIZEOF_ADDR(f), pp, addr_p);

    FUNC_LEAVE_NOAPI_VOID
} /* end H5F_addr_decode() */


/*-------------------------------------------------------------------------
 * Function:    H5F_set_grp_btree_shared
 *
 * Purpose:     Set the grp_btree_shared field with a valid ref-count pointer.
 *
 * Return:      Success:        SUCCEED
 *              Failure:        FAIL
 *-------------------------------------------------------------------------
 */
herr_t
H5F_set_grp_btree_shared(H5F_t *f, H5UC_t *rc)
{
    /* Use FUNC_ENTER_NOAPI_NOINIT_NOERR here to avoid performance issues */
    FUNC_ENTER_NOAPI_NOINIT_NOERR

    /* Sanity check */
    HDassert(f);
    HDassert(f->shared);
    HDassert(rc);

    f->shared->grp_btree_shared = rc;

    FUNC_LEAVE_NOAPI(SUCCEED)
} /* H5F_set_grp_btree_shared() */


/*-------------------------------------------------------------------------
 * Function:    H5F_set_sohm_addr
 *
 * Purpose:     Set the sohm_addr field with a new value.
 *
 * Return:      Success:        SUCCEED
 *              Failure:        FAIL
 *-------------------------------------------------------------------------
 */
herr_t
H5F_set_sohm_addr(H5F_t *f, haddr_t addr)
{
    /* Use FUNC_ENTER_NOAPI_NOINIT_NOERR here to avoid performance issues */
    FUNC_ENTER_NOAPI_NOINIT_NOERR

    /* Sanity check */
    HDassert(f);
    HDassert(f->shared);

    f->shared->sohm_addr = addr;

    FUNC_LEAVE_NOAPI(SUCCEED)
} /* H5F_set_sohm_addr() */


/*-------------------------------------------------------------------------
 * Function:    H5F_set_sohm_vers
 *
 * Purpose:     Set the sohm_vers field with a new value.
 *
 * Return:      Success:        SUCCEED
 *              Failure:        FAIL
 *-------------------------------------------------------------------------
 */
herr_t
H5F_set_sohm_vers(H5F_t *f, unsigned vers)
{
    /* Use FUNC_ENTER_NOAPI_NOINIT_NOERR here to avoid performance issues */
    FUNC_ENTER_NOAPI_NOINIT_NOERR

    /* Sanity check */
    HDassert(f);
    HDassert(f->shared);

    f->shared->sohm_vers = vers;

    FUNC_LEAVE_NOAPI(SUCCEED)
} /* H5F_set_sohm_vers() */


/*-------------------------------------------------------------------------
 * Function:    H5F_set_sohm_nindexes
 *
 * Purpose:     Set the sohm_nindexes field with a new value.
 *
 * Return:      Success:        SUCCEED
 *              Failure:        FAIL
 *-------------------------------------------------------------------------
 */
herr_t
H5F_set_sohm_nindexes(H5F_t *f, unsigned nindexes)
{
    /* Use FUNC_ENTER_NOAPI_NOINIT_NOERR here to avoid performance issues */
    FUNC_ENTER_NOAPI_NOINIT_NOERR

    /* Sanity check */
    HDassert(f);
    HDassert(f->shared);

    f->shared->sohm_nindexes = nindexes;

    FUNC_LEAVE_NOAPI(SUCCEED)
} /* H5F_set_sohm_nindexes() */


/*-------------------------------------------------------------------------
 * Function:    H5F_set_store_msg_crt_idx
 *
 * Purpose:     Set the store_msg_crt_idx field with a new value.
 *
 * Return:      Success:        SUCCEED
 *              Failure:        FAIL
 *-------------------------------------------------------------------------
 */
herr_t
H5F_set_store_msg_crt_idx(H5F_t *f, hbool_t flag)
{
    /* Use FUNC_ENTER_NOAPI_NOINIT_NOERR here to avoid performance issues */
    FUNC_ENTER_NOAPI_NOINIT_NOERR

    /* Sanity check */
    HDassert(f);
    HDassert(f->shared);

    f->shared->store_msg_crt_idx = flag;

    FUNC_LEAVE_NOAPI(SUCCEED)
} /* H5F_set_store_msg_crt_idx() */


/*-------------------------------------------------------------------------
 * Function:    H5F_set_libver_bounds()
 *
 * Purpose:     Set the file's low and high bound to the input parameters
 *              'low' and 'high' respectively.
 *              This is done only if the existing setting is different
 *              from the inputs.
 *
 * Return:      SUCCEED on success, and FAIL on failure.
 *
 * Programmer:  Vailin Choi; December 2017
 *
 *-------------------------------------------------------------------------
 */
herr_t
H5F__set_libver_bounds(H5F_t *f, H5F_libver_t low, H5F_libver_t high)
{
    herr_t     ret_value = SUCCEED;     /* Return value */

    FUNC_ENTER_PACKAGE_VOL

    /* Sanity checks */
    HDassert(f);
    HDassert(f->shared);

    /* Set the bounds only if the existing setting is different from the inputs */
    if(f->shared->low_bound != low || f->shared->high_bound != high) {
        /* Call the flush routine, for this file */
        /* Note: This is done in case the binary format for representing a
         *      metadata entry class changes when the file format low / high
         *      bounds are changed and an unwritten entry of that class is
         *      sitting in the metadata cache.
         *      
         *      If that happens, it's possible that the entry's size could
         *      become larger, potentially corrupting the file (if the larger
         *      entry is fully written, overwriting data outside its allocated
         *      space), or corrupting the entry (if the entry is truncated to
         *      fit into the allocated space).
         *      
         *      Although I'm not aware of any metadata with this behavior
         *      currently, it would be very difficult to guard against and / or
         *      detect, but if we flush everything here, the format version
         *      for metadata entries in the cache will be finalized and these
         *      sorts of problems can be avoided.
         *      
         *      QAK - April, 2018
         */
        if(H5F__flush_real(f) < 0)
            HGOTO_ERROR(H5E_FILE, H5E_CANTFLUSH, FAIL, "unable to flush file's cached information")

        /* Set the new bounds */
        f->shared->low_bound = low;
        f->shared->high_bound = high;
    } /* end if */

done:
    FUNC_LEAVE_NOAPI(ret_value)
} /* H5F_set_libver_bounds() */


/*-------------------------------------------------------------------------
 * Function:    H5F__get_freespace
 *
 * Purpose:     Private version of H5Fget_freespace
 *
 * Note:        This routine is needed so that there's a non-API routine
 *              that can set up VOL / SWMR info (which need a DXPL).
 *
 * Return:      Success:        SUCCEED
 *              Failure:        FAIL
 *-------------------------------------------------------------------------
 */
herr_t
H5F__get_freespace(H5F_t *f, hsize_t *tot_space)
{
    herr_t     ret_value = SUCCEED;     /* Return value */

    FUNC_ENTER_PACKAGE_VOL

    /* Sanity check */
    HDassert(f);
    HDassert(f->shared);

    /* Go get the actual amount of free space in the file */
    if(H5MF_get_freespace(f, tot_space, NULL) < 0)
        HGOTO_ERROR(H5E_FILE, H5E_CANTGET, FAIL, "unable to check free space for file")

done:
    FUNC_LEAVE_NOAPI_VOL(ret_value)
} /* H5F__get_freespace() */


/*-------------------------------------------------------------------------
 * Function:    H5F__get_file_image
 *
 * Purpose:     Private version of H5Fget_file_image
 *
 * Note:        This routine is needed so that there's a non-API routine
 *              that can set up VOL / SWMR info (which need a DXPL).
 *
 * Return:      Success:        Bytes copied / number of bytes needed.
 *              Failure:        negative value
 *-------------------------------------------------------------------------
 */
ssize_t
H5F__get_file_image(H5F_t *file, void *buf_ptr, size_t buf_len)
{
    H5FD_t     *fd_ptr;                 /* file driver */
    haddr_t     eoa;                    /* End of file address */
    ssize_t     ret_value = -1;         /* Return value */

    FUNC_ENTER_PACKAGE_VOL

    /* Check args */
    if(!file || !file->shared || !file->shared->lf)
        HGOTO_ERROR(H5E_FILE, H5E_BADVALUE, FAIL, "file_id yields invalid file pointer")
    fd_ptr = file->shared->lf;
    if(!fd_ptr->cls)
        HGOTO_ERROR(H5E_FILE, H5E_BADVALUE, FAIL, "fd_ptr yields invalid class pointer")

    /* the address space used by the split and multi file drivers is not
     * a good fit for this call.  Since the plan is to depreciate these
     * drivers anyway, don't bother to do a "force fit".
     *
     * The following clause tests for the multi file driver, and fails
     * if the supplied file has the multi file driver as its top level
     * file driver.  However, this test will not work if there is some
     * other file driver sitting on top of the multi file driver.
     *
     * I'm not sure if this is possible at present, but in all likelyhood,
     * it will become possible in the future.  On the other hand, we may
     * remove the split/multi file drivers before then.
     *
     * I am leaving this solution in for now, but we should review it,
     * and improve the solution if necessary.
     *
     *                                          JRM -- 11/11/22
     */
    if(HDstrcmp(fd_ptr->cls->name, "multi") == 0)
        HGOTO_ERROR(H5E_ARGS, H5E_BADVALUE, FAIL, "Not supported for multi file driver.")

    /* While the family file driver is conceptually fully compatible
     * with the get file image operation, it sets a file driver message
     * in the super block that prevents the image being opened with any
     * driver other than the family file driver.  Needless to say, this
     * rather defeats the purpose of the get file image operation.
     *
     * While this problem is quire solvable, the required time and
     * resources are lacking at present.  Hence, for now, we don't
     * allow the get file image operation to be perfomed on files
     * opened with the family file driver.
     *
     * Observe that the following test only looks at the top level
     * driver, and fails if there is some other driver sitting on to
     * of the family file driver.
     *
     * I don't think this can happen at present, but that may change
     * in the future.
     *                                   JRM -- 12/21/11
     */
    if(HDstrcmp(fd_ptr->cls->name, "family") == 0)
        HGOTO_ERROR(H5E_FILE, H5E_BADVALUE, FAIL, "Not supported for family file driver.")

    /* Go get the actual file size */
    if(HADDR_UNDEF == (eoa = H5FD_get_eoa(file->shared->lf, H5FD_MEM_DEFAULT)))
        HGOTO_ERROR(H5E_FILE, H5E_CANTGET, FAIL, "unable to get file size")

    /* set ret_value = to eoa -- will overwrite this if appropriate */
    ret_value = (ssize_t)eoa;

    /* test to see if a buffer was provided -- if not, we are done */
    if(buf_ptr != NULL) {
        size_t    space_needed;        /* size of file image */
        hsize_t tmp;
        size_t tmp_size;

        /* Check for buffer too small */
        if((haddr_t)buf_len < eoa)
            HGOTO_ERROR(H5E_FILE, H5E_BADVALUE, FAIL, "supplied buffer too small")

        space_needed = (size_t)eoa;

        /* read in the file image */
        /* (Note compensation for base address addition in internal routine) */
        if(H5FD_read(fd_ptr, H5FD_MEM_DEFAULT, 0, space_needed, buf_ptr) < 0)
            HGOTO_ERROR(H5E_FILE, H5E_READERROR, FAIL, "file image read request failed")

        /* Offset to "status_flags" in the superblock */
        tmp = H5F_SUPER_STATUS_FLAGS_OFF(file->shared->sblock->super_vers);
        /* Size of "status_flags" depends on the superblock version */
        tmp_size = H5F_SUPER_STATUS_FLAGS_SIZE(file->shared->sblock->super_vers);

        /* Clear "status_flags" */
        HDmemset((uint8_t *)(buf_ptr) + tmp, 0, tmp_size);

    } /* end if */

done:
    FUNC_LEAVE_NOAPI_VOL(ret_value)
} /* H5F__get_file_image() */


/*-------------------------------------------------------------------------
 * Function:    H5F__get_info
 *
 * Purpose:     Private version of H5Fget_info
 *
 * Note:        This routine is needed so that there's a non-API routine
 *              that can set up VOL / SWMR info (which need a DXPL).
 *
 * Return:      Success:        SUCCEED
 *              Failure:        FAIL
 *-------------------------------------------------------------------------
 */
herr_t
H5F__get_info(H5F_t *f, H5F_info2_t *finfo)
{
    herr_t ret_value = SUCCEED;  /* Return value */

    FUNC_ENTER_PACKAGE_VOL

    /* Sanity check */
    HDassert(f);
    HDassert(f->shared);
    HDassert(finfo);

    /* Reset file info struct */
    HDmemset(finfo, 0, sizeof(*finfo));

    /* Get the size of the superblock and any superblock extensions */
    if(H5F__super_size(f, &finfo->super.super_size, &finfo->super.super_ext_size) < 0)
        HGOTO_ERROR(H5E_FILE, H5E_CANTGET, FAIL, "unable to retrieve superblock sizes")

    /* Get the size of any persistent free space */
    if(H5MF_get_freespace(f, &finfo->free.tot_space, &finfo->free.meta_size) < 0)
        HGOTO_ERROR(H5E_FILE, H5E_CANTGET, FAIL, "unable to retrieve free space information")

    /* Check for SOHM info */
    if(H5F_addr_defined(f->shared->sohm_addr))
        if(H5SM_ih_size(f, &finfo->sohm.hdr_size, &finfo->sohm.msgs_info) < 0)
            HGOTO_ERROR(H5E_FILE, H5E_CANTGET, FAIL, "unable to retrieve SOHM index & heap storage info")

    /* Set version # fields */
    finfo->super.version = f->shared->sblock->super_vers;
    finfo->sohm.version = f->shared->sohm_vers;
    finfo->free.version = HDF5_FREESPACE_VERSION;

done:
    FUNC_LEAVE_NOAPI_VOL(ret_value)
} /* H5F__get_info() */


/*-------------------------------------------------------------------------
 * Function: H5F_track_metadata_read_retries
 *
 * Purpose:  To track the # of a "retries" (log10) for a metadata item.
 *           This routine should be used only when:
 *           "retries" > 0
 *           f->shared->read_attempts > 1 (does not have retry when 1)
 *           f->shared->retries_nbins > 0 (calculated based on f->shared->read_attempts)
 *
 * Return:   Success:        SUCCEED
 *           Failure:        FAIL
 *-------------------------------------------------------------------------
 */
herr_t
H5F_track_metadata_read_retries(H5F_t *f, unsigned actype, unsigned retries)
{
    unsigned log_ind;            /* Index to the array of retries based on log10 of retries */
    double tmp;                  /* Temporary value, to keep compiler quiet */
    herr_t ret_value = SUCCEED;  /* Return value */

    FUNC_ENTER_NOAPI(FAIL)

    /* Sanity check */
    HDassert(f);
    HDassert(f->shared->read_attempts > 1);
    HDassert(f->shared->retries_nbins > 0);
    HDassert(retries > 0);
    HDassert(retries < f->shared->read_attempts);
    HDassert(actype < H5AC_NTYPES);

    /* Allocate memory for retries */
    if(NULL == f->shared->retries[actype])
        if(NULL == (f->shared->retries[actype] = (uint32_t *)H5MM_calloc((size_t)f->shared->retries_nbins * sizeof(uint32_t))))
            HGOTO_ERROR(H5E_RESOURCE, H5E_NOSPACE, FAIL, "memory allocation failed")

    /* Index to retries based on log10 */
    tmp = HDlog10((double)retries);
    log_ind = (unsigned)tmp;
    HDassert(log_ind < f->shared->retries_nbins);

    /* Increment the # of the "retries" */
    f->shared->retries[actype][log_ind]++;

done:
    FUNC_LEAVE_NOAPI(ret_value)
} /* H5F_track_metadata_read_retries() */


/*-------------------------------------------------------------------------
 * Function: H5F_set_retries
 *
 * Purpose:  To initialize data structures for read retries:
 *           --zero out "retries"
 *           --set up "retries_nbins" based on read_attempts
 *
 * Return:   Success:        SUCCEED
 *           Failure:        FAIL
 *-------------------------------------------------------------------------
 */
herr_t
H5F_set_retries(H5F_t *f)
{
    double tmp;                /* Temporary variable */

    /* Use FUNC_ENTER_NOAPI_NOINIT_NOERR here to avoid performance issues */
    FUNC_ENTER_NOAPI_NOINIT_NOERR

    /* Sanity check */
    HDassert(f);

    /* Initialize the tracking for metadata read retries */
    HDmemset(f->shared->retries, 0, sizeof(f->shared->retries));

    /* Initialize the # of bins for retries */
    f->shared->retries_nbins = 0;
    if(f->shared->read_attempts > 1) {
        tmp = HDlog10((double)(f->shared->read_attempts - 1));
        f->shared->retries_nbins = (unsigned)tmp + 1;
    }

    FUNC_LEAVE_NOAPI(SUCCEED)
} /* H5F_set_retries() */


/*-------------------------------------------------------------------------
 * Function:    H5F__get_free_sections
 *
 * Purpose:     Private version of H5Fget_free_sections
 *
 * Note:        This routine is needed so that there's a non-API routine
 *              that can set up VOL / SWMR info (which need a DXPL).
 *
 * Return:      Success:        non-negative, the total # of free space sections
 *              Failure:        negative
 *-------------------------------------------------------------------------
 */
ssize_t
H5F__get_free_sections(H5F_t *f, H5FD_mem_t type, size_t nsects,
    H5F_sect_info_t *sect_info)
{
    ssize_t     ret_value = -1;         /* Return value */

    FUNC_ENTER_PACKAGE_VOL

    /* Sanity check */
    HDassert(f);
    HDassert(f->shared);

    /* Go get the actual amount of free space in the file */
    if((ret_value = H5MF_get_free_sections(f, type, nsects, sect_info)) < 0)
        HGOTO_ERROR(H5E_FILE, H5E_CANTGET, FAIL, "unable to get free space sections for file")

done:
    FUNC_LEAVE_NOAPI_VOL(ret_value)
} /* H5F__get_free_sections() */


/*-------------------------------------------------------------------------
 * Function:    H5F_object_flush_cb
 *
 * Purpose:     To invoke the callback function for object flush that is set
 *              in the file's access property list.
 *
 * Return:      Success:        SUCCEED
 *              Failure:        FAIL
 *-------------------------------------------------------------------------
 */
herr_t
H5F_object_flush_cb(H5F_t *f, hid_t obj_id)
{
    herr_t ret_value = SUCCEED;         /* Return value */

    FUNC_ENTER_NOAPI(FAIL)

    /* Sanity check */
    HDassert(f);
    HDassert(f->shared);

    /* Invoke object flush callback if there is one */
    if(f->shared->object_flush.func && f->shared->object_flush.func(obj_id, f->shared->object_flush.udata) < 0)
        HGOTO_ERROR(H5E_DATASET, H5E_CANTINIT, FAIL, "object flush callback returns error")

done:
    FUNC_LEAVE_NOAPI(ret_value)
} /* H5F_object_flush_cb() */


/*-------------------------------------------------------------------------
 * Function: H5F__set_base_addr
 *
 * Purpose:  Quick and dirty routine to set the file's 'base_addr' value
 *
 * Return:   Non-negative on success/Negative on failure
 *-------------------------------------------------------------------------
 */
herr_t
H5F__set_base_addr(const H5F_t *f, haddr_t addr)
{
    herr_t ret_value = SUCCEED;         /* Return value */

    FUNC_ENTER_PACKAGE

    HDassert(f);
    HDassert(f->shared);

    /* Dispatch to driver */
    if(H5FD_set_base_addr(f->shared->lf, addr) < 0)
        HGOTO_ERROR(H5E_FILE, H5E_CANTSET, FAIL, "driver set_base_addr request failed")

done:
    FUNC_LEAVE_NOAPI(ret_value)
} /* end H5F__set_base_addr() */


/*-------------------------------------------------------------------------
 * Function: H5F__set_eoa
 *
 * Purpose:  Quick and dirty routine to set the file's 'eoa' value
 *
 * Return:   Non-negative on success/Negative on failure
 *-------------------------------------------------------------------------
 */
herr_t
H5F__set_eoa(const H5F_t *f, H5F_mem_t type, haddr_t addr)
{
    herr_t ret_value = SUCCEED;         /* Return value */

    FUNC_ENTER_PACKAGE

    HDassert(f);
    HDassert(f->shared);

    /* Dispatch to driver */
    if(H5FD_set_eoa(f->shared->lf, type, addr) < 0)
        HGOTO_ERROR(H5E_FILE, H5E_CANTSET, FAIL, "driver set_eoa request failed")

done:
    FUNC_LEAVE_NOAPI(ret_value)
} /* end H5F__set_eoa() */


/*-------------------------------------------------------------------------
 * Function: H5F__set_paged_aggr
 *
 * Purpose:  Quick and dirty routine to set the file's paged_aggr mode
 *
 * Return:   Non-negative on success/Negative on failure
 *-------------------------------------------------------------------------
 */
herr_t
H5F__set_paged_aggr(const H5F_t *f, hbool_t paged)
{
    herr_t ret_value = SUCCEED;         /* Return value */

    FUNC_ENTER_PACKAGE

    /* Sanity check */
    HDassert(f);
    HDassert(f->shared);

    /* Dispatch to driver */
    if(H5FD_set_paged_aggr(f->shared->lf, paged) < 0)
        HGOTO_ERROR(H5E_FILE, H5E_CANTSET, FAIL, "driver set paged aggr mode failed")

done:
    FUNC_LEAVE_NOAPI(ret_value)
} /* end H5F__set_paged_aggr() */


/*-------------------------------------------------------------------------
 * Function: H5F__get_max_eof_eoa
 *
 * Purpose:  Determine the maximum of (EOA, EOF) for the file
 *
 * Return:   Non-negative on success/Negative on failure
 *-------------------------------------------------------------------------
 */
herr_t
H5F__get_max_eof_eoa(const H5F_t *f, haddr_t *max_eof_eoa)
{
    haddr_t eof;                /* Relative address for EOF */
    haddr_t eoa;                /* Relative address for EOA */
    haddr_t tmp_max;
    herr_t ret_value = SUCCEED; /* Return value */

    FUNC_ENTER_PACKAGE

    /* Sanity checks */
    HDassert(f);
    HDassert(f->shared);

    /* Get the relative EOA and EOF */
    eoa = H5FD_get_eoa(f->shared->lf, H5FD_MEM_DEFAULT);
    eof = H5FD_get_eof(f->shared->lf, H5FD_MEM_DEFAULT);

    /* Determine the maximum */
    tmp_max = MAX(eof, eoa);
    if(HADDR_UNDEF == tmp_max)
        HGOTO_ERROR(H5E_FILE, H5E_CANTGET, FAIL, "file get eof/eoa requests failed")

    *max_eof_eoa = tmp_max;

done:
    FUNC_LEAVE_NOAPI(ret_value)
} /* end H5F__get_max_eof_eoa() */

#ifdef H5_HAVE_PARALLEL

/*-------------------------------------------------------------------------
 * Function:    H5F_set_coll_md_read
 *
 * Purpose:     Set the coll_md_read field with a new value.
 *
 * Return:      Success:        SUCCEED
 *              Failure:        FAIL
 *-------------------------------------------------------------------------
 */
void
H5F_set_coll_md_read(H5F_t *f, H5P_coll_md_read_flag_t cmr)
{
    /* Use FUNC_ENTER_NOAPI_NOINIT_NOERR here to avoid performance issues */
    FUNC_ENTER_NOAPI_NOINIT_NOERR

    /* Sanity check */
    HDassert(f);

    f->coll_md_read = cmr;

    FUNC_LEAVE_NOAPI_VOID
} /* H5F_set_coll_md_read() */
#endif /* H5_HAVE_PARALLEL */


/*-------------------------------------------------------------------------
 * Function:    H5F__get_metadata_read_retry_info
 *
 * Purpose:     Private function to retrieve the collection of read retries
 *              for metadata items with checksum.
 *
 * Return:      SUCCEED/FAIL
 *
 *-------------------------------------------------------------------------
 */
herr_t
H5F__get_metadata_read_retry_info(H5F_t *file, H5F_retry_info_t *info)
{
    unsigned     i, j;            /* Local index variable */
    size_t       tot_size;        /* Size of each retries[i] */
    herr_t       ret_value = SUCCEED;       /* Return value */

    FUNC_ENTER_PACKAGE

    /* Check args */
    HDassert(file);
    HDassert(info);

    /* Copy the # of bins for "retries" array */
    info->nbins = file->shared->retries_nbins;

    /* Initialize the array of "retries" */
    HDmemset(info->retries, 0, sizeof(info->retries));

    /* Return if there are no bins -- no retries */
    if (!info->nbins)
        HGOTO_DONE(SUCCEED);

    /* Calculate size for each retries[i] */
    tot_size = info->nbins * sizeof(uint32_t);

    /* Map and copy information to info's retries for metadata items with tracking for read retries */
    j = 0;
    for (i = 0; i < H5AC_NTYPES; i++) {
        switch (i) {
            case H5AC_OHDR_ID:
            case H5AC_OHDR_CHK_ID:
            case H5AC_BT2_HDR_ID:
            case H5AC_BT2_INT_ID:
            case H5AC_BT2_LEAF_ID:
            case H5AC_FHEAP_HDR_ID:
            case H5AC_FHEAP_DBLOCK_ID:
            case H5AC_FHEAP_IBLOCK_ID:
            case H5AC_FSPACE_HDR_ID:
            case H5AC_FSPACE_SINFO_ID:
            case H5AC_SOHM_TABLE_ID:
            case H5AC_SOHM_LIST_ID:
            case H5AC_EARRAY_HDR_ID:
            case H5AC_EARRAY_IBLOCK_ID:
            case H5AC_EARRAY_SBLOCK_ID:
            case H5AC_EARRAY_DBLOCK_ID:
            case H5AC_EARRAY_DBLK_PAGE_ID:
            case H5AC_FARRAY_HDR_ID:
            case H5AC_FARRAY_DBLOCK_ID:
            case H5AC_FARRAY_DBLK_PAGE_ID:
            case H5AC_SUPERBLOCK_ID:
                HDassert(j < H5F_NUM_METADATA_READ_RETRY_TYPES);
                if (file->shared->retries[i] != NULL) {
                    /* Allocate memory for retries[i]
                     *
                     * This memory should be released by the user with
                     * the H5free_memory() call.
                     */
                    if (NULL == (info->retries[j] = (uint32_t *)H5MM_malloc(tot_size)))
                        HGOTO_ERROR(H5E_RESOURCE, H5E_NOSPACE, FAIL, "memory allocation failed")

                    /* Copy the information */
                    HDmemcpy(info->retries[j], file->shared->retries[i], tot_size);
                }

                /* Increment location in info->retries[] array */
                j++;
                break;

            default:
                break;
        }
    }

done:
    FUNC_LEAVE_NOAPI(ret_value)
} /* end H5F__get_metadata_read_retry_info() */



/*-------------------------------------------------------------------------
 * Function:    H5F__start_swmr_write
 *
 * Purpose:     Private version of H5Fstart_swmr_write
 *
 *              1) Refresh opened objects: part 1
 *              2) Flush & reset accumulator
 *              3) Mark the file in SWMR writing mode
 *              4) Set metadata read attempts and retries info
 *              5) Disable accumulator
 *              6) Evict all cache entries except the superblock
 *              7) Refresh opened objects (part 2)
 *              8) Unlock the file
 *
 *              Pre-conditions:
 *
 *              1) The file being opened has v3 superblock
 *              2) The file is opened with H5F_ACC_RDWR
 *              3) The file is not already marked for SWMR writing
 *              4) Current implementaion for opened objects:
 *                  --only allow datasets and groups without attributes
 *                  --disallow named datatype with/without attributes
 *                  --disallow opened attributes attached to objects
 *
 * Note:        Currently, only opened groups and datasets are allowed
 *              when enabling SWMR via H5Fstart_swmr_write().
 *              Will later implement a different approach--
 *              set up flush dependency/proxy even for file opened without
 *              SWMR to resolve issues with opened objects.
 *
 * Note:        This routine is needed so that there's a non-API routine
 *              that can set up VOL / SWMR info (which need a DXPL).
 *
 * Return:      Success:        SUCCEED
 *              Failure:        FAIL
 *-------------------------------------------------------------------------
 */
herr_t
H5F__start_swmr_write(H5F_t *f)
{
    hbool_t ci_load = FALSE;        /* whether MDC ci load requested */
    hbool_t ci_write = FALSE;       /* whether MDC CI write requested */
    size_t grp_dset_count = 0;      /* # of open objects: groups & datasets */
    size_t nt_attr_count = 0;       /* # of opened named datatypes  + opened attributes */
    hid_t *obj_ids = NULL;          /* List of ids */
    H5G_loc_t *obj_glocs = NULL;    /* Group location of the object */
    H5O_loc_t *obj_olocs = NULL;    /* Object location */
    H5G_name_t *obj_paths = NULL;   /* Group hierarchy path */
    size_t u;                       /* Local index variable */
    hbool_t setup = FALSE;          /* Boolean flag to indicate whether SWMR setting is enabled */
    herr_t ret_value = SUCCEED;     /* Return value */

    FUNC_ENTER_PACKAGE_VOL

    /* Sanity check */
    HDassert(f);
    HDassert(f->shared);

    /* Should have write permission */
    if((H5F_INTENT(f) & H5F_ACC_RDWR) == 0)
        HGOTO_ERROR(H5E_FILE, H5E_BADVALUE, FAIL, "no write intent on file")

    /* Check superblock version */
    if(f->shared->sblock->super_vers < HDF5_SUPERBLOCK_VERSION_3)
        HGOTO_ERROR(H5E_FILE, H5E_BADVALUE, FAIL, "file superblock version - should be at least 3")

    /* Check for correct file format version */
    if((f->shared->low_bound != H5F_LIBVER_V110) || (f->shared->high_bound != H5F_LIBVER_V110))
        HGOTO_ERROR(H5E_FILE, H5E_BADVALUE, FAIL, "file format version does not support SWMR - needs to be 1.10 or greater")

    /* Should not be marked for SWMR writing mode already */
    if(f->shared->sblock->status_flags & H5F_SUPER_SWMR_WRITE_ACCESS)
        HGOTO_ERROR(H5E_FILE, H5E_BADVALUE, FAIL, "file already in SWMR writing mode")

    /* Check to see if cache image is enabled.  Fail if so */
    if(H5C_cache_image_status(f, &ci_load, &ci_write) < 0)
        HGOTO_ERROR(H5E_FILE, H5E_CANTGET, FAIL, "can't get MDC cache image status")
    if(ci_load || ci_write )
        HGOTO_ERROR(H5E_FILE, H5E_UNSUPPORTED, FAIL, "can't have both SWMR and MDC cache image")

<<<<<<< HEAD
    /* Write SWMR delta-t message */
    if(f->shared->swmr_deltat != 0)
        if(H5F__super_ext_write_msg(f, H5O_SWMR_DELTAT_ID, &f->shared->swmr_deltat, TRUE, H5O_MSG_FLAG_FAIL_IF_UNKNOWN_ALWAYS) < 0)
            HGOTO_ERROR(H5E_FILE, H5E_WRITEERROR, FAIL, "error in writing deltat message to superblock extension")

=======
>>>>>>> 1f8cb03e
    /* Flush the superblock extension */
    if(H5F_flush_tagged_metadata(f, f->shared->sblock->ext_addr) < 0)
        HGOTO_ERROR(H5E_FILE, H5E_CANTFLUSH, FAIL, "unable to flush superblock extension")

    /* Flush data buffers */
    if(H5F__flush_real(f) < 0)
        HGOTO_ERROR(H5E_FILE, H5E_CANTFLUSH, FAIL, "unable to flush f's cached information")

    /* Get the # of opened named datatypes and attributes */
    if(H5F_get_obj_count(f, H5F_OBJ_DATATYPE|H5F_OBJ_ATTR, FALSE, &nt_attr_count) < 0)
        HGOTO_ERROR(H5E_INTERNAL, H5E_BADITER, FAIL, "H5F_get_obj_count failed")
    if(nt_attr_count)
        HGOTO_ERROR(H5E_FILE, H5E_BADVALUE, FAIL, "named datatypes and/or attributes opened in the file")

    /* Get the # of opened datasets and groups */
    if(H5F_get_obj_count(f, H5F_OBJ_GROUP|H5F_OBJ_DATASET, FALSE, &grp_dset_count) < 0)
        HGOTO_ERROR(H5E_INTERNAL, H5E_BADITER, FAIL, "H5F_get_obj_count failed")

    if(grp_dset_count) {
        /* Allocate space for group and object locations */
        if((obj_ids = (hid_t *) H5MM_malloc(grp_dset_count * sizeof(hid_t))) == NULL)
            HGOTO_ERROR(H5E_FILE, H5E_NOSPACE, FAIL, "can't allocate buffer for hid_t")
        if((obj_glocs = (H5G_loc_t *) H5MM_malloc(grp_dset_count * sizeof(H5G_loc_t))) == NULL)
            HGOTO_ERROR(H5E_FILE, H5E_NOSPACE, FAIL, "can't allocate buffer for H5G_loc_t")
        if((obj_olocs = (H5O_loc_t *) H5MM_malloc(grp_dset_count * sizeof(H5O_loc_t))) == NULL)
            HGOTO_ERROR(H5E_FILE, H5E_NOSPACE, FAIL, "can't allocate buffer for H5O_loc_t")
        if((obj_paths = (H5G_name_t *) H5MM_malloc(grp_dset_count * sizeof(H5G_name_t))) == NULL)
            HGOTO_ERROR(H5E_FILE, H5E_NOSPACE, FAIL, "can't allocate buffer for H5G_name_t")

        /* Get the list of opened object ids (groups & datasets) */
        if(H5F_get_obj_ids(f, H5F_OBJ_GROUP|H5F_OBJ_DATASET, grp_dset_count, obj_ids, FALSE, &grp_dset_count) < 0)
            HGOTO_ERROR(H5E_FILE, H5E_CANTGET, FAIL, "H5F_get_obj_ids failed")

        /* Refresh opened objects (groups, datasets) in the file */
        for(u = 0; u < grp_dset_count; u++) {
            H5O_loc_t *oloc;            /* object location */
            H5G_loc_t tmp_loc;

            /* Set up the id's group location */
            obj_glocs[u].oloc = &obj_olocs[u];
            obj_glocs[u].path = &obj_paths[u];
            H5G_loc_reset(&obj_glocs[u]);

            /* get the id's object location */
            if((oloc = H5O_get_loc(obj_ids[u])) == NULL)
                HGOTO_ERROR(H5E_ARGS, H5E_BADTYPE, FAIL, "not an object")

            /* Make deep local copy of object's location information */
            H5G_loc(obj_ids[u], &tmp_loc);
            H5G_loc_copy(&obj_glocs[u], &tmp_loc, H5_COPY_DEEP);

            /* Close the object */
            if(H5I_dec_ref(obj_ids[u]) < 0)
                HGOTO_ERROR(H5E_ATOM, H5E_CANTCLOSEOBJ, FAIL, "decrementing object ID failed")
        } /* end for */
    } /* end if */

    /* Flush and reset the accumulator */
    if(H5F__accum_reset(f, TRUE) < 0)
        HGOTO_ERROR(H5E_IO, H5E_CANTRESET, FAIL, "can't reset accumulator")

    /* Turn on SWMR write in shared file open flags */
    f->shared->flags |= H5F_ACC_SWMR_WRITE;

    /* Mark the file in SWMR writing mode */
    f->shared->sblock->status_flags |= H5F_SUPER_SWMR_WRITE_ACCESS;

    /* Set up metadata read attempts */
    f->shared->read_attempts = H5F_SWMR_METADATA_READ_ATTEMPTS;

    /* Initialize "retries" and "retries_nbins" */
    if(H5F_set_retries(f) < 0)
        HGOTO_ERROR(H5E_FILE, H5E_CANTINIT, FAIL, "can't set retries and retries_nbins")

    /* Turn off usage of accumulator */
    f->shared->feature_flags &= ~(unsigned)H5FD_FEAT_ACCUMULATE_METADATA;
    if(H5FD_set_feature_flags(f->shared->lf, f->shared->feature_flags) < 0)
        HGOTO_ERROR(H5E_FILE, H5E_CANTSET, FAIL, "can't set feature_flags in VFD")

    setup = TRUE;

    /* Mark superblock as dirty */
    if(H5F_super_dirty(f) < 0)
        HGOTO_ERROR(H5E_FILE, H5E_CANTMARKDIRTY, FAIL, "unable to mark superblock as dirty")

    /* Flush the superblock */
    if(H5F_flush_tagged_metadata(f, H5AC__SUPERBLOCK_TAG) < 0)
        HGOTO_ERROR(H5E_FILE, H5E_CANTFLUSH, FAIL, "unable to flush superblock")

    /* Evict all flushed entries in the cache except the pinned superblock */
    if(H5F__evict_cache_entries(f) < 0)
        HGOTO_ERROR(H5E_FILE, H5E_CANTFLUSH, FAIL, "unable to evict file's cached information")

    /* Refresh (reopen) the objects (groups & datasets) in the file */
    for(u = 0; u < grp_dset_count; u++)
        if(H5O_refresh_metadata_reopen(obj_ids[u], &obj_glocs[u], TRUE) < 0)
            HGOTO_ERROR(H5E_ATOM, H5E_CLOSEERROR, FAIL, "can't refresh-close object")

    /* Unlock the file */
    if(H5FD_unlock(f->shared->lf) < 0)
        HGOTO_ERROR(H5E_FILE, H5E_CANTOPENFILE, FAIL, "unable to unlock the file")

done:
    if(ret_value < 0 && setup) {
        HDassert(f);

        /* Re-enable accumulator */
        f->shared->feature_flags |= (unsigned)H5FD_FEAT_ACCUMULATE_METADATA;
        if(H5FD_set_feature_flags(f->shared->lf, f->shared->feature_flags) < 0)
            HDONE_ERROR(H5E_FILE, H5E_CANTSET, FAIL, "can't set feature_flags in VFD")

        /* Reset the # of read attempts */
        f->shared->read_attempts = H5F_METADATA_READ_ATTEMPTS;
        if(H5F_set_retries(f) < 0)
            HDONE_ERROR(H5E_FILE, H5E_CANTINIT, FAIL, "can't set retries and retries_nbins")

        /* Un-set H5F_ACC_SWMR_WRITE in shared open flags */
        f->shared->flags &= ~H5F_ACC_SWMR_WRITE;

        /* Unmark the f: not in SWMR writing mode */
        f->shared->sblock->status_flags &= (uint8_t)(~H5F_SUPER_SWMR_WRITE_ACCESS);

        /* Mark superblock as dirty */
        if(H5F_super_dirty(f) < 0)
            HDONE_ERROR(H5E_FILE, H5E_CANTMARKDIRTY, FAIL, "unable to mark superblock as dirty")

        /* Flush the superblock */
        if(H5F_flush_tagged_metadata(f, H5AC__SUPERBLOCK_TAG) < 0)
            HDONE_ERROR(H5E_FILE, H5E_CANTFLUSH, FAIL, "unable to flush superblock")
    } /* end if */

    /* Free memory */
    if(obj_ids)
        H5MM_xfree(obj_ids);
    if(obj_glocs)
        H5MM_xfree(obj_glocs);
    if(obj_olocs)
        H5MM_xfree(obj_olocs);
    if(obj_paths)
        H5MM_xfree(obj_paths);

    FUNC_LEAVE_NOAPI_VOL(ret_value)
} /* H5F__start_swmr_write() */


/*-------------------------------------------------------------------------
 * Function:    H5F__format_convert
 *
 * Purpose:     Private version of H5Fformat_convert
 *
 * Note:        This routine is needed so that there's a non-API routine
 *              that can set up VOL / SWMR info (which need a DXPL).
 *
 * Return:      Success:        SUCCEED
 *              Failure:        FAIL
 *-------------------------------------------------------------------------
 */
herr_t
H5F__format_convert(H5F_t *f)
{
    hbool_t mark_dirty = FALSE;		/* Whether to mark the file's superblock dirty */
    herr_t ret_value = SUCCEED;         /* Return value */

    FUNC_ENTER_PACKAGE_VOL

    /* Sanity check */
    HDassert(f);
    HDassert(f->shared);

    /* Check if the superblock should be downgraded */
    if(f->shared->sblock->super_vers > HDF5_SUPERBLOCK_VERSION_V18_LATEST) {
	f->shared->sblock->super_vers = HDF5_SUPERBLOCK_VERSION_V18_LATEST;
	mark_dirty = TRUE;
    } /* end if */

    /* Check for persistent freespace manager, which needs to be downgraded */
    if(!(f->shared->fs_strategy == H5F_FILE_SPACE_STRATEGY_DEF &&
	    f->shared->fs_persist == H5F_FREE_SPACE_PERSIST_DEF &&
	    f->shared->fs_threshold == H5F_FREE_SPACE_THRESHOLD_DEF &&
	    f->shared->fs_page_size == H5F_FILE_SPACE_PAGE_SIZE_DEF)) {
	/* Check to remove free-space manager info message from superblock extension */
	if(H5F_addr_defined(f->shared->sblock->ext_addr))
	    if(H5F__super_ext_remove_msg(f, H5O_FSINFO_ID) < 0)
		HGOTO_ERROR(H5E_FILE, H5E_CANTRELEASE, FAIL, "error in removing message from superblock extension")

	/* Close freespace manager */
	if(H5MF_try_close(f) < 0)
	    HGOTO_ERROR(H5E_FILE, H5E_CANTRELEASE, FAIL, "unable to free free-space address")

	/* Set non-persistent freespace manager */
	f->shared->fs_strategy = H5F_FILE_SPACE_STRATEGY_DEF;
	f->shared->fs_persist = H5F_FREE_SPACE_PERSIST_DEF;
	f->shared->fs_threshold = H5F_FREE_SPACE_THRESHOLD_DEF;
	f->shared->fs_page_size = H5F_FILE_SPACE_PAGE_SIZE_DEF;

	/* Indicate that the superblock should be marked dirty */
	mark_dirty = TRUE;
    } /* end if */

    /* Check if we should mark the superblock dirty */
    if(mark_dirty)
	/* Mark superblock as dirty */
	if(H5F_super_dirty(f) < 0)
	    HGOTO_ERROR(H5E_FILE, H5E_CANTMARKDIRTY, FAIL, "unable to mark superblock as dirty")

done:
    FUNC_LEAVE_NOAPI_VOL(ret_value)
} /* H5F__format_convert() */
<|MERGE_RESOLUTION|>--- conflicted
+++ resolved
@@ -290,6 +290,9 @@
  *           list of opened object IDs (in return value).
  *
  * Return:   Non-negative on success; Can't fail.
+ *
+ * Programmer:  Raymond Lu
+ *              Wednesday, Dec 5, 2001
  *---------------------------------------------------------------------------
  */
 herr_t
@@ -394,6 +397,9 @@
  *
  * Return:   H5_ITER_STOP if the array of object IDs is filled up.
  *           H5_ITER_CONT otherwise.
+ *
+ * Programmer:  Raymond Lu
+ *              Wednesday, Dec 5, 2001
  *-------------------------------------------------------------------------
  */
 static int
@@ -411,19 +417,11 @@
     /* Count file IDs */
     if(olist->obj_type == H5I_FILE) {
         if((olist->file_info.local &&
-<<<<<<< HEAD
                     (!olist->file_info.ptr.file ||
                         (olist->file_info.ptr.file && (H5F_t*)obj_ptr == olist->file_info.ptr.file))) ||
                 (!olist->file_info.local &&
                     (!olist->file_info.ptr.shared ||
                         (olist->file_info.ptr.shared && ((H5F_t*)obj_ptr)->shared == olist->file_info.ptr.shared)))) {
-=======
-                (!olist->file_info.ptr.file ||
-                (olist->file_info.ptr.file && (H5F_t*)obj_ptr == olist->file_info.ptr.file))) ||
-                (!olist->file_info.local &&
-                (!olist->file_info.ptr.shared ||
-                (olist->file_info.ptr.shared && ((H5F_t*)obj_ptr)->shared == olist->file_info.ptr.shared)))) {
->>>>>>> 1f8cb03e
             add_obj = TRUE;
         } /* end if */
     } /* end if */
@@ -468,21 +466,12 @@
 
         if((olist->file_info.local &&
                     ((!olist->file_info.ptr.file && olist->obj_type == H5I_DATATYPE && H5T_is_immutable((H5T_t *)obj_ptr) == FALSE) ||
-<<<<<<< HEAD
                         (!olist->file_info.ptr.file && olist->obj_type != H5I_DATATYPE) ||
                             (oloc && oloc->file == olist->file_info.ptr.file))) ||
                 (!olist->file_info.local &&
                     ((!olist->file_info.ptr.shared && olist->obj_type == H5I_DATATYPE && H5T_is_immutable((H5T_t *)obj_ptr) == FALSE) ||
                         (!olist->file_info.ptr.shared && olist->obj_type != H5I_DATATYPE) ||
                             (oloc && oloc->file && oloc->file->shared == olist->file_info.ptr.shared)))) {
-=======
-                    (!olist->file_info.ptr.file && olist->obj_type != H5I_DATATYPE) ||
-                    (oloc && oloc->file == olist->file_info.ptr.file))) ||
-                    (!olist->file_info.local &&
-                    ((!olist->file_info.ptr.shared && olist->obj_type == H5I_DATATYPE && H5T_is_immutable((H5T_t *)obj_ptr) == FALSE) ||
-                    (!olist->file_info.ptr.shared && olist->obj_type != H5I_DATATYPE) ||
-                    (oloc && oloc->file && oloc->file->shared == olist->file_info.ptr.shared)))) {
->>>>>>> 1f8cb03e
             add_obj = TRUE;
         } /* end if */
     } /* end else */
@@ -587,7 +576,6 @@
  * Function:    H5F_prefix_open_file
  *
  * Purpose:     Attempts to open a dataset file.
-<<<<<<< HEAD
  *
  * Return:      Pointer to an opened file on success / NULL on failure
  *-------------------------------------------------------------------------
@@ -816,238 +804,8 @@
  *           driver when attempting to open the file when in fact it
  *           should use all known file drivers.
  *
-=======
- *
- * Return:      Pointer to an opened file on success / NULL on failure
- *-------------------------------------------------------------------------
- */
-H5F_t *
-H5F_prefix_open_file(H5F_t *primary_file, H5F_prefix_open_t prefix_type,
-    const char *prop_prefix, const char *file_name, unsigned file_intent,
-    hid_t fapl_id)
-{
-    H5F_t       *src_file = NULL;       /* Source file */
-    char        *full_name = NULL;      /* File name with prefix */
-    char        *actual_file_name = NULL; /* File's actual name */
-    char        *temp_file_name = NULL; /* Temporary pointer to file name */
-    size_t      temp_file_name_len;     /* Length of temporary file name */
-    H5F_t       *ret_value = NULL;      /* Return value  */
-
-    FUNC_ENTER_NOAPI_NOINIT
-
-    /* Simplify intent flags for open calls */
-    file_intent &= (H5F_ACC_RDWR | H5F_ACC_SWMR_WRITE | H5F_ACC_SWMR_READ);
-
-    /* Copy the file name to use */
-    if(NULL == (temp_file_name = H5MM_strdup(file_name)))
-        HGOTO_ERROR(H5E_RESOURCE, H5E_NOSPACE, NULL, "memory allocation failed")
-    temp_file_name_len = HDstrlen(temp_file_name);
-
-    /* Target file_name is an absolute pathname: see RM for detailed description */
-    if(H5_CHECK_ABSOLUTE(file_name) || H5_CHECK_ABS_PATH(file_name)) {
-        /* Try opening file */
-       src_file = H5F__efc_open(primary_file, file_name, file_intent, H5P_FILE_CREATE_DEFAULT, fapl_id);
-
-        /* Adjust temporary file name if file not opened */
-        if(NULL == src_file) {
-            char *ptr;
-
-            /* Reset the error stack */
-            H5E_clear_stack(NULL);
-
-            /* Get last component of file_name */
-            H5_GET_LAST_DELIMITER(file_name, ptr)
-            HDassert(ptr);
-
-            /* Increment past delimiter */
-            ptr++;
-
-            /* Copy into the temp. file name */
-            HDstrncpy(temp_file_name, ptr, temp_file_name_len);
-            temp_file_name[temp_file_name_len - 1] = '\0';
-        } /* end if */
-    } /* end if */
-    else if(H5_CHECK_ABS_DRIVE(file_name)) {
-        /* Try opening file */
-        src_file = H5F__efc_open(primary_file, file_name, file_intent, H5P_FILE_CREATE_DEFAULT, fapl_id);
-
-        /* Adjust temporary file name if file not opened */
-        if(NULL == src_file) {
-            /* Reset the error stack */
-            H5E_clear_stack(NULL);
-
-            /* Strip "<drive-letter>:" */
-            HDstrncpy(temp_file_name, &file_name[2], temp_file_name_len);
-            temp_file_name[temp_file_name_len - 1] = '\0';
-        } /* end if */
-    } /* end if */
-
-    /* Try searching from paths set in the environment variable */
-    if(src_file == NULL) {
-        char *env_prefix;
-
-        /* Get the appropriate environment variable */
-        if(H5F_PREFIX_VDS == prefix_type)
-            env_prefix = HDgetenv("HDF5_VDS_PREFIX");
-        else if(H5F_PREFIX_ELINK == prefix_type)
-            env_prefix = HDgetenv("HDF5_EXT_PREFIX");
-        else
-            HGOTO_ERROR(H5E_FILE, H5E_BADTYPE, NULL, "prefix type is not sensible")
-
-        /* If environment variable is defined, iterate through prefixes it defines */
-        if(NULL != env_prefix) {
-            char *tmp_env_prefix, *saved_env;
-
-            /* Make a copy of the environment variable string */
-            if(NULL == (saved_env = tmp_env_prefix = H5MM_strdup(env_prefix)))
-                HGOTO_ERROR(H5E_RESOURCE, H5E_NOSPACE, NULL, "memory allocation failed")
-
-            /* Loop over prefixes in environment variable */
-            while((tmp_env_prefix) && (*tmp_env_prefix)) {
-                char *out_prefix_name;
-
-                out_prefix_name = H5F__getenv_prefix_name(&tmp_env_prefix/*in,out*/);
-                if(out_prefix_name && (*out_prefix_name)) {
-                    if(H5F__build_name(out_prefix_name, temp_file_name, &full_name/*out*/) < 0) {
-                        saved_env = (char *)H5MM_xfree(saved_env);
-                        HGOTO_ERROR(H5E_FILE, H5E_CANTGET, NULL, "can't prepend prefix to filename")
-                    } /* end if */
-
-                    /* Try opening file */
-                    src_file = H5F__efc_open(primary_file, full_name, file_intent, H5P_FILE_CREATE_DEFAULT, fapl_id);
-
-                    /* Release copy of file name */
-                    full_name = (char *)H5MM_xfree(full_name);
-
-                    /* Check for file not opened */
-                    if(NULL == src_file)
-                        /* Reset the error stack */
-                        H5E_clear_stack(NULL);
-                    /* Leave if file was opened */
-                    else
-                        break;
-                } /* end if */
-            } /* end while */
-
-            saved_env = (char *)H5MM_xfree(saved_env);
-        } /* end if */
-    } /* end if */
-
-    /* Try searching from property list */
-    if(src_file == NULL && prop_prefix) {
-        /* Construct name to open */
-        if(H5F__build_name(prop_prefix, temp_file_name, &full_name/*out*/) < 0)
-            HGOTO_ERROR(H5E_FILE, H5E_CANTGET, NULL, "can't prepend prefix to filename")
-
-        /* Try opening file */
-        src_file = H5F__efc_open(primary_file, full_name, file_intent, H5P_FILE_CREATE_DEFAULT, fapl_id);
-
-        /* Release name */
-        full_name = (char *)H5MM_xfree(full_name);
-
-        /* Check for file not opened */
-        if(NULL == src_file)
-            /* Reset the error stack */
-            H5E_clear_stack(NULL);
-    } /* end if */
-
-    /* Try searching from main file's "extpath": see description in H5F_open() & H5_build_extpath() */
-    if(src_file == NULL) {
-        char *dspath;
-
-        if(NULL != (dspath = H5F_EXTPATH(primary_file))) {
-            /* Construct name to open */
-            if(H5F__build_name(dspath, temp_file_name, &full_name/*out*/) < 0)
-                HGOTO_ERROR(H5E_FILE, H5E_CANTGET, NULL, "can't prepend prefix to filename")
-
-            /* Try opening file */
-            src_file = H5F__efc_open(primary_file, full_name, file_intent, H5P_FILE_CREATE_DEFAULT, fapl_id);
-
-            /* Release name */
-            full_name = (char *)H5MM_xfree(full_name);
-
-            /* Check for file not opened */
-            if(NULL == src_file)
-                /* Reset the error stack */
-                H5E_clear_stack(NULL);
-        } /* end if */
-    } /* end if */
-
-    /* Try the relative file_name stored in temp_file_name */
-    if(src_file == NULL) {
-        /* Try opening file */
-        src_file = H5F__efc_open(primary_file, temp_file_name, file_intent, H5P_FILE_CREATE_DEFAULT, fapl_id);
-
-        /* Check for file not opened */
-        if(NULL == src_file)
-            /* Reset the error stack */
-            H5E_clear_stack(NULL);
-    } /* end if */
-
-    /* try the 'resolved' name for the virtual file */
-    if(src_file == NULL) {
-        char *ptr = NULL;
-
-        /* Copy resolved file name */
-        if(NULL == (actual_file_name = H5MM_strdup(H5F_ACTUAL_NAME(primary_file))))
-            HGOTO_ERROR(H5E_FILE, H5E_CANTALLOC, NULL, "can't duplicate resolved file name string")
-
-        /* get last component of file_name */
-        H5_GET_LAST_DELIMITER(actual_file_name, ptr)
-        if(!ptr)
-            HGOTO_ERROR(H5E_FILE, H5E_CANTOPENFILE, NULL, "unable to open file, file name = '%s', temp_file_name = '%s'", file_name, temp_file_name)
-
-        /* Truncate filename portion from actual file name path */
-        *ptr = '\0';
-
-        /* Build new file name for the external file */
-        if(H5F__build_name(actual_file_name, temp_file_name, &full_name/*out*/) < 0)
-            HGOTO_ERROR(H5E_FILE, H5E_CANTGET, NULL, "can't prepend prefix to filename")
-        actual_file_name = (char *)H5MM_xfree(actual_file_name);
-
-        /* Try opening with the resolved name */
-        src_file = H5F__efc_open(primary_file, full_name, file_intent, H5P_FILE_CREATE_DEFAULT, fapl_id);
-
-        /* Release name */
-        full_name = (char *)H5MM_xfree(full_name);
-
-        /* Check for file not opened */
-        if(NULL == src_file)
-            /* Reset the error stack */
-            H5E_clear_stack(NULL);
-    } /* end if */
-
-    /* Success */
-    ret_value = src_file;
-
-done:
-    if((NULL == ret_value) && src_file)
-        if(H5F_efc_close(primary_file, src_file) < 0)
-            HDONE_ERROR(H5E_FILE, H5E_CANTCLOSEFILE, NULL, "can't close source file")
-    if(full_name)
-        full_name = (char *)H5MM_xfree(full_name);
-    if(temp_file_name)
-        temp_file_name = (char *)H5MM_xfree(temp_file_name);
-    if(actual_file_name)
-        actual_file_name = (char *)H5MM_xfree(actual_file_name);
-
-    FUNC_LEAVE_NOAPI(ret_value)
-} /* H5F_prefix_open_file() */
-
--
-/*-------------------------------------------------------------------------
- * Function: H5F__is_hdf5
- *
- * Purpose:  Check the file signature to detect an HDF5 file.
- *
- * Bugs:     This function is not robust: it only uses the default file
- *           driver when attempting to open the file when in fact it
- *           should use all known file drivers.
- *
->>>>>>> 1f8cb03e
  * Return:   Success:    TRUE/FALSE
- * *         Failure:    Negative
+ *           Failure:    Negative
  *-------------------------------------------------------------------------
  */
 htri_t
@@ -1353,6 +1111,10 @@
  *           only when its reference count reaches zero.
  *
  * Return:   Non-negative on success/Negative on failure
+ *
+ * Programmer:	Robb Matzke
+ *		matzke@llnl.gov
+ *		Jul 18 1997
  *-------------------------------------------------------------------------
  */
 herr_t
@@ -1368,15 +1130,12 @@
 
     if(1 == f->shared->nrefs) {
         int actype;                         /* metadata cache type (enum value) */
-<<<<<<< HEAD
 
         /* FULLSWMR, delete delta t value at file close time */
         if(H5F_INTENT(f) & H5F_ACC_SWMR_WRITE)
             if(f->shared->swmr_deltat != 0 && H5F_addr_defined(f->shared->sblock->ext_addr) )
                 if(H5F__super_ext_remove_msg(f, H5O_SWMR_DELTAT_ID) < 0)
                     HDONE_ERROR(H5E_FILE, H5E_CANTREMOVE, FAIL, "can't remove SWMR delta t value")
-=======
->>>>>>> 1f8cb03e
 
         /* Flush at this point since the file will be closed (phase 1).
          * Only try to flush the file if it was opened with write access, and if
@@ -1605,7 +1364,6 @@
 
     FUNC_LEAVE_NOAPI(ret_value)
 } /* end H5F__dest() */
-<<<<<<< HEAD
 
  
@@ -1665,30 +1423,6 @@
  */
 H5F_t *
 H5F__open(const char *filename, unsigned flags, hid_t fcpl_id, hid_t fapl_id)
-=======
-
--
-/*-------------------------------------------------------------------------
- * Function:    H5F__create
- *
- * Purpose:     Internal routine to create a file.
- *
- * Note:        This routine is needed so that there's a non-API routine for
- *              creating files that can set up VOL / SWMR info
- *              (which need a DXPL).
- *
- * Return:      Success:    Non-NULL, pointer to new file object.
- *              Failure:    NULL
- *
- * Programmer:	Quincey Koziol
- *		December 13, 2017
- *
- *-------------------------------------------------------------------------
- */
-H5F_t *
-H5F__create(const char *filename, unsigned flags, hid_t fcpl_id, hid_t fapl_id)
->>>>>>> 1f8cb03e
 {
     H5F_t       *ret_value = NULL;      /* Return value */
 
@@ -1697,17 +1431,12 @@
     /* Sanity check */
     HDassert(filename);
 
-<<<<<<< HEAD
     /* Open the file */
-=======
-    /* Create a new file or truncate an existing file. */
->>>>>>> 1f8cb03e
     if(NULL == (ret_value = H5F_open(filename, flags, fcpl_id, fapl_id)))
         HGOTO_ERROR(H5E_FILE, H5E_CANTOPENFILE, NULL, "unable to open file")
 
 done:
     FUNC_LEAVE_NOAPI_VOL(ret_value)
-<<<<<<< HEAD
 } /* end H5F__open() */
 
 @@ -1729,66 +1458,6 @@
  *                the current umask.  H5F_ACC_WRITE must also
  *                be specified.
  *
-=======
-} /* end H5F__create() */
-
--
-/*-------------------------------------------------------------------------
- * Function:    H5F__open
- *
- * Purpose:     Internal routine to open a file.
- *
- * Note:        This routine is needed so that there's a non-API routine for
- *              opening files that can set up VOL / SWMR info
- *              (which need a DXPL).
- *
- * Return:      Success:    Non-NULL, pointer to new file object.
- *              Failure:    NULL
- *
- * Programmer:	Quincey Koziol
- *		December 13, 2017
- *
- *-------------------------------------------------------------------------
- */
-H5F_t *
-H5F__open(const char *filename, unsigned flags, hid_t fcpl_id, hid_t fapl_id)
-{
-    H5F_t       *ret_value = NULL;      /* Return value */
-
-    FUNC_ENTER_PACKAGE_VOL
-
-    /* Sanity check */
-    HDassert(filename);
-
-    /* Open the file */
-    if(NULL == (ret_value = H5F_open(filename, flags, fcpl_id, fapl_id)))
-        HGOTO_ERROR(H5E_FILE, H5E_CANTOPENFILE, NULL, "unable to open file")
-
-done:
-    FUNC_LEAVE_NOAPI_VOL(ret_value)
-} /* end H5F__open() */
-
--
-/*-------------------------------------------------------------------------
- * Function:    H5F_open
- *
- * Purpose:    Opens (or creates) a file.  This function understands the
- *        following flags which are similar in nature to the Posix
- *        open(2) flags.
- *
- *        H5F_ACC_RDWR:    Open with read/write access. If the file is
- *                currently open for read-only access then it
- *                will be reopened. Absence of this flag
- *                implies read-only access.
- *
- *        H5F_ACC_CREAT:    Create a new file if it doesn't exist yet.
- *                The permissions are 0666 bit-wise AND with
- *                the current umask.  H5F_ACC_WRITE must also
- *                be specified.
- *
->>>>>>> 1f8cb03e
  *        H5F_ACC_EXCL:    This flag causes H5F_open() to fail if the
  *                file already exists.
  *
@@ -2144,15 +1813,12 @@
             if(H5F_INTENT(file) & H5F_ACC_SWMR_WRITE) {
                 file->shared->sblock->status_flags |= H5F_SUPER_SWMR_WRITE_ACCESS;
 
-<<<<<<< HEAD
                 /* Check for non-default SWMR delta t, and if so, write out the SWMR delta t message */
                 if(file->shared->swmr_deltat != 0)
                     if(H5F__super_ext_write_msg(file, H5O_SWMR_DELTAT_ID, &file->shared->swmr_deltat, TRUE, H5O_MSG_FLAG_FAIL_IF_UNKNOWN_ALWAYS) < 0)
                         HGOTO_ERROR(H5E_FILE, H5E_WRITEERROR, NULL, "error in writing deltat message to superblock extension")
             } /* end if */
 
-=======
->>>>>>> 1f8cb03e
             /* Flush the superblock & superblock extension */
             if(H5F_super_dirty(file) < 0)
                 HGOTO_ERROR(H5E_FILE, H5E_CANTMARKDIRTY, NULL, "unable to mark superblock as dirty")
@@ -2204,6 +1870,10 @@
  * Purpose:  First phase of flushing cached data.
  *
  * Return:   Non-negative on success/Negative on failure
+ *
+ * Programmer:	Quincey Koziol
+ *		koziol@lbl.gov
+ *		Jan  1 2017
  *-------------------------------------------------------------------------
  */
 static herr_t
@@ -2242,6 +1912,10 @@
  * Purpose:  Second phase of flushing cached data.
  *
  * Return:   Non-negative on success/Negative on failure
+ *
+ * Programmer:	Quincey Koziol
+ *		koziol@lbl.gov
+ *		Jan  1 2017
  *-------------------------------------------------------------------------
  */
 static herr_t
@@ -2311,6 +1985,10 @@
  * Purpose:  Flushes cached data.
  *
  * Return:   SUCCEED/FAIL
+ *
+ * Programmer:	Robb Matzke
+ *		matzke@llnl.gov
+ *		Aug 29 1997
  *-------------------------------------------------------------------------
  */
 herr_t
@@ -2675,6 +2353,9 @@
  *           appropriate.
  *
  * Return:   Non-negative on success/Negative on failure
+ *
+ * Programmer:	Raymond Lu
+ *		Oct 29, 2003
  *-------------------------------------------------------------------------
  */
 hid_t
@@ -2712,6 +2393,10 @@
  *
  * Return:   Success:    The number of open objects, after the increment
  *           Failure:    (can't happen)
+ *
+ * Programmer:	Quincey Koziol
+ *		koziol@hdfgroup.org
+ *		Mar  6 2007
  *-------------------------------------------------------------------------
  */
 unsigned
@@ -2734,6 +2419,10 @@
  *
  * Return:   Success:    The number of open objects, after the decrement
  *           Failure:    (can't happen)
+ *
+ * Programmer:	Quincey Koziol
+ *		koziol@hdfgroup.org
+ *		Mar  6 2007
  *-------------------------------------------------------------------------
  */
 unsigned
@@ -2880,6 +2569,9 @@
  *           address.  An undefined value is stored as all 1's.
  *
  * Return:   void
+ *
+ * Programmer:	Robb Matzke
+ *		Friday, November  7, 1997
  *-------------------------------------------------------------------------
  */
 void
@@ -2918,6 +2610,9 @@
  *           address.  An undefined value is stored as all 1's.
  *
  * Return:   void
+ *
+ * Programmer:	Robb Matzke
+ *		Friday, November  7, 1997
  *-------------------------------------------------------------------------
  */
 void
@@ -2937,23 +2632,18 @@
 
 /*-------------------------------------------------------------------------
  * Function: H5F_addr_decode_len
-<<<<<<< HEAD
  *
  * Purpose:  Decodes an address from the buffer pointed to by *PP and
  *           updates the pointer to point to the next byte after the
  *           address.
  *
-=======
- *
- * Purpose:  Decodes an address from the buffer pointed to by *PP and
- *           updates the pointer to point to the next byte after the
- *           address.
- *
->>>>>>> 1f8cb03e
  *           If the value read is all 1's then the address is returned
  *           with an undefined value.
  *
  * Return:   void
+ *
+ * Programmer:	Robb Matzke
+ *		Friday, November  7, 1997
  *-------------------------------------------------------------------------
  */
 void
@@ -3010,23 +2700,18 @@
 
 /*-------------------------------------------------------------------------
  * Function: H5F_addr_decode
-<<<<<<< HEAD
  *
  * Purpose:  Decodes an address from the buffer pointed to by *PP and
  *           updates the pointer to point to the next byte after the
  *           address.
  *
-=======
- *
- * Purpose:  Decodes an address from the buffer pointed to by *PP and
- *           updates the pointer to point to the next byte after the
- *           address.
- *
->>>>>>> 1f8cb03e
  *           If the value read is all 1's then the address is returned
  *           with an undefined value.
  *
  * Return:   void
+ *
+ * Programmer:	Robb Matzke
+ *		Friday, November  7, 1997
  *-------------------------------------------------------------------------
  */
 void
@@ -3489,6 +3174,8 @@
  *
  * Return:   Success:        SUCCEED
  *           Failure:        FAIL
+ *
+ * Programmer:  Vailin Choi; November 2013
  *-------------------------------------------------------------------------
  */
 herr_t
@@ -3588,6 +3275,9 @@
  * Purpose:  Quick and dirty routine to set the file's 'base_addr' value
  *
  * Return:   Non-negative on success/Negative on failure
+ *
+ * Programmer:	Quincey Koziol <koziol@hdfgroup.org>
+ *		July 19, 2013
  *-------------------------------------------------------------------------
  */
 herr_t
@@ -3616,6 +3306,9 @@
  * Purpose:  Quick and dirty routine to set the file's 'eoa' value
  *
  * Return:   Non-negative on success/Negative on failure
+ *
+ * Programmer:	Quincey Koziol <koziol@hdfgroup.org>
+ *		July 19, 2013
  *-------------------------------------------------------------------------
  */
 herr_t
@@ -3904,14 +3597,11 @@
     if(ci_load || ci_write )
         HGOTO_ERROR(H5E_FILE, H5E_UNSUPPORTED, FAIL, "can't have both SWMR and MDC cache image")
 
-<<<<<<< HEAD
     /* Write SWMR delta-t message */
     if(f->shared->swmr_deltat != 0)
         if(H5F__super_ext_write_msg(f, H5O_SWMR_DELTAT_ID, &f->shared->swmr_deltat, TRUE, H5O_MSG_FLAG_FAIL_IF_UNKNOWN_ALWAYS) < 0)
             HGOTO_ERROR(H5E_FILE, H5E_WRITEERROR, FAIL, "error in writing deltat message to superblock extension")
 
-=======
->>>>>>> 1f8cb03e
     /* Flush the superblock extension */
     if(H5F_flush_tagged_metadata(f, f->shared->sblock->ext_addr) < 0)
         HGOTO_ERROR(H5E_FILE, H5E_CANTFLUSH, FAIL, "unable to flush superblock extension")
