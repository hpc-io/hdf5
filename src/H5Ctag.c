--- conflicted
+++ resolved
@@ -883,11 +883,7 @@
  *-------------------------------------------------------------------------
  */
 herr_t
-<<<<<<< HEAD
-H5C_get_tag(const void *thing, haddr_t *tag /*out*/)
-=======
 H5C_get_tag(const void *thing, haddr_t *tag)
->>>>>>> 5ff09ae9
 {
     const H5C_cache_entry_t *entry = (const H5C_cache_entry_t *)thing; /* Pointer to cache entry */
 
