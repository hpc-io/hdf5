--- conflicted
+++ resolved
@@ -99,11 +99,7 @@
                     break;
 
                 default:
-<<<<<<< HEAD
-                    HGOTO_ERROR(H5E_ARGS, H5E_BADVALUE, FAIL, "unknown optional attribute operation")
-=======
                     HGOTO_ERROR(H5E_ARGS, H5E_BADVALUE, FAIL, "unknown optional dataset operation")
->>>>>>> 04c8e833
                     break;
             } /* end switch */
             break;
@@ -160,11 +156,7 @@
                     break;
 
                 default:
-<<<<<<< HEAD
-                    HGOTO_ERROR(H5E_ARGS, H5E_BADVALUE, FAIL, "unknown optional attribute operation")
-=======
                     HGOTO_ERROR(H5E_ARGS, H5E_BADVALUE, FAIL, "unknown optional file operation")
->>>>>>> 04c8e833
                     break;
             } /* end switch */
             break;
@@ -183,11 +175,7 @@
 #endif /* H5_NO_DEPRECATED_SYMBOLS */
 
                 default:
-<<<<<<< HEAD
-                    HGOTO_ERROR(H5E_ARGS, H5E_BADVALUE, FAIL, "unknown optional attribute operation")
-=======
                     HGOTO_ERROR(H5E_ARGS, H5E_BADVALUE, FAIL, "unknown optional group operation")
->>>>>>> 04c8e833
                     break;
             } /* end switch */
             break;
