/* * * * * * * * * * * * * * * * * * * * * * * * * * * * * * * * * * * * * * *
 * Copyright by The HDF Group.                                               *
 * Copyright by the Board of Trustees of the University of Illinois.         *
 * All rights reserved.                                                      *
 *                                                                           *
 * This file is part of HDF5.  The full HDF5 copyright notice, including     *
 * terms governing use, modification, and redistribution, is contained in    *
 * the files COPYING and Copyright.html.  COPYING can be found at the root   *
 * of the source code distribution tree; Copyright.html can be found at the  *
 * root level of an installed copy of the electronic HDF5 document set and   *
 * is linked from the top-level documents page.  It can also be found at     *
 * http://hdfgroup.org/HDF5/doc/Copyright.html.  If you do not have          *
 * access to either file, you may request a copy from help@hdfgroup.org.     *
 * * * * * * * * * * * * * * * * * * * * * * * * * * * * * * * * * * * * * * */

/*
 * Programmer:	Quincey Koziol <koziol@ncsa.uiuc.edu>
 *		Monday, April 14, 2003
 *
 * Purpose:	This file contains declarations which are visible only within
 *		the H5D package.  Source files outside the H5D package should
 *		include H5Dprivate.h instead.
 */
#if !(defined H5D_FRIEND || defined H5D_MODULE)
#error "Do not include this file outside the H5D package!"
#endif

#ifndef _H5Dpkg_H
#define _H5Dpkg_H

/* Get package's private header */
#include "H5Dprivate.h"

/* Other private headers needed by this file */
#include "H5ACprivate.h"	/* Metadata cache			*/
#include "H5Fprivate.h"		/* File access				*/
#include "H5Gprivate.h"		/* Groups 			  	*/
#include "H5SLprivate.h"	/* Skip lists				*/
#include "H5Tprivate.h"		/* Datatypes         			*/

/**************************/
/* Package Private Macros */
/**************************/

/* Set the minimum object header size to create objects with */
#define H5D_MINHDR_SIZE 256

/* [Simple] Macro to construct a H5D_io_info_t from it's components */
#define H5D_BUILD_IO_INFO_WRT(io_info, ds, dxpl_c, dxpl_i, str, buf)    \
    (io_info)->dset = ds;                                               \
    (io_info)->dxpl_cache = dxpl_c;                                     \
    (io_info)->dxpl_id = dxpl_i;                                        \
    (io_info)->store = str;                                             \
    (io_info)->op_type = H5D_IO_OP_WRITE;                               \
    (io_info)->u.wbuf = buf

/* Flags for marking aspects of a dataset dirty */
#define H5D_MARK_SPACE  0x01
#define H5D_MARK_LAYOUT  0x02


/****************************/
/* Package Private Typedefs */
/****************************/

/* Typedef for datatype information for raw data I/O operation */
typedef struct H5D_type_info_t {
    /* Initial values */
    const H5T_t *mem_type;              /* Pointer to memory datatype */
    const H5T_t *dset_type;             /* Pointer to dataset datatype */
    H5T_path_t *tpath;                  /* Datatype conversion path */
    hid_t src_type_id;                  /* Source datatype ID */
    hid_t dst_type_id;                  /* Destination datatype ID */

    /* Computed/derived values */
    size_t src_type_size;		/* Size of source type	*/
    size_t dst_type_size;	        /* Size of destination type */
    size_t max_type_size;	        /* Size of largest source/destination type */
    hbool_t is_conv_noop;               /* Whether the type conversion is a NOOP */
    hbool_t is_xform_noop;              /* Whether the data transform is a NOOP */
    const H5T_subset_info_t *cmpd_subset;   /* Info related to the compound subset conversion functions */
    H5T_bkg_t need_bkg;		        /* Type of background buf needed */
    size_t request_nelmts;		/* Requested strip mine	*/
    uint8_t *tconv_buf;	                /* Datatype conv buffer	*/
    hbool_t tconv_buf_allocated;        /* Whether the type conversion buffer was allocated */
    uint8_t *bkg_buf;	                /* Background buffer	*/
    hbool_t bkg_buf_allocated;          /* Whether the background buffer was allocated */
} H5D_type_info_t;

/* Forward declaration of structs used below */
struct H5D_io_info_t;
struct H5D_dset_info_t;

/* Function pointers for I/O on particular types of dataset layouts */
typedef herr_t (*H5D_layout_construct_func_t)(H5F_t *f, H5D_t *dset);
typedef herr_t (*H5D_layout_init_func_t)(H5F_t *f, hid_t dxpl_id, const H5D_t *dset,
    hid_t dapl_id);
typedef hbool_t (*H5D_layout_is_space_alloc_func_t)(const H5O_storage_t *storage);
typedef herr_t (*H5D_layout_io_init_func_t)(struct H5D_io_info_t *io_info,
    const H5D_type_info_t *type_info,
    hsize_t nelmts, const H5S_t *file_space, const H5S_t *mem_space,
    struct H5D_dset_info_t *dinfo);
typedef herr_t (*H5D_layout_read_func_t)(struct H5D_io_info_t *io_info,
    const H5D_type_info_t *type_info, hsize_t nelmts, const H5S_t *file_space,
    const H5S_t *mem_space, struct H5D_dset_info_t *dinfo);
typedef herr_t (*H5D_layout_write_func_t)(struct H5D_io_info_t *io_info,
    const H5D_type_info_t *type_info, hsize_t nelmts, const H5S_t *file_space,
    const H5S_t *mem_space, struct H5D_dset_info_t *dinfo);
typedef herr_t (*H5D_layout_read_md_func_t)(const hid_t file_id, const size_t count, 
                                            struct H5D_io_info_t *io_info);
typedef herr_t (*H5D_layout_write_md_func_t)(const hid_t file_id, const size_t count, 
                                             struct H5D_io_info_t *io_info);
typedef ssize_t (*H5D_layout_readvv_func_t)(const struct H5D_io_info_t *io_info,
    size_t dset_max_nseq, size_t *dset_curr_seq, size_t dset_len_arr[], hsize_t dset_offset_arr[],
    size_t mem_max_nseq, size_t *mem_curr_seq, size_t mem_len_arr[], hsize_t mem_offset_arr[]);
typedef ssize_t (*H5D_layout_writevv_func_t)(const struct H5D_io_info_t *io_info,
    size_t dset_max_nseq, size_t *dset_curr_seq, size_t dset_len_arr[], hsize_t dset_offset_arr[],
    size_t mem_max_nseq, size_t *mem_curr_seq, size_t mem_len_arr[], hsize_t mem_offset_arr[]);
typedef herr_t (*H5D_layout_flush_func_t)(H5D_t *dataset, hid_t dxpl_id);
<<<<<<< HEAD
typedef herr_t (*H5D_layout_io_term_func_t)(struct H5D_io_info_t *io_info, struct H5D_dset_info_t *di);
=======
typedef herr_t (*H5D_layout_io_term_func_t)(const struct H5D_chunk_map_t *cm);
typedef herr_t (*H5D_layout_dest_func_t)(H5D_t *dataset, hid_t dxpl_id);
>>>>>>> 32ee0d81

/* Typedef for grouping layout I/O routines */
typedef struct H5D_layout_ops_t {
    H5D_layout_construct_func_t construct;      /* Layout constructor for new datasets */
    H5D_layout_init_func_t init;        /* Layout initializer for dataset */
    H5D_layout_is_space_alloc_func_t is_space_alloc;    /* Query routine to determine if storage is allocated */
    H5D_layout_io_init_func_t io_init;  /* I/O initialization routine */
    H5D_layout_read_func_t ser_read;    /* High-level I/O routine for reading data in serial */
    H5D_layout_write_func_t ser_write;  /* High-level I/O routine for writing data in serial */
#ifdef H5_HAVE_PARALLEL
    H5D_layout_read_md_func_t par_read;   /* High-level I/O routine for reading data in parallel */
    H5D_layout_write_md_func_t par_write; /* High-level I/O routine for writing data in parallel */
#endif /* H5_HAVE_PARALLEL */
    H5D_layout_readvv_func_t readvv;    /* Low-level I/O routine for reading data */
    H5D_layout_writevv_func_t writevv;  /* Low-level I/O routine for writing data */
    H5D_layout_flush_func_t flush;      /* Low-level I/O routine for flushing raw data */
<<<<<<< HEAD
    H5D_layout_io_term_func_t io_term;  /* I/O shutdown routine for multi-dset */
=======
    H5D_layout_io_term_func_t io_term;  /* I/O shutdown routine */
    H5D_layout_dest_func_t dest;        /* Destroy layout info */
>>>>>>> 32ee0d81
} H5D_layout_ops_t;

/* Function pointers for either multiple or single block I/O access */
typedef herr_t (*H5D_io_single_read_func_t)(const struct H5D_io_info_t *io_info,
    const H5D_type_info_t *type_info,
    hsize_t nelmts, const H5S_t *file_space, const H5S_t *mem_space);
typedef herr_t (*H5D_io_single_write_func_t)(const struct H5D_io_info_t *io_info,
    const H5D_type_info_t *type_info,
    hsize_t nelmts, const H5S_t *file_space, const H5S_t *mem_space);

typedef herr_t (*H5D_io_single_read_md_func_t)(const struct H5D_io_info_t *io_info, hsize_t nelmts, 
                                               const H5S_t *file_space, const H5S_t *mem_space);
typedef herr_t (*H5D_io_single_write_md_func_t)(const struct H5D_io_info_t *io_info, hsize_t nelmts, 
                                                const H5S_t *file_space, const H5S_t *mem_space);

/* Typedef for raw data I/O framework info */
typedef struct H5D_io_ops_t {
    H5D_layout_read_func_t multi_read;          /* High-level I/O routine for reading data */
    H5D_layout_write_func_t multi_write;        /* High-level I/O routine for writing data */
    H5D_io_single_read_func_t single_read;      /* I/O routine for reading single block */
    H5D_io_single_write_func_t single_write;    /* I/O routine for writing single block */
    H5D_layout_read_md_func_t multi_read_md;          /* High-level I/O routine for reading data for multi-dset */
    H5D_layout_write_md_func_t multi_write_md;        /* High-level I/O routine for writing data for multi-dset */
    H5D_io_single_read_md_func_t single_read_md;      /* I/O routine for reading single block for multi-dset */
    H5D_io_single_write_md_func_t single_write_md;    /* I/O routine for writing single block for multi-dset */
} H5D_io_ops_t;

/* Typedefs for dataset storage information */
typedef struct {
    haddr_t dset_addr;      /* Address of dataset in file */
    hsize_t dset_size;      /* Total size of dataset in file */
} H5D_contig_storage_t;

typedef struct {
    hsize_t *scaled;        /* Scaled coordinates for a chunk */
} H5D_chunk_storage_t;

typedef struct {
    void *buf;              /* Buffer for compact dataset */
    hbool_t *dirty;         /* Pointer to dirty flag to mark */
} H5D_compact_storage_t;

typedef union H5D_storage_t {
    H5D_contig_storage_t contig; /* Contiguous information for dataset */
    H5D_chunk_storage_t chunk;  /* Chunk information for dataset */
    H5D_compact_storage_t compact; /* Compact information for dataset */
    H5O_efl_t   efl;            /* External file list information for dataset */
} H5D_storage_t;

/* Typedef for raw data I/O operation info */
typedef enum H5D_io_op_type_t {
    H5D_IO_OP_READ,         /* Read operation */
    H5D_IO_OP_WRITE         /* Write operation */
} H5D_io_op_type_t;

/* piece info for multiple dsets. */
typedef struct H5D_piece_info_t {
    haddr_t faddr;              /* file addr. key of skip list */
    hsize_t index;              /* "Index" of chunk in dataset */
    uint32_t piece_points;      /* Number of elements selected in piece */
    hsize_t scaled[H5O_LAYOUT_NDIMS];   /* Scaled coordinates of chunk (in file dataset's dataspace) */
    const H5S_t *fspace;        /* Dataspace describing chunk & selection in it */
    unsigned fspace_shared;     /* Indicate that the file space for a chunk is shared and shouldn't be freed */
    const H5S_t *mspace;        /* Dataspace describing selection in memory corresponding to this chunk */
    unsigned mspace_shared;     /* Indicate that the memory space for a chunk is shared and shouldn't be freed */
    struct H5D_dset_info_t *dset_info;  /* Pointer to dset_info */
} H5D_piece_info_t;

/* Union for read/write dataset buffers */
typedef union H5D_dset_buf_t {
    void *rbuf;                 /* Pointer to buffer for read */
    const void *wbuf;           /* Pointer to buffer to write */
} H5D_dset_buf_t;

/* dset info for multiple dsets */
typedef struct H5D_dset_info_t {
    H5D_t *dset;                /* Pointer to dataset being operated on */
    H5D_storage_t *store;       /* Dataset storage info */
    H5D_layout_ops_t layout_ops;    /* Dataset layout I/O operation function pointers */
    H5D_dset_buf_t u;           /* Buffer pointer */

    H5O_layout_t *layout;       /* Dataset layout information*/
    hsize_t nelmts;             /* Number of elements selected in file & memory dataspaces */

    const H5S_t *file_space;    /* Pointer to the file dataspace */
    H5S_sel_type fsel_type;     /* Selection type in file */
    unsigned f_ndims;           /* Number of dimensions for file dataspace */
    hsize_t f_dims[H5O_LAYOUT_NDIMS];   /* File dataspace dimensions */

    const H5S_t *mem_space;     /* Pointer to the memory dataspace */
    H5S_t *mchunk_tmpl;         /* Dataspace template for new memory chunks */
    H5S_sel_iter_t mem_iter;    /* Iterator for elements in memory selection */
    unsigned m_ndims;           /* Number of dimensions for memory dataspace */
    H5S_sel_type msel_type;     /* Selection type in memory */

    H5SL_t *dset_sel_pieces;    /* Skiplist of selected pieces in this dataset, indexed by index */

    H5S_t  *single_space;       /* Dataspace for single chunk */
    H5D_piece_info_t *single_piece_info;
    hbool_t use_single;         /* Whether I/O is on a single element */

    hsize_t last_index;         /* Index of last chunk operated on */
    H5D_piece_info_t *last_piece_info;  /* Pointer to last piece's info */

    hsize_t chunk_dim[H5O_LAYOUT_NDIMS];    /* Size of chunk in each dimension */

    hid_t mem_type_id;          /* memory datatype ID */
    H5D_type_info_t type_info;
    hbool_t type_info_init; 
} H5D_dset_info_t;

typedef struct H5D_io_info_t {
#ifndef H5_HAVE_PARALLEL
    const
#endif /* H5_HAVE_PARALLEL */
        H5D_dxpl_cache_t *dxpl_cache; /* Pointer to cached DXPL info */
    hid_t dxpl_id;              /* Original DXPL ID */
#ifdef H5_HAVE_PARALLEL
    MPI_Comm comm;              /* MPI communicator for file */
    hbool_t using_mpi_vfd;      /* Whether the file is using an MPI-based VFD */
    struct {
        H5FD_mpio_xfer_t xfer_mode; /* Parallel transfer for this request (H5D_XFER_IO_XFER_MODE_NAME) */
        H5FD_mpio_collective_opt_t coll_opt_mode; /* Parallel transfer with independent IO or collective IO with this mode */
        H5D_io_ops_t io_ops;    /* I/O operation function pointers */
    } orig;
#endif /* H5_HAVE_PARALLEL */
    H5D_io_ops_t io_ops;        /* I/O operation function pointers */
    H5D_io_op_type_t op_type;

    H5D_dset_info_t *dsets_info; /* dsets info where I/O is done to/from */
    H5SL_t *sel_pieces;         /* Skip list containing information for each piece selected */

    haddr_t store_faddr;        /* lowest file addr for read/write */
    const void * base_maddr_w;  /* start mem addr for write */
    void * base_maddr_r;        /* start mem addr for read */

    hbool_t is_coll_broken;     /* is collective mode broken? */
} H5D_io_info_t;

/* created to pass both at once for callback func */
typedef struct H5D_io_info_wrap_t {
    H5D_io_info_t *io_info;
    H5D_dset_info_t *dinfo;
} H5D_io_info_wrap_t;


/******************/
/* Chunk typedefs */
/******************/

/* Typedef for chunked dataset index operation info */
typedef struct H5D_chk_idx_info_t {
    H5F_t *f;                   /* File pointer for operation */
    hid_t dxpl_id;              /* DXPL ID for operation */
    const H5O_pline_t *pline;   /* I/O pipeline info */
    H5O_layout_chunk_t *layout;           /* Chunk layout description */
    H5O_storage_chunk_t *storage;         /* Chunk storage description */
} H5D_chk_idx_info_t;

/*
 * "Generic" chunk record.  Each chunk is keyed by the minimum logical
 * N-dimensional coordinates and the datatype size of the chunk.
 * The fastest-varying dimension is assumed to reference individual bytes of
 * the array, so a 100-element 1-D array of 4-byte integers would really be a
 * 2-D array with the slow varying dimension of size 100 and the fast varying
 * dimension of size 4 (the storage dimensionality has very little to do with
 * the real dimensionality).
 *
 * The chunk's file address, filter mask and size on disk are not key values.
 */
typedef struct H5D_chunk_rec_t {
    hsize_t	scaled[H5O_LAYOUT_NDIMS];	/* Logical offset to start */
    uint32_t	nbytes;				/* Size of stored data	*/
    unsigned	filter_mask;			/* Excluded filters	*/
    haddr_t     chunk_addr;                     /* Address of chunk in file */
} H5D_chunk_rec_t;

/*
 * Common data exchange structure for indexed storage nodes.  This structure is
 * passed through the indexing layer to the methods for the objects
 * to which the index points.
 */
typedef struct H5D_chunk_common_ud_t {
    /* downward */
    const H5O_layout_chunk_t *layout;           /* Chunk layout description */
    const H5O_storage_chunk_t *storage;         /* Chunk storage description */
    const hsize_t *scaled;		        /* Scaled coordinates for a chunk */
} H5D_chunk_common_ud_t;

/* B-tree callback info for various operations */
typedef struct H5D_chunk_ud_t {
    H5D_chunk_common_ud_t common;       /* Common info for B-tree user data (must be first) */

    /* Upward */
    unsigned    idx_hint;               /*index of chunk in cache, if present */
    H5F_block_t chunk_block;            /*offset/length of chunk in file */
    unsigned	filter_mask;		/*excluded filters	*/
} H5D_chunk_ud_t;

/* Typedef for "generic" chunk callbacks */
typedef int (*H5D_chunk_cb_func_t)(const H5D_chunk_rec_t *chunk_rec,
    void *udata);

/* Typedefs for chunk operations */
typedef herr_t (*H5D_chunk_init_func_t)(const H5D_chk_idx_info_t *idx_info,
    const H5S_t *space, haddr_t dset_ohdr_addr);
typedef herr_t (*H5D_chunk_create_func_t)(const H5D_chk_idx_info_t *idx_info);
typedef hbool_t (*H5D_chunk_is_space_alloc_func_t)(const H5O_storage_chunk_t *storage);
typedef herr_t (*H5D_chunk_insert_func_t)(const H5D_chk_idx_info_t *idx_info,
    H5D_chunk_ud_t *udata);
typedef herr_t (*H5D_chunk_get_addr_func_t)(const H5D_chk_idx_info_t *idx_info,
    H5D_chunk_ud_t *udata);
typedef herr_t (*H5D_chunk_resize_func_t)(H5O_layout_chunk_t *layout);
typedef int (*H5D_chunk_iterate_func_t)(const H5D_chk_idx_info_t *idx_info,
    H5D_chunk_cb_func_t chunk_cb, void *chunk_udata);
typedef herr_t (*H5D_chunk_remove_func_t)(const H5D_chk_idx_info_t *idx_info,
    H5D_chunk_common_ud_t *udata);
typedef herr_t (*H5D_chunk_delete_func_t)(const H5D_chk_idx_info_t *idx_info);
typedef herr_t (*H5D_chunk_copy_setup_func_t)(const H5D_chk_idx_info_t *idx_info_src,
    const H5D_chk_idx_info_t *idx_info_dst);
typedef herr_t (*H5D_chunk_copy_shutdown_func_t)(H5O_storage_chunk_t *storage_src,
    H5O_storage_chunk_t *storage_dst, hid_t dxpl_id);
typedef herr_t (*H5D_chunk_size_func_t)(const H5D_chk_idx_info_t *idx_info,
    hsize_t *idx_size);
typedef herr_t (*H5D_chunk_reset_func_t)(H5O_storage_chunk_t *storage, hbool_t reset_addr);
typedef herr_t (*H5D_chunk_dump_func_t)(const H5O_storage_chunk_t *storage,
    FILE *stream);
typedef herr_t (*H5D_chunk_dest_func_t)(const H5D_chk_idx_info_t *idx_info);

/* Typedef for grouping chunk I/O routines */
typedef struct H5D_chunk_ops_t {
    H5D_chunk_init_func_t init;             /* Routine to initialize indexing information in memory */
    H5D_chunk_create_func_t create;         /* Routine to create chunk index */
    H5D_chunk_is_space_alloc_func_t is_space_alloc;    /* Query routine to determine if storage/index is allocated */
    H5D_chunk_insert_func_t insert;         /* Routine to insert a chunk into an index */
    H5D_chunk_get_addr_func_t get_addr;     /* Routine to retrieve address of chunk in file */
    H5D_chunk_resize_func_t resize;         /* Routine to update chunk index info after resizing dataset */
    H5D_chunk_iterate_func_t iterate;       /* Routine to iterate over chunks */
    H5D_chunk_remove_func_t remove;         /* Routine to remove a chunk from an index */
    H5D_chunk_delete_func_t idx_delete;     /* Routine to delete index & all chunks from file*/
    H5D_chunk_copy_setup_func_t copy_setup; /* Routine to perform any necessary setup for copying chunks */
    H5D_chunk_copy_shutdown_func_t copy_shutdown; /* Routine to perform any necessary shutdown for copying chunks */
    H5D_chunk_size_func_t size;             /* Routine to get size of indexing information */
    H5D_chunk_reset_func_t reset;           /* Routine to reset indexing information */
    H5D_chunk_dump_func_t dump;             /* Routine to dump indexing information */
    H5D_chunk_dest_func_t dest;             /* Routine to destroy indexing information in memory */
} H5D_chunk_ops_t;

/* Cached information about a particular chunk */
typedef struct H5D_chunk_cached_t {
    hbool_t     valid;                          /*whether cache info is valid*/
    hsize_t	scaled[H5O_LAYOUT_NDIMS];	/*scaled offset of chunk*/
    haddr_t	addr;				/*file address of chunk */
    uint32_t	nbytes;				/*size of stored data	*/
    unsigned	filter_mask;			/*excluded filters	*/
} H5D_chunk_cached_t;

/* The raw data chunk cache */
typedef struct H5D_rdcc_t {
    struct {
        unsigned	ninits;	/* Number of chunk creations		*/
        unsigned	nhits;	/* Number of cache hits			*/
        unsigned	nmisses;/* Number of cache misses		*/
        unsigned	nflushes;/* Number of cache flushes		*/
    } stats;
    size_t		nbytes_max; /* Maximum cached raw data in bytes	*/
    size_t		nslots;	/* Number of chunk slots allocated	*/
    double		w0;     /* Chunk preemption policy          */
    struct H5D_rdcc_ent_t *head; /* Head of doubly linked list		*/
    struct H5D_rdcc_ent_t *tail; /* Tail of doubly linked list		*/
    size_t		nbytes_used; /* Current cached raw data in bytes */
    int			nused;	/* Number of chunk slots in use		*/
    H5D_chunk_cached_t last;    /* Cached copy of last chunk information */
    struct H5D_rdcc_ent_t **slot; /* Chunk slots, each points to a chunk*/
    H5SL_t		*sel_chunks; /* Skip list containing information for each chunk selected */
    H5S_t		*single_space; /* Dataspace for single element I/O on chunks */
    H5D_piece_info_t *single_piece_info;  /* Pointer to single piece's info */

    /* Cached information about scaled dataspace dimensions */
    hsize_t             scaled_dims[H5S_MAX_RANK];          /* The scaled dim sizes */
    hsize_t             scaled_power2up[H5S_MAX_RANK];      /* The scaled dim sizes, rounded up to next power of 2 */
    unsigned            scaled_encode_bits[H5S_MAX_RANK];   /* The number of bits needed to encode the scaled dim sizes */
} H5D_rdcc_t;

/* The raw data contiguous data cache */
typedef struct H5D_rdcdc_t {
    unsigned char *sieve_buf;   /* Buffer to hold data sieve buffer */
    haddr_t sieve_loc;          /* File location (offset) of the data sieve buffer */
    size_t sieve_size;          /* Size of the data sieve buffer used (in bytes) */
    size_t sieve_buf_size;      /* Size of the data sieve buffer allocated (in bytes) */
    hbool_t sieve_dirty;        /* Flag to indicate that the data sieve buffer is dirty */
} H5D_rdcdc_t;

/*
 * A dataset is made of two layers, an H5D_t struct that is unique to
 * each instance of an opened datset, and a shared struct that is only
 * created once for a given dataset.  Thus, if a dataset is opened twice,
 * there will be two IDs and two H5D_t structs, both sharing one H5D_shared_t.
 */
typedef struct H5D_shared_t {
    size_t              fo_count;       /* Reference count */
    hbool_t             closing;        /* Flag to indicate dataset is closing */
    hid_t               type_id;        /* ID for dataset's datatype    */
    H5T_t              *type;           /* Datatype for this dataset     */
    H5S_t              *space;          /* Dataspace of this dataset    */
    hbool_t             space_dirty;    /* Whether the dataspace info needs to be flushed to the file */
    hbool_t             layout_dirty;   /* Whether the layout info needs to be flushed to the file */
    hid_t               dcpl_id;        /* Dataset creation property id */
    H5D_dcpl_cache_t    dcpl_cache;     /* Cached DCPL values */
    H5O_layout_t        layout;         /* Data layout                  */
    hbool_t             checked_filters;/* TRUE if dataset passes can_apply check */

    /* Cached dataspace info */
    unsigned            ndims;          /* The dataset's dataspace rank */
    hsize_t             curr_dims[H5S_MAX_RANK];    /* The curr. size of dataset dimensions */
    hsize_t             max_dims[H5S_MAX_RANK];     /* The max. size of dataset dimensions */ 

    /* Buffered/cached information for types of raw data storage*/
    struct {
        H5D_rdcdc_t     contig;         /* Information about contiguous data */
                                        /* (Note that the "contig" cache
                                         * information can be used by a chunked
                                         * dataset in certain circumstances)
                                         */
        H5D_rdcc_t      chunk;          /* Information about chunked data */
        H5SL_t		*sel_pieces; /* Skip list containing information for each piece selected */
    } cache;
} H5D_shared_t;

struct H5D_t {
    H5O_loc_t           oloc;           /* Object header location       */
    H5G_name_t          path;           /* Group hierarchy path         */
    H5D_shared_t        *shared;        /* cached information from file */
};

/* Enumerated type for allocating dataset's storage */
typedef enum {
    H5D_ALLOC_CREATE,           /* Dataset is being created */
    H5D_ALLOC_OPEN,             /* Dataset is being opened */
    H5D_ALLOC_EXTEND,           /* Dataset's dataspace is being extended */
    H5D_ALLOC_WRITE             /* Dataset is being extended */
} H5D_time_alloc_t;


/* Typedef for dataset creation operation */
typedef struct {
    hid_t type_id;              /* Datatype for dataset */
    const H5S_t *space;         /* Dataspace for dataset */
    hid_t dcpl_id;              /* Dataset creation property list */
    hid_t dapl_id;              /* Dataset access property list */
} H5D_obj_create_t;

/* Typedef for filling a buffer with a fill value */
typedef struct H5D_fill_buf_info_t {
    H5MM_allocate_t fill_alloc_func;    /* Routine to call for allocating fill buffer */
    void        *fill_alloc_info;       /* Extra info for allocation routine */
    H5MM_free_t fill_free_func;         /* Routine to call for freeing fill buffer */
    void        *fill_free_info;        /* Extra info for free routine */
    H5T_path_t *fill_to_mem_tpath;      /* Datatype conversion path for converting the fill value to the memory buffer */
    H5T_path_t *mem_to_dset_tpath;      /* Datatype conversion path for converting the memory buffer to the dataset elements */
    const H5O_fill_t *fill;             /* Pointer to fill value */
    void       *fill_buf;               /* Fill buffer */
    size_t      fill_buf_size;          /* Size of fill buffer */
    hbool_t     use_caller_fill_buf;    /* Whether the caller provided the fill buffer */
    void       *bkg_buf;                /* Background conversion buffer */
    size_t      bkg_buf_size;           /* Size of background buffer */
    H5T_t      *mem_type;               /* Pointer to memory datatype */
    const H5T_t *file_type;             /* Pointer to file datatype */
    hid_t       mem_tid;                /* ID for memory version of disk datatype */
    hid_t       file_tid;               /* ID for disk datatype */
    size_t      mem_elmt_size, file_elmt_size;       /* Size of element in memory and on disk */
    size_t      max_elmt_size;          /* Max. size of memory or file datatype */
    size_t      elmts_per_buf;          /* # of elements that fit into a buffer */
    hbool_t     has_vlen_fill_type;     /* Whether the datatype for the fill value has a variable-length component */
} H5D_fill_buf_info_t;

/* Internal data structure for computing variable-length dataset's total size */
typedef struct {
    H5D_t *dset;        /* Dataset for operation */
    H5S_t *fspace;      /* Dataset's dataspace for operation */
    H5S_t *mspace;      /* Memory dataspace for operation */
    void *fl_tbuf;      /* Ptr to the temporary buffer we are using for fixed-length data */
    void *vl_tbuf;      /* Ptr to the temporary buffer we are using for VL data */
    hid_t xfer_pid;     /* ID of the dataset xfer property list */
    hsize_t size;       /* Accumulated number of bytes for the selection */
} H5D_vlen_bufsize_t;

/* Raw data chunks are cached.  Each entry in the cache is: */
typedef struct H5D_rdcc_ent_t {
    hbool_t	locked;		/*entry is locked in cache		*/
    hbool_t	dirty;		/*needs to be written to disk?		*/
    hbool_t     deleted;        /*chunk about to be deleted		*/
    hsize_t 	scaled[H5O_LAYOUT_NDIMS]; /*scaled chunk 'name' (coordinates) */
    uint32_t	rd_count;	/*bytes remaining to be read		*/
    uint32_t	wr_count;	/*bytes remaining to be written		*/
    H5F_block_t chunk_block;    /*offset/length of chunk in file        */
    uint8_t	*chunk;		/*the unfiltered chunk data		*/
    unsigned	idx;		/*index in hash table			*/
    struct H5D_rdcc_ent_t *next;/*next item in doubly-linked list	*/
    struct H5D_rdcc_ent_t *prev;/*previous item in doubly-linked list	*/
} H5D_rdcc_ent_t;
typedef H5D_rdcc_ent_t *H5D_rdcc_ent_ptr_t; /* For free lists */


/*****************************/
/* Package Private Variables */
/*****************************/
extern H5D_dxpl_cache_t H5D_def_dxpl_cache;

/* Storage layout class I/O operations */
H5_DLLVAR const H5D_layout_ops_t H5D_LOPS_CONTIG[1];
H5_DLLVAR const H5D_layout_ops_t H5D_LOPS_EFL[1];
H5_DLLVAR const H5D_layout_ops_t H5D_LOPS_COMPACT[1];
H5_DLLVAR const H5D_layout_ops_t H5D_LOPS_CHUNK[1];

/* Chunked layout operations */
H5_DLLVAR const H5D_chunk_ops_t H5D_COPS_BTREE[1];


/******************************/
/* Package Private Prototypes */
/******************************/

H5_DLL H5D_t *H5D__create(H5F_t *file, hid_t type_id, const H5S_t *space,
    hid_t dcpl_id, hid_t dapl_id, hid_t dxpl_id);
H5_DLL H5D_t *H5D__create_named(const H5G_loc_t *loc, const char *name,
    hid_t type_id, const H5S_t *space, hid_t lcpl_id, hid_t dcpl_id,
    hid_t dapl_id, hid_t dxpl_id);
H5_DLL H5D_t *H5D__open_name(const H5G_loc_t *loc, const char *name,
    hid_t dapl_id, hid_t dxpl_id);
H5_DLL herr_t H5D__get_space_status(H5D_t *dset, H5D_space_status_t *allocation,
    hid_t dxpl_id);
H5_DLL herr_t H5D__alloc_storage(const H5D_t *dset, hid_t dxpl_id, H5D_time_alloc_t time_alloc,
    hbool_t full_overwrite, hsize_t old_dim[]);
H5_DLL herr_t H5D__get_storage_size(H5D_t *dset, hid_t dxpl_id, hsize_t *storage_size);
H5_DLL haddr_t H5D__get_offset(const H5D_t *dset);
H5_DLL herr_t H5D__iterate(void *buf, hid_t type_id, const H5S_t *space,
    H5D_operator_t op, void *operator_data);
H5_DLL void *H5D__vlen_get_buf_size_alloc(size_t size, void *info);
H5_DLL herr_t H5D__vlen_get_buf_size(void *elem, hid_t type_id, unsigned ndim,
    const hsize_t *point, void *op_data);
H5_DLL herr_t H5D__check_filters(H5D_t *dataset);
H5_DLL herr_t H5D__set_extent(H5D_t *dataset, const hsize_t *size, hid_t dxpl_id);
H5_DLL herr_t H5D__get_dxpl_cache(hid_t dxpl_id, H5D_dxpl_cache_t **cache);
H5_DLL herr_t H5D__flush_sieve_buf(H5D_t *dataset, hid_t dxpl_id);
H5_DLL herr_t H5D__mark(const H5D_t *dataset, hid_t dxpl_id, unsigned flags);
H5_DLL herr_t H5D__flush_real(H5D_t *dataset, hid_t dxpl_id);

/* Functions to do I/O */
H5_DLL herr_t H5D__read(hid_t file_id, hid_t dxpl_id, size_t count,
    H5D_dset_info_t *dset_info);

/* Functions that perform direct serial I/O operations */
H5_DLL herr_t H5D__select_read(const H5D_io_info_t *io_info,
    const H5D_type_info_t *type_info,
    hsize_t nelmts, const H5S_t *file_space, const H5S_t *mem_space);
H5_DLL herr_t H5D__select_write(const H5D_io_info_t *io_info,
    const H5D_type_info_t *type_info,
    hsize_t nelmts, const H5S_t *file_space, const H5S_t *mem_space);

/* Functions that perform scatter-gather serial I/O operations */
H5_DLL herr_t H5D__scatter_mem(const void *_tscat_buf,
    const H5S_t *space, H5S_sel_iter_t *iter, size_t nelmts,
    const H5D_dxpl_cache_t *dxpl_cache, void *_buf);
H5_DLL herr_t H5D__scatgath_read(const H5D_io_info_t *io_info,
    const H5D_type_info_t *type_info,
    hsize_t nelmts, const H5S_t *file_space, const H5S_t *mem_space);
H5_DLL herr_t H5D__scatgath_write(const H5D_io_info_t *io_info,
    const H5D_type_info_t *type_info,
    hsize_t nelmts, const H5S_t *file_space, const H5S_t *mem_space);

/* Functions that operate on dataset's layout information */
H5_DLL herr_t H5D__layout_set_io_ops(const H5D_t *dataset);
H5_DLL size_t H5D__layout_meta_size(const H5F_t *f, const H5O_layout_t *layout,
    hbool_t include_compact_data);
H5_DLL herr_t H5D__layout_oh_create(H5F_t *file, hid_t dxpl_id, H5O_t *oh,
    H5D_t *dset, hid_t dapl_id);
H5_DLL herr_t H5D__layout_oh_read(H5D_t *dset, hid_t dxpl_id, hid_t dapl_id,
    H5P_genplist_t *plist);
H5_DLL herr_t H5D__layout_oh_write(H5D_t *dataset, hid_t dxpl_id, H5O_t *oh,
    unsigned update_flags);

/* Functions that operate on contiguous storage */
H5_DLL herr_t H5D__contig_alloc(H5F_t *f, hid_t dxpl_id,
    H5O_storage_contig_t *storage);
H5_DLL hbool_t H5D__contig_is_space_alloc(const H5O_storage_t *storage);
H5_DLL herr_t H5D__contig_fill(const H5D_t *dset, hid_t dxpl_id);
H5_DLL herr_t H5D__contig_read(H5D_io_info_t *io_info, const H5D_type_info_t *type_info,
    hsize_t nelmts, const H5S_t *file_space, const H5S_t *mem_space,
    H5D_dset_info_t *dinfo);
H5_DLL herr_t H5D__contig_write(H5D_io_info_t *io_info, const H5D_type_info_t *type_info,
    hsize_t nelmts, const H5S_t *file_space, const H5S_t *mem_space,
    H5D_dset_info_t *dinfo);
H5_DLL herr_t H5D__contig_copy(H5F_t *f_src, const H5O_storage_contig_t *storage_src,
    H5F_t *f_dst, H5O_storage_contig_t *storage_dst, H5T_t *src_dtype,
    H5O_copy_t *cpy_info, hid_t dxpl_id);
H5_DLL herr_t H5D__contig_delete(H5F_t *f, hid_t dxpl_id,
    const H5O_storage_t *store);

/* Functions that operate on chunked dataset storage */
H5_DLL htri_t H5D__chunk_cacheable(const H5D_io_info_t *io_info, H5D_dset_info_t *dset_info, 
    haddr_t caddr, hbool_t write_op);
H5_DLL herr_t H5D__chunk_create(const H5D_t *dset /*in,out*/, hid_t dxpl_id);
H5_DLL herr_t H5D__chunk_set_info(const H5D_t *dset);
H5_DLL hbool_t H5D__chunk_is_space_alloc(const H5O_storage_t *storage);
H5_DLL herr_t H5D__chunk_lookup(const H5D_t *dset, hid_t dxpl_id,
    const hsize_t *scaled, H5D_chunk_ud_t *udata);
H5_DLL void *H5D__chunk_lock(const H5D_io_info_t *io_info,
    H5D_chunk_ud_t *udata, hbool_t relax);
H5_DLL herr_t H5D__chunk_unlock(const H5D_io_info_t *io_info,
    const H5D_chunk_ud_t *udata, hbool_t dirty, void *chunk,
    uint32_t naccessed);
H5_DLL herr_t H5D__chunk_allocated(H5D_t *dset, hid_t dxpl_id, hsize_t *nbytes);
H5_DLL herr_t H5D__chunk_allocate(const H5D_t *dset, hid_t dxpl_id,
    hbool_t full_overwrite, hsize_t old_dim[]);
H5_DLL herr_t H5D__chunk_prune_by_extent(H5D_t *dset, hid_t dxpl_id,
    const hsize_t *old_dim);
#ifdef H5_HAVE_PARALLEL
H5_DLL herr_t H5D__chunk_addrmap(const H5D_io_info_t *io_info, haddr_t chunk_addr[]);
#endif /* H5_HAVE_PARALLEL */
H5_DLL herr_t H5D__chunk_update_cache(H5D_t *dset, hid_t dxpl_id);
H5_DLL herr_t H5D__chunk_copy(H5F_t *f_src, H5O_storage_chunk_t *storage_src,
    H5O_layout_chunk_t *layout_src, H5F_t *f_dst, H5O_storage_chunk_t *storage_dst,
    const H5S_extent_t *ds_extent_src, const H5T_t *dt_src,
    const H5O_pline_t *pline_src, H5O_copy_t *cpy_info, hid_t dxpl_id);
H5_DLL herr_t H5D__chunk_bh_info(H5F_t *f, hid_t dxpl_id, H5O_layout_t *layout,
    const H5O_pline_t *pline, hsize_t *btree_size);
H5_DLL herr_t H5D__chunk_dump_index(H5D_t *dset, hid_t dxpl_id, FILE *stream);
H5_DLL herr_t H5D__chunk_delete(H5F_t *f, hid_t dxpl_id, H5O_t *oh,
    H5O_storage_t *store);
H5_DLL herr_t H5D__chunk_direct_write(const H5D_t *dset, hid_t dxpl_id, uint32_t filters, 
         hsize_t *offset, uint32_t data_size, const void *buf);
#ifdef H5D_CHUNK_DEBUG
H5_DLL herr_t H5D__chunk_stats(const H5D_t *dset, hbool_t headers);
#endif /* H5D_CHUNK_DEBUG */

/* Functions that operate on compact dataset storage */
H5_DLL herr_t H5D__compact_fill(const H5D_t *dset, hid_t dxpl_id);
H5_DLL herr_t H5D__compact_copy(H5F_t *f_src, H5O_storage_compact_t *storage_src,
    H5F_t *f_dst, H5O_storage_compact_t *storage_dst, H5T_t *src_dtype,
    H5O_copy_t *cpy_info, hid_t dxpl_id);

/* Functions that operate on EFL (External File List)*/
H5_DLL hbool_t H5D__efl_is_space_alloc(const H5O_storage_t *storage);
H5_DLL herr_t H5D__efl_bh_info(H5F_t *f, hid_t dxpl_id, H5O_efl_t *efl,
    hsize_t *heap_size);

/* Functions that perform fill value operations on datasets */
H5_DLL herr_t H5D__fill(const void *fill, const H5T_t *fill_type, void *buf,
    const H5T_t *buf_type, const H5S_t *space, hid_t dxpl_id);
H5_DLL herr_t H5D__fill_init(H5D_fill_buf_info_t *fb_info, void *caller_fill_buf,
    H5MM_allocate_t alloc_func, void *alloc_info,
    H5MM_free_t free_func, void *free_info,
    const H5O_fill_t *fill, const H5T_t *dset_type, hid_t dset_type_id,
    size_t nelmts, size_t min_buf_size, hid_t dxpl_id);
H5_DLL herr_t H5D__fill_refill_vl(H5D_fill_buf_info_t *fb_info, size_t nelmts,
    hid_t dxpl_id);
H5_DLL herr_t H5D__fill_term(H5D_fill_buf_info_t *fb_info);

#ifdef H5_HAVE_PARALLEL

#ifdef H5S_DEBUG
#ifndef H5Dmpio_DEBUG
#define H5Dmpio_DEBUG
#endif /*H5Dmpio_DEBUG*/
#endif/*H5S_DEBUG*/

/* MPI-IO function to read multi-dsets (Chunk, Contig), it will select either 
 * regular or irregular read */
H5_DLL herr_t H5D__mpio_select_read(const H5D_io_info_t *io_info,
    hsize_t nelmts, const H5S_t *file_space, const H5S_t *mem_space);
/* MPI-IO function to write multi-dsets (Chunk, Contig), it will select either
 * regular or irregular write */
H5_DLL herr_t H5D__mpio_select_write(const H5D_io_info_t *io_info,
    hsize_t nelmts, const H5S_t *file_space, const H5S_t *mem_space);

/* MPI-IO functions to handle collective IO for multiple dsets (CONTIG, CHUNK) */
H5_DLL herr_t H5D__collective_read(const hid_t file_id, const size_t count, H5D_io_info_t *io_info);
H5_DLL herr_t H5D__collective_write(const hid_t file_id, const size_t count, H5D_io_info_t *io_info);


/* MPI-IO function to check if a direct I/O transfer is possible between
 * memory and the file */
H5_DLL htri_t H5D__mpio_opt_possible(const size_t count, H5D_io_info_t *io_info, 
                                     H5P_genplist_t *dx_plist);

/* function to invoke collective I/O calls for ranks that have no I/O
   on a dataset to match other ranks' collective calls */
H5_DLL herr_t H5D__match_coll_calls(hid_t file_id, H5P_genplist_t *plist, hbool_t do_read);

#endif /* H5_HAVE_PARALLEL */

/* for both CHUNK and CONTIG dset skiplist free (sel_pieces) for layout_ops.io_term. */
H5_DLL herr_t H5D__piece_io_term(H5D_io_info_t *io_info, H5D_dset_info_t *di);

/* Testing functions */
#ifdef H5D_TESTING
H5_DLL herr_t H5D__layout_version_test(hid_t did, unsigned *version);
H5_DLL herr_t H5D__layout_contig_size_test(hid_t did, hsize_t *size);
H5_DLL herr_t H5D__current_cache_size_test(hid_t did, size_t *nbytes_used, int *nused);
#endif /* H5D_TESTING */

#endif /*_H5Dpkg_H*/
<|MERGE_RESOLUTION|>--- conflicted
+++ resolved
@@ -117,12 +117,8 @@
     size_t dset_max_nseq, size_t *dset_curr_seq, size_t dset_len_arr[], hsize_t dset_offset_arr[],
     size_t mem_max_nseq, size_t *mem_curr_seq, size_t mem_len_arr[], hsize_t mem_offset_arr[]);
 typedef herr_t (*H5D_layout_flush_func_t)(H5D_t *dataset, hid_t dxpl_id);
-<<<<<<< HEAD
 typedef herr_t (*H5D_layout_io_term_func_t)(struct H5D_io_info_t *io_info, struct H5D_dset_info_t *di);
-=======
-typedef herr_t (*H5D_layout_io_term_func_t)(const struct H5D_chunk_map_t *cm);
 typedef herr_t (*H5D_layout_dest_func_t)(H5D_t *dataset, hid_t dxpl_id);
->>>>>>> 32ee0d81
 
 /* Typedef for grouping layout I/O routines */
 typedef struct H5D_layout_ops_t {
@@ -139,12 +135,8 @@
     H5D_layout_readvv_func_t readvv;    /* Low-level I/O routine for reading data */
     H5D_layout_writevv_func_t writevv;  /* Low-level I/O routine for writing data */
     H5D_layout_flush_func_t flush;      /* Low-level I/O routine for flushing raw data */
-<<<<<<< HEAD
     H5D_layout_io_term_func_t io_term;  /* I/O shutdown routine for multi-dset */
-=======
-    H5D_layout_io_term_func_t io_term;  /* I/O shutdown routine */
     H5D_layout_dest_func_t dest;        /* Destroy layout info */
->>>>>>> 32ee0d81
 } H5D_layout_ops_t;
 
 /* Function pointers for either multiple or single block I/O access */
