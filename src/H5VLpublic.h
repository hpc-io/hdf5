--- conflicted
+++ resolved
@@ -363,13 +363,4 @@
 }
 #endif
 
-<<<<<<< HEAD
-#endif /* _H5VLpublic_H */
-=======
-/* Semi-public headers mainly for VOL connector authors */
-#include "H5VLconnector.h"          /* VOL connector author routines */
-#include "H5VLconnector_passthru.h" /* Pass-through VOL connector author routines */
-#include "H5VLnative.h"             /* Native VOL connector macros, for VOL connector authors */
-
-#endif /* H5VLpublic_H */
->>>>>>> c7ffe683
+#endif /* H5VLpublic_H */