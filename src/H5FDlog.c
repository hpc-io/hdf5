--- conflicted
+++ resolved
@@ -1163,19 +1163,12 @@
     H5FD_log_t          *file = (H5FD_log_t *)_file;
     size_t              orig_size = size; /* Save the original size for later */
     haddr_t             orig_addr = addr;
-<<<<<<< HEAD
     H5_timer_t          read_timer;             /* Timer for read operation */
     H5_timer_t          seek_timer;             /* Timer for seek operation */
     H5_timevals_t       read_times;             /* Elapsed time for read operation */
     H5_timevals_t       seek_times;             /* Elapsed time for seek operation */
+    HDoff_t             offset = (HDoff_t)addr;
     herr_t              ret_value = SUCCEED;    /* Return value */
-=======
-#ifdef H5_HAVE_GETTIMEOFDAY
-    struct timeval      timeval_start, timeval_stop;
-#endif /* H5_HAVE_GETTIMEOFDAY */
-    HDoff_t             offset = (HDoff_t)addr;
-    herr_t              ret_value = SUCCEED;       /* Return value */
->>>>>>> a08ab621
 
     FUNC_ENTER_NOAPI_NOINIT
 
@@ -1373,19 +1366,12 @@
     H5FD_log_t          *file = (H5FD_log_t *)_file;
     size_t              orig_size = size; /* Save the original size for later */
     haddr_t             orig_addr = addr;
-<<<<<<< HEAD
     H5_timer_t          write_timer;            /* Timer for write operation */
     H5_timer_t          seek_timer;             /* Timer for seek operation */
     H5_timevals_t       write_times;            /* Elapsed time for write operation */
     H5_timevals_t       seek_times;             /* Elapsed time for seek operation */
+    HDoff_t             offset = (HDoff_t)addr;
     herr_t              ret_value = SUCCEED;    /* Return value */
-=======
-#ifdef H5_HAVE_GETTIMEOFDAY
-    struct timeval      timeval_start, timeval_stop;
-#endif /* H5_HAVE_GETTIMEOFDAY */
-    HDoff_t             offset = (HDoff_t)addr;
-    herr_t              ret_value = SUCCEED;       /* Return value */
->>>>>>> a08ab621
 
     FUNC_ENTER_NOAPI_NOINIT
 
