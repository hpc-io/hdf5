--- conflicted
+++ resolved
@@ -113,19 +113,16 @@
 				   const hsize_t _stride[],
 				   const hsize_t count[],
 				   const hsize_t _block[]);
-<<<<<<< HEAD
 H5_DLL htri_t H5Sselect_is_regular(hid_t space_id);
 H5_DLL herr_t H5Sget_reg_hyperslab_params(hid_t space_id,
                                           hsize_t start[],
                                           hsize_t stride[],
                                           hsize_t count[],
                                           hsize_t block[]);
-=======
 /* #define NEW_HYPERSLAB_API */
 /* Note that these haven't been working for a while and were never
  *      publicly released - QAK */
 #ifdef NEW_HYPERSLAB_API
->>>>>>> 15f0ea3f
 H5_DLL hid_t H5Scombine_hyperslab(hid_t space_id, H5S_seloper_t op,
 				   const hsize_t start[],
 				   const hsize_t _stride[],
