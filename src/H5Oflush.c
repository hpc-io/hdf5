--- conflicted
+++ resolved
@@ -186,61 +186,6 @@
  
 /*-------------------------------------------------------------------------
-<<<<<<< HEAD
- * Function:    H5O__flush
- *
- * Purpose:     Internal routine to flush an object
- *
- * Note:        This routine is needed so that there's a non-API routine
- *              that can set up VOL / SWMR info (which need a DXPL).
- *
- * Return:	Success:	Non-negative
- *		Failure:	Negative
- *
- * Programmer:	Quincey Koziol
- *		December 29, 2017
- *
- *-------------------------------------------------------------------------
- */
-static herr_t
-H5O__flush(hid_t obj_id)
-{
-    H5O_loc_t *oloc;            /* Object location */
-    void *obj_ptr;		/* Pointer to object */
-    const H5O_obj_class_t  *obj_class;	/* Class of object */
-    herr_t ret_value = SUCCEED;	/* Return value */
-
-    FUNC_ENTER_STATIC
-
-    /* Check args */
-    if(NULL == (oloc = H5O_get_loc(obj_id)))
-        HGOTO_ERROR(H5E_ARGS, H5E_BADTYPE, FAIL, "not an object")
-
-    /* Get the object pointer */
-    if(NULL == (obj_ptr = H5I_object(obj_id)))
-        HGOTO_ERROR(H5E_ARGS, H5E_BADTYPE, FAIL, "invalid object identifier")
-
-    /* Get the object class */
-    if(NULL == (obj_class = H5O__obj_class(oloc)))
-        HGOTO_ERROR(H5E_OHDR, H5E_CANTINIT, FAIL, "unable to determine object class")
-
-    /* Flush the object of this class */
-    if(obj_class->flush && obj_class->flush(obj_ptr) < 0)
-        HGOTO_ERROR(H5E_OHDR, H5E_CANTFLUSH, FAIL, "unable to flush object")
-
-    /* Flush the object metadata and invoke flush callback */
-    if(H5O_flush_common(oloc, obj_id) < 0)
-        HGOTO_ERROR(H5E_OHDR, H5E_CANTFLUSH, FAIL, "unable to flush object and object flush callback")
-
-done:
-    FUNC_LEAVE_NOAPI(ret_value)
-} /* end H5O__flush() */
-
--
-/*-------------------------------------------------------------------------
-=======
->>>>>>> 2f605eaa
  * Function:    H5O__oh_tag
  *
  * Purpose:     Get object header's address--tag value for the object
@@ -570,44 +515,3 @@
 done:
     FUNC_LEAVE_NOAPI(ret_value);
 } /* end H5O_refresh_metadata_reopen() */
-<<<<<<< HEAD
-
--
-/*-------------------------------------------------------------------------
- * Function:    H5O__refresh
- *
- * Purpose:     Internal routine to refresh an object
- *
- * Note:        This routine is needed so that there's a non-API routine
- *              that can set up VOL / SWMR info (which need a DXPL).
- *
- * Return:	Success:	Non-negative
- *		Failure:	Negative
- *
- * Programmer:	Quincey Koziol
- *		December 29, 2017
- *
- *-------------------------------------------------------------------------
- */
-static herr_t
-H5O__refresh(hid_t obj_id)
-{
-    H5O_loc_t *oloc;            /* Object location */
-    herr_t ret_value = SUCCEED;	/* Return value */
-
-    FUNC_ENTER_STATIC
-
-    /* Check args */
-    if(NULL == (oloc = H5O_get_loc(obj_id)))
-        HGOTO_ERROR(H5E_ARGS, H5E_BADTYPE, FAIL, "not an object")
-
-    /* Private function */
-    if(H5O_refresh_metadata(obj_id, *oloc) < 0)
-        HGOTO_ERROR(H5E_OHDR, H5E_CANTLOAD, FAIL, "unable to refresh object")
-
-done:
-    FUNC_LEAVE_NOAPI(ret_value)
-} /* end H5O__refresh() */
-=======
->>>>>>> 2f605eaa
