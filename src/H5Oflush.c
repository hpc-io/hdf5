/* * * * * * * * * * * * * * * * * * * * * * * * * * * * * * * * * * * * * * *
 * Copyright by The HDF Group.                                               *
 * Copyright by the Board of Trustees of the University of Illinois.         *
 * All rights reserved.                                                      *
 *                                                                           *
 * This file is part of HDF5.  The full HDF5 copyright notice, including     *
 * terms governing use, modification, and redistribution, is contained in    *
 * the COPYING file, which can be found at the root of the source code       *
 * distribution tree, or in https://support.hdfgroup.org/ftp/HDF5/releases.  *
 * If you do not have access to either file, you may request a copy from     *
 * help@hdfgroup.org.                                                        *
 * * * * * * * * * * * * * * * * * * * * * * * * * * * * * * * * * * * * * * */

/*-------------------------------------------------------------------------
 *
 * Created:     H5Oflush.c
 *              Aug 19, 2010
 *              Mike McGreevy
 *
 * Purpose:     Object flush/refresh routines.
 *
 *-------------------------------------------------------------------------
 */

/****************/
/* Module Setup */
/****************/

#include "H5Omodule.h" /* This source code file is part of the H5O module */
#define H5T_FRIEND     /* Suppress error about including H5Tpkg */

/***********/
/* Headers */
/***********/

#include "H5private.h"   /* Generic Functions */
#include "H5CXprivate.h" /* API Contexts */
#include "H5Dprivate.h"  /* Datasets */
#include "H5Eprivate.h"  /* Errors   */
#include "H5ESprivate.h" /* Event Sets */
#include "H5Fprivate.h"  /* Files    */
#include "H5Gprivate.h"  /* Groups   */
#include "H5Iprivate.h"  /* IDs      */
#include "H5Opkg.h"      /* Objects  */
#include "H5Tpkg.h"      /* Datatypes */

/********************/
/* Local Prototypes */
/********************/
static herr_t H5O__oh_tag(const H5O_loc_t *oloc, haddr_t *tag);
static herr_t H5O__refresh_metadata_close(hid_t oid, H5O_loc_t oloc, H5G_loc_t *obj_loc);
static herr_t H5O__flush_api_common(hid_t obj_id, void **token_ptr, H5VL_object_t ** _vol_obj_ptr);
static herr_t H5O__refresh_api_common(hid_t oid, void **token_ptr, H5VL_object_t ** _vol_obj_ptr);

/*************/
/* Functions */
/*************/

/*-------------------------------------------------------------------------
<<<<<<< HEAD
 * Function:    H5O__flush_api_common
 *
 * Purpose:     This is the common function for flushing an object.
 *
 * Return:      SUCCEED/FAIL
 *
 *-------------------------------------------------------------------------
 */
static herr_t
H5O__flush_api_common(hid_t obj_id, void **token_ptr, H5VL_object_t ** _vol_obj_ptr)
{
    H5VL_object_t *   tmp_vol_obj   = NULL;         /* Object for loc_id */
    H5VL_object_t **  vol_obj_ptr  = (_vol_obj_ptr ? _vol_obj_ptr : &tmp_vol_obj);   /* Ptr to object ptr for loc_id */
    H5VL_loc_params_t loc_params;               /* Location parameters for object access */
    herr_t              ret_value = SUCCEED;    /* Return value */

    FUNC_ENTER_STATIC

    /* Check args */

    if(H5VL_setup_loc_args(obj_id, vol_obj_ptr, &loc_params) < 0)
        HGOTO_ERROR(H5E_OHDR, H5E_CANTSET, FAIL, "can't set object access arguments")

    /* Flush the object */
    if (H5VL_object_specific(*vol_obj_ptr, &loc_params, H5VL_OBJECT_FLUSH, H5P_DATASET_XFER_DEFAULT,
                             token_ptr, obj_id) < 0)
        HGOTO_ERROR(H5E_OHDR, H5E_CANTFLUSH, FAIL, "unable to flush object")

done:
    FUNC_LEAVE_NOAPI(ret_value)
} /* H5O__flush_api_common() */

/*-------------------------------------------------------------------------
 * Function:    H5Oflush
 *
 * Purpose:     Flushes all buffers associated with an object to disk.
 *
 * Return:      Non-negative on success, negative on failure
 *
 * Programmer:  Mike McGreevy
 *              May 19, 2010
 *
 *-------------------------------------------------------------------------
 */
herr_t
H5Oflush(hid_t obj_id)
{
    herr_t            ret_value = SUCCEED; /* Return value     */

    FUNC_ENTER_API(FAIL)
    H5TRACE1("e", "i", obj_id);

    /* To flush an object synchronously */
    if(H5O__flush_api_common(obj_id, NULL, NULL) < 0)
        HGOTO_ERROR(H5E_OHDR, H5E_CANTFLUSH, FAIL, "unable to synchronously flush object")

done:
    FUNC_LEAVE_API(ret_value)
} /* end H5Oflush() */

/*-------------------------------------------------------------------------
 * Function:    H5Oflush_async
 *
 * Purpose:     Asynchronous version of H5Oflush
 *
 * Return:      SUCCEED/FAIL
 *
 *-------------------------------------------------------------------------
 */
herr_t
H5Oflush_async(const char *app_file, const char *app_func, unsigned app_line, 
    hid_t obj_id, hid_t es_id)
{
    H5VL_object_t *   vol_obj   = NULL;         /* Object for loc_id */
    void *            token     = NULL;         /* Request token for async operation        */
    void **token_ptr = H5_REQUEST_NULL;         /* Pointer to request token for async operation        */
    herr_t              ret_value = SUCCEED;    /* Return value */

    FUNC_ENTER_API(FAIL)
    H5TRACE5("e", "*s*sIuii", app_file, app_func, app_line, obj_id, es_id);

    /* Set up request token pointer for asynchronous operation */
    if (H5ES_NONE != es_id)
        token_ptr = &token;     /* Point at token for VOL connector to set up */

    /* Flush an object asynchronously */
    if(H5O__flush_api_common(obj_id, token_ptr, &vol_obj) < 0)
        HGOTO_ERROR(H5E_OHDR, H5E_CANTFLUSH, FAIL, "unable to asynchronously flush object")

    /* If a token was created, add the token to the event set */
    if (NULL != token)
        if (H5ES_insert(es_id, vol_obj->connector, token,
                H5ARG_TRACE5(FUNC, "*s*sIuii", app_file, app_func, app_line, obj_id, es_id)) < 0)
            HGOTO_ERROR(H5E_SYM, H5E_CANTINSERT, FAIL, "can't insert token into event set")

done:
    FUNC_LEAVE_API(ret_value)
} /* H5Oflush_async() */

/*-------------------------------------------------------------------------
=======
>>>>>>> cadd6db4
 * Function:    H5O_flush
 *
 * Purpose:     Internal routine to flush an object
 *
 * Return:	Success:	Non-negative
 *		Failure:	Negative
 *
 * Programmer:	Quincey Koziol
 *		December 29, 2017
 *
 *-------------------------------------------------------------------------
 */
herr_t
H5O_flush(H5O_loc_t *oloc, hid_t obj_id)
{
    void *                 obj_ptr;             /* Pointer to object */
    const H5O_obj_class_t *obj_class;           /* Class of object */
    herr_t                 ret_value = SUCCEED; /* Return value */

    FUNC_ENTER_NOAPI(FAIL)

    /* Get the object pointer */
    if (NULL == (obj_ptr = H5VL_object(obj_id)))
        HGOTO_ERROR(H5E_ARGS, H5E_BADTYPE, FAIL, "invalid object identifier")

    /* Get the object class */
    if (NULL == (obj_class = H5O__obj_class(oloc)))
        HGOTO_ERROR(H5E_OHDR, H5E_CANTINIT, FAIL, "unable to determine object class")

    /* Flush the object of this class */
    if (obj_class->flush && obj_class->flush(obj_ptr) < 0)
        HGOTO_ERROR(H5E_OHDR, H5E_CANTFLUSH, FAIL, "unable to flush object")

    /* Flush the object metadata and invoke flush callback */
    if (H5O_flush_common(oloc, obj_id) < 0)
        HGOTO_ERROR(H5E_OHDR, H5E_CANTFLUSH, FAIL, "unable to flush object and object flush callback")

done:
    FUNC_LEAVE_NOAPI(ret_value)
} /* end H5O_flush() */

/*-------------------------------------------------------------------------
 * Function:    H5O_flush_common
 *
 * Purpose:    	Flushes the object's metadata
 *		Invokes the user-defined callback if there is one.
 *
 * Return:  	Non-negative on success, negative on failure
 *
 * Programmer:  Vailin Choi; Dec 2013
 *
 *-------------------------------------------------------------------------
 */
herr_t
H5O_flush_common(H5O_loc_t *oloc, hid_t obj_id)
{
    haddr_t tag       = 0;
    herr_t  ret_value = SUCCEED; /* Return value */

    FUNC_ENTER_NOAPI(FAIL)

    /* Retrieve tag for object */
    if (H5O__oh_tag(oloc, &tag) < 0)
        HGOTO_ERROR(H5E_OHDR, H5E_CANTFLUSH, FAIL, "unable to flush object metadata")

    /* Flush metadata based on tag value of the object */
    if (H5F_flush_tagged_metadata(oloc->file, tag) < 0)
        HGOTO_ERROR(H5E_OHDR, H5E_CANTFLUSH, FAIL, "unable to flush tagged metadata")

    /* Check to invoke callback */
    if (H5F_object_flush_cb(oloc->file, obj_id) < 0)
        HGOTO_ERROR(H5E_OHDR, H5E_CANTFLUSH, FAIL, "unable to do object flush callback")

done:
    FUNC_LEAVE_NOAPI(ret_value)
} /* end H5O_flush_common() */

/*-------------------------------------------------------------------------
 * Function:    H5O__oh_tag
 *
 * Purpose:     Get object header's address--tag value for the object
 *
 * Return:  	Success:    Non-negative
 *          	Failure:    Negative
 *
 * Programmer: Mike McGreevy
 *             May 19, 2010
 *
 *-------------------------------------------------------------------------
 */
static herr_t
H5O__oh_tag(const H5O_loc_t *oloc, haddr_t *tag)
{
    H5O_t *oh        = NULL;    /* Object header */
    herr_t ret_value = SUCCEED; /* Return value */

    FUNC_ENTER_STATIC

    /* Check args */
    HDassert(oloc);

    /* Get object header for object */
    if (NULL == (oh = H5O_protect(oloc, H5AC__READ_ONLY_FLAG, FALSE)))
        HGOTO_ERROR(H5E_OHDR, H5E_CANTPROTECT, FAIL, "unable to protect object's object header")

    /* Get object header's address (i.e. the tag value for this object) */
    if (HADDR_UNDEF == (*tag = H5O_OH_GET_ADDR(oh)))
        HGOTO_ERROR(H5E_OHDR, H5E_CANTGET, FAIL, "unable to get address of object header")

done:
    /* Unprotect object header on failure */
    if (oh && H5O_unprotect(oloc, oh, H5AC__NO_FLAGS_SET) < 0)
        HDONE_ERROR(H5E_OHDR, H5E_CANTUNPROTECT, FAIL, "unable to release object header")

    FUNC_LEAVE_NOAPI(ret_value)
} /* end H5O__oh_tag() */

/*-------------------------------------------------------------------------
<<<<<<< HEAD
 * Function:    H5O__refresh_api_common
 *
 * Purpose:     This is the common function for refreshing an object.
 *
 * Return:      SUCCEED/FAIL
 *
 *-------------------------------------------------------------------------
 */
static herr_t
H5O__refresh_api_common(hid_t oid, void **token_ptr, H5VL_object_t ** _vol_obj_ptr)
{
    H5VL_object_t *   tmp_vol_obj   = NULL;         /* Object for loc_id */
    H5VL_object_t **  vol_obj_ptr  = (_vol_obj_ptr ? _vol_obj_ptr : &tmp_vol_obj);   /* Ptr to object ptr for loc_id */
    H5VL_loc_params_t loc_params;               /* Location parameters for object access */
    herr_t              ret_value = SUCCEED;    /* Return value */

    FUNC_ENTER_STATIC

    /* Check args */

    if(H5VL_setup_loc_args(oid, vol_obj_ptr, &loc_params) < 0)
        HGOTO_ERROR(H5E_OHDR, H5E_CANTSET, FAIL, "can't set object access arguments")

    /* Refresh the object */
    if (H5VL_object_specific(*vol_obj_ptr, &loc_params, H5VL_OBJECT_REFRESH, H5P_DATASET_XFER_DEFAULT,
                             token_ptr, oid) < 0)
        HGOTO_ERROR(H5E_OHDR, H5E_CANTLOAD, FAIL, "unable to refresh object")

done:
    FUNC_LEAVE_NOAPI(ret_value)
} /* H5O__refresh_api_common() */

/*-------------------------------------------------------------------------
 * Function:    H5Orefresh
 *
 * Purpose:     Refreshes all buffers associated with an object.
 *
 * Return:      Non-negative on success, negative on failure
 *
 * Programmer:  Mike McGreevy
 *              July 28, 2010
 *
 *-------------------------------------------------------------------------
 */
herr_t
H5Orefresh(hid_t oid)
{
    herr_t            ret_value = SUCCEED; /* Return value     */

    FUNC_ENTER_API(FAIL)
    H5TRACE1("e", "i", oid);

    /* To refresh an object synchronously */
    if(H5O__refresh_api_common(oid, NULL, NULL) < 0)
        HGOTO_ERROR(H5E_OHDR, H5E_CANTLOAD, FAIL, "unable to synchronously refresh object")

done:
    FUNC_LEAVE_API(ret_value)
} /* end H5Orefresh() */

/*-------------------------------------------------------------------------
 * Function:    H5Orefresh_async
 *
 * Purpose:     Asynchronous version of H5Orefresh
 *
 * Return:      SUCCEED/FAIL
 *
 *-------------------------------------------------------------------------
 */
herr_t
H5Orefresh_async(const char *app_file, const char *app_func, unsigned app_line, 
    hid_t oid, hid_t es_id)
{
    H5VL_object_t *   vol_obj   = NULL;         /* Object for loc_id */
    void *            token     = NULL;         /* Request token for async operation        */
    void **token_ptr = H5_REQUEST_NULL;         /* Pointer to request token for async operation        */
    herr_t              ret_value = SUCCEED;    /* Return value */

    FUNC_ENTER_API(FAIL)
    H5TRACE5("e", "*s*sIuii", app_file, app_func, app_line, oid, es_id);

    /* Set up request token pointer for asynchronous operation */
    if (H5ES_NONE != es_id)
        token_ptr = &token;     /* Point at token for VOL connector to set up */

    /* Refresh an object asynchronously */
    if(H5O__refresh_api_common(oid, token_ptr, &vol_obj) < 0)
        HGOTO_ERROR(H5E_OHDR, H5E_CANTLOAD, FAIL, "unable to asynchronously refresh object")

    /* If a token was created, add the token to the event set */
    if (NULL != token)
        if (H5ES_insert(es_id, vol_obj->connector, token,
                H5ARG_TRACE5(FUNC, "*s*sIuii", app_file, app_func, app_line, oid, es_id)) < 0)
            HGOTO_ERROR(H5E_SYM, H5E_CANTINSERT, FAIL, "can't insert token into event set")

done:
    FUNC_LEAVE_API(ret_value)
} /* H5Orefresh_async() */
/*-------------------------------------------------------------------------
=======
>>>>>>> cadd6db4
 * Function:    H5O_refresh_metadata
 *
 * Purpose:     Refreshes all buffers associated with an object.
 *
 * Note:	This is based on the original H5O_refresh_metadata() but
 *	        is split into 2 routines.
 *	        This is done so that H5Fstart_swmr_write() can use these
 *	        2 routines to refresh opened objects.  This may be
 *	        restored back to the original code when H5Fstart_swmr_write()
 *	        uses a different approach to handle issues with opened objects.
 *	 	H5Fstart_swmr_write() no longer calls the 1st routine.	(12/24/15)
 *
 * Return:    	Non-negative on success, negative on failure
 *
 * Programmer: Mike McGreevy/Vailin Choi
 *             July 28, 2010/Feb 2014
 *
 *-------------------------------------------------------------------------
 */
herr_t
H5O_refresh_metadata(hid_t oid, H5O_loc_t oloc)
{
    H5VL_object_t *vol_obj   = NULL;    /* VOL object associated with the ID */
    hbool_t        objs_incr = FALSE;   /* Whether the object count in the file was incremented */
    herr_t         ret_value = SUCCEED; /* Return value */

    FUNC_ENTER_NOAPI(FAIL)

    /* If the file is opened with write access, no need to perform refresh actions. */
    if (!(H5F_INTENT(oloc.file) & H5F_ACC_RDWR)) {
        H5G_loc_t    obj_loc;
        H5O_loc_t    obj_oloc;
        H5G_name_t   obj_path;
        H5O_shared_t cached_H5O_shared;
        H5VL_t *     connector = NULL;

        /* Create empty object location */
        obj_loc.oloc = &obj_oloc;
        obj_loc.path = &obj_path;
        H5G_loc_reset(&obj_loc);

        /* "Fake" another open object in the file, so that it doesn't get closed
         *  if this object is the only thing holding the file open.
         */
        H5F_incr_nopen_objs(oloc.file);
        objs_incr = TRUE;

        /* Save important datatype state */
        if (H5I_get_type(oid) == H5I_DATATYPE)
            if (H5T_save_refresh_state(oid, &cached_H5O_shared) < 0)
                HGOTO_ERROR(H5E_DATATYPE, H5E_CANTOPENOBJ, FAIL, "unable to save datatype state")

        /* Get the VOL object from the ID and cache a pointer to the connector.
         * The vol_obj will disappear when the underlying object is closed, so
         * we can't use that directly.
         */
        if (NULL == (vol_obj = H5VL_vol_object(oid)))
            HGOTO_ERROR(H5E_ARGS, H5E_BADTYPE, FAIL, "invalid object identifier")
        connector = vol_obj->connector;

        /* Bump the number of references on the VOL connector.
         * If you don't do this, VDS refreshes can accidentally close the connector.
         */
        connector->nrefs++;

        /* Close object & evict its metadata */
        if ((H5O__refresh_metadata_close(oid, oloc, &obj_loc)) < 0)
            HGOTO_ERROR(H5E_OHDR, H5E_CANTLOAD, FAIL, "unable to refresh object")

        /* Re-open the object, re-fetching its metadata */
        if ((H5O_refresh_metadata_reopen(oid, &obj_loc, connector, FALSE)) < 0)
            HGOTO_ERROR(H5E_OHDR, H5E_CANTLOAD, FAIL, "unable to refresh object")

        /* Restore the number of references on the VOL connector */
        connector->nrefs--;

        /* Restore important datatype state */
        if (H5I_get_type(oid) == H5I_DATATYPE)
            if (H5T_restore_refresh_state(oid, &cached_H5O_shared) < 0)
                HGOTO_ERROR(H5E_DATATYPE, H5E_CANTOPENOBJ, FAIL, "unable to restore datatype state")

    } /* end if */

done:
    if (objs_incr)
        H5F_decr_nopen_objs(oloc.file);

    FUNC_LEAVE_NOAPI(ret_value);
} /* end H5O_refresh_metadata() */

/*-------------------------------------------------------------------------
 * Function:    H5O__refresh_metadata_close
 *
 * Purpose:     This is the first part of the original routine H5O_refresh_metadata().
 *		(1) Save object location information.
 *		(2) Handle multiple dataset opens
 *		(3) Get object cork status
 *		(4) Close the object
 *		(5) Flush and evict object metadata
 *		(6) Re-cork the object if needed
 *
 * Return:  Success:    Non-negative
 *          Failure:    Negative
 *
 * Programmer: Mike McGreevy/Vailin Choi
 *             July 28, 2010/Feb 2014
 *
 *-------------------------------------------------------------------------
 */
static herr_t
H5O__refresh_metadata_close(hid_t oid, H5O_loc_t oloc, H5G_loc_t *obj_loc)
{
    haddr_t tag       = 0;       /* Tag for object */
    hbool_t corked    = FALSE;   /* Whether object's metadata is corked */
    herr_t  ret_value = SUCCEED; /* Return value */

    FUNC_ENTER_STATIC

    /* Make deep local copy of object's location information */
    if (obj_loc) {
        H5G_loc_t tmp_loc;

        H5G_loc(oid, &tmp_loc);
        H5G_loc_copy(obj_loc, &tmp_loc, H5_COPY_DEEP);
    } /* end if */

    /* Handle close for multiple dataset opens */
    if (H5I_get_type(oid) == H5I_DATASET)
        if (H5D_mult_refresh_close(oid) < 0)
            HGOTO_ERROR(H5E_OHDR, H5E_CANTOPENOBJ, FAIL, "unable to prepare refresh for dataset")

    /* Retrieve tag for object */
    if (H5O__oh_tag(&oloc, &tag) < 0)
        HGOTO_ERROR(H5E_OHDR, H5E_CANTFLUSH, FAIL, "unable to get object header address")

    /* Get cork status of the object with tag */
    if (H5AC_cork(oloc.file, tag, H5AC__GET_CORKED, &corked) < 0)
        HGOTO_ERROR(H5E_OHDR, H5E_SYSTEM, FAIL, "unable to retrieve an object's cork status")

    /* Close the object */
    if (H5I_dec_ref(oid) < 0)
        HGOTO_ERROR(H5E_OHDR, H5E_CANTINIT, FAIL, "unable to close object")

    /* Flush metadata based on tag value of the object */
    if (H5F_flush_tagged_metadata(oloc.file, tag) < 0)
        HGOTO_ERROR(H5E_OHDR, H5E_CANTFLUSH, FAIL, "unable to flush tagged metadata")

    /* Evict the object's tagged metadata */
    if (H5F_evict_tagged_metadata(oloc.file, tag) < 0)
        HGOTO_ERROR(H5E_OHDR, H5E_CANTFLUSH, FAIL, "unable to evict metadata")

    /* Re-cork object with tag */
    if (corked)
        if (H5AC_cork(oloc.file, tag, H5AC__SET_CORK, &corked) < 0)
            HGOTO_ERROR(H5E_OHDR, H5E_SYSTEM, FAIL, "unable to cork the object")

done:
    FUNC_LEAVE_NOAPI(ret_value);
} /* end H5O__refresh_metadata_close() */

/*-------------------------------------------------------------------------
 * Function:    H5O_refresh_metadata_reopen
 *
 * Purpose:     This is the second part of the original routine H5O_refresh_metadata().
 *		  (1) Re-open object with the saved object location information.
 *		  (2) Re-register object ID with the re-opened object.
 *
 * Return:      SUCCEED/FAIL
 *
 * Programmer: Mike McGreevy/Vailin Choi
 *             July 28, 2010/Feb 2014
 *
 *-------------------------------------------------------------------------
 */
herr_t
H5O_refresh_metadata_reopen(hid_t oid, H5G_loc_t *obj_loc, H5VL_t *vol_connector, hbool_t start_swmr)
{
    void *     object = NULL;       /* Object for this operation */
    H5I_type_t type;                /* Type of object for the ID */
    herr_t     ret_value = SUCCEED; /* Return value */

    FUNC_ENTER_NOAPI(FAIL)

    /* Sanity check */
    HDassert(obj_loc);
    HDassert(vol_connector);

    /* Get object's type */
    type = H5I_get_type(oid);

    switch (type) {
        case H5I_GROUP:
            /* Re-open the group */
            if (NULL == (object = H5G_open(obj_loc)))
                HGOTO_ERROR(H5E_OHDR, H5E_CANTOPENOBJ, FAIL, "unable to open group")
            break;

        case H5I_DATATYPE:
            /* Re-open the named datatype */
            if (NULL == (object = H5T_open(obj_loc)))
                HGOTO_ERROR(H5E_OHDR, H5E_CANTOPENOBJ, FAIL, "unable to open named datatype")
            break;

        case H5I_DATASET:
            /* Re-open the dataset */
            if (NULL == (object = H5D_open(obj_loc, H5P_DATASET_ACCESS_DEFAULT)))
                HGOTO_ERROR(H5E_DATASET, H5E_CANTOPENOBJ, FAIL, "unable to open dataset")
            if (!start_swmr) /* No need to handle multiple opens when H5Fstart_swmr_write() */
                if (H5D_mult_refresh_reopen((H5D_t *)object) < 0)
                    HGOTO_ERROR(H5E_OHDR, H5E_CANTOPENOBJ, FAIL, "unable to finish refresh for dataset")
            break;

        case H5I_MAP:
            HGOTO_ERROR(H5E_OHDR, H5E_BADTYPE, FAIL, "maps not supported in native VOL connector")

        case H5I_UNINIT:
        case H5I_BADID:
        case H5I_FILE:
        case H5I_DATASPACE:
        case H5I_ATTR:
        case H5I_VFL:
        case H5I_VOL:
        case H5I_GENPROP_CLS:
        case H5I_GENPROP_LST:
        case H5I_ERROR_CLASS:
        case H5I_ERROR_MSG:
        case H5I_ERROR_STACK:
        case H5I_SPACE_SEL_ITER:
        case H5I_EVENTSET:
        case H5I_NTYPES:
        default:
            HGOTO_ERROR(H5E_OHDR, H5E_BADTYPE, FAIL,
                        "not a valid file object ID (dataset, group, or datatype)")
            break;
    } /* end switch */

    /* Re-register ID for the object */
    if ((H5VL_register_using_existing_id(type, object, vol_connector, TRUE, oid)) < 0)
        HGOTO_ERROR(H5E_OHDR, H5E_CANTREGISTER, FAIL, "unable to re-register object ID after refresh")

done:
    FUNC_LEAVE_NOAPI(ret_value);
} /* end H5O_refresh_metadata_reopen() */<|MERGE_RESOLUTION|>--- conflicted
+++ resolved
@@ -49,117 +49,12 @@
 /********************/
 static herr_t H5O__oh_tag(const H5O_loc_t *oloc, haddr_t *tag);
 static herr_t H5O__refresh_metadata_close(hid_t oid, H5O_loc_t oloc, H5G_loc_t *obj_loc);
-static herr_t H5O__flush_api_common(hid_t obj_id, void **token_ptr, H5VL_object_t ** _vol_obj_ptr);
-static herr_t H5O__refresh_api_common(hid_t oid, void **token_ptr, H5VL_object_t ** _vol_obj_ptr);
 
 /*************/
 /* Functions */
 /*************/
 
 /*-------------------------------------------------------------------------
-<<<<<<< HEAD
- * Function:    H5O__flush_api_common
- *
- * Purpose:     This is the common function for flushing an object.
- *
- * Return:      SUCCEED/FAIL
- *
- *-------------------------------------------------------------------------
- */
-static herr_t
-H5O__flush_api_common(hid_t obj_id, void **token_ptr, H5VL_object_t ** _vol_obj_ptr)
-{
-    H5VL_object_t *   tmp_vol_obj   = NULL;         /* Object for loc_id */
-    H5VL_object_t **  vol_obj_ptr  = (_vol_obj_ptr ? _vol_obj_ptr : &tmp_vol_obj);   /* Ptr to object ptr for loc_id */
-    H5VL_loc_params_t loc_params;               /* Location parameters for object access */
-    herr_t              ret_value = SUCCEED;    /* Return value */
-
-    FUNC_ENTER_STATIC
-
-    /* Check args */
-
-    if(H5VL_setup_loc_args(obj_id, vol_obj_ptr, &loc_params) < 0)
-        HGOTO_ERROR(H5E_OHDR, H5E_CANTSET, FAIL, "can't set object access arguments")
-
-    /* Flush the object */
-    if (H5VL_object_specific(*vol_obj_ptr, &loc_params, H5VL_OBJECT_FLUSH, H5P_DATASET_XFER_DEFAULT,
-                             token_ptr, obj_id) < 0)
-        HGOTO_ERROR(H5E_OHDR, H5E_CANTFLUSH, FAIL, "unable to flush object")
-
-done:
-    FUNC_LEAVE_NOAPI(ret_value)
-} /* H5O__flush_api_common() */
-
-/*-------------------------------------------------------------------------
- * Function:    H5Oflush
- *
- * Purpose:     Flushes all buffers associated with an object to disk.
- *
- * Return:      Non-negative on success, negative on failure
- *
- * Programmer:  Mike McGreevy
- *              May 19, 2010
- *
- *-------------------------------------------------------------------------
- */
-herr_t
-H5Oflush(hid_t obj_id)
-{
-    herr_t            ret_value = SUCCEED; /* Return value     */
-
-    FUNC_ENTER_API(FAIL)
-    H5TRACE1("e", "i", obj_id);
-
-    /* To flush an object synchronously */
-    if(H5O__flush_api_common(obj_id, NULL, NULL) < 0)
-        HGOTO_ERROR(H5E_OHDR, H5E_CANTFLUSH, FAIL, "unable to synchronously flush object")
-
-done:
-    FUNC_LEAVE_API(ret_value)
-} /* end H5Oflush() */
-
-/*-------------------------------------------------------------------------
- * Function:    H5Oflush_async
- *
- * Purpose:     Asynchronous version of H5Oflush
- *
- * Return:      SUCCEED/FAIL
- *
- *-------------------------------------------------------------------------
- */
-herr_t
-H5Oflush_async(const char *app_file, const char *app_func, unsigned app_line, 
-    hid_t obj_id, hid_t es_id)
-{
-    H5VL_object_t *   vol_obj   = NULL;         /* Object for loc_id */
-    void *            token     = NULL;         /* Request token for async operation        */
-    void **token_ptr = H5_REQUEST_NULL;         /* Pointer to request token for async operation        */
-    herr_t              ret_value = SUCCEED;    /* Return value */
-
-    FUNC_ENTER_API(FAIL)
-    H5TRACE5("e", "*s*sIuii", app_file, app_func, app_line, obj_id, es_id);
-
-    /* Set up request token pointer for asynchronous operation */
-    if (H5ES_NONE != es_id)
-        token_ptr = &token;     /* Point at token for VOL connector to set up */
-
-    /* Flush an object asynchronously */
-    if(H5O__flush_api_common(obj_id, token_ptr, &vol_obj) < 0)
-        HGOTO_ERROR(H5E_OHDR, H5E_CANTFLUSH, FAIL, "unable to asynchronously flush object")
-
-    /* If a token was created, add the token to the event set */
-    if (NULL != token)
-        if (H5ES_insert(es_id, vol_obj->connector, token,
-                H5ARG_TRACE5(FUNC, "*s*sIuii", app_file, app_func, app_line, obj_id, es_id)) < 0)
-            HGOTO_ERROR(H5E_SYM, H5E_CANTINSERT, FAIL, "can't insert token into event set")
-
-done:
-    FUNC_LEAVE_API(ret_value)
-} /* H5Oflush_async() */
-
-/*-------------------------------------------------------------------------
-=======
->>>>>>> cadd6db4
  * Function:    H5O_flush
  *
  * Purpose:     Internal routine to flush an object
@@ -278,108 +173,6 @@
 } /* end H5O__oh_tag() */
 
 /*-------------------------------------------------------------------------
-<<<<<<< HEAD
- * Function:    H5O__refresh_api_common
- *
- * Purpose:     This is the common function for refreshing an object.
- *
- * Return:      SUCCEED/FAIL
- *
- *-------------------------------------------------------------------------
- */
-static herr_t
-H5O__refresh_api_common(hid_t oid, void **token_ptr, H5VL_object_t ** _vol_obj_ptr)
-{
-    H5VL_object_t *   tmp_vol_obj   = NULL;         /* Object for loc_id */
-    H5VL_object_t **  vol_obj_ptr  = (_vol_obj_ptr ? _vol_obj_ptr : &tmp_vol_obj);   /* Ptr to object ptr for loc_id */
-    H5VL_loc_params_t loc_params;               /* Location parameters for object access */
-    herr_t              ret_value = SUCCEED;    /* Return value */
-
-    FUNC_ENTER_STATIC
-
-    /* Check args */
-
-    if(H5VL_setup_loc_args(oid, vol_obj_ptr, &loc_params) < 0)
-        HGOTO_ERROR(H5E_OHDR, H5E_CANTSET, FAIL, "can't set object access arguments")
-
-    /* Refresh the object */
-    if (H5VL_object_specific(*vol_obj_ptr, &loc_params, H5VL_OBJECT_REFRESH, H5P_DATASET_XFER_DEFAULT,
-                             token_ptr, oid) < 0)
-        HGOTO_ERROR(H5E_OHDR, H5E_CANTLOAD, FAIL, "unable to refresh object")
-
-done:
-    FUNC_LEAVE_NOAPI(ret_value)
-} /* H5O__refresh_api_common() */
-
-/*-------------------------------------------------------------------------
- * Function:    H5Orefresh
- *
- * Purpose:     Refreshes all buffers associated with an object.
- *
- * Return:      Non-negative on success, negative on failure
- *
- * Programmer:  Mike McGreevy
- *              July 28, 2010
- *
- *-------------------------------------------------------------------------
- */
-herr_t
-H5Orefresh(hid_t oid)
-{
-    herr_t            ret_value = SUCCEED; /* Return value     */
-
-    FUNC_ENTER_API(FAIL)
-    H5TRACE1("e", "i", oid);
-
-    /* To refresh an object synchronously */
-    if(H5O__refresh_api_common(oid, NULL, NULL) < 0)
-        HGOTO_ERROR(H5E_OHDR, H5E_CANTLOAD, FAIL, "unable to synchronously refresh object")
-
-done:
-    FUNC_LEAVE_API(ret_value)
-} /* end H5Orefresh() */
-
-/*-------------------------------------------------------------------------
- * Function:    H5Orefresh_async
- *
- * Purpose:     Asynchronous version of H5Orefresh
- *
- * Return:      SUCCEED/FAIL
- *
- *-------------------------------------------------------------------------
- */
-herr_t
-H5Orefresh_async(const char *app_file, const char *app_func, unsigned app_line, 
-    hid_t oid, hid_t es_id)
-{
-    H5VL_object_t *   vol_obj   = NULL;         /* Object for loc_id */
-    void *            token     = NULL;         /* Request token for async operation        */
-    void **token_ptr = H5_REQUEST_NULL;         /* Pointer to request token for async operation        */
-    herr_t              ret_value = SUCCEED;    /* Return value */
-
-    FUNC_ENTER_API(FAIL)
-    H5TRACE5("e", "*s*sIuii", app_file, app_func, app_line, oid, es_id);
-
-    /* Set up request token pointer for asynchronous operation */
-    if (H5ES_NONE != es_id)
-        token_ptr = &token;     /* Point at token for VOL connector to set up */
-
-    /* Refresh an object asynchronously */
-    if(H5O__refresh_api_common(oid, token_ptr, &vol_obj) < 0)
-        HGOTO_ERROR(H5E_OHDR, H5E_CANTLOAD, FAIL, "unable to asynchronously refresh object")
-
-    /* If a token was created, add the token to the event set */
-    if (NULL != token)
-        if (H5ES_insert(es_id, vol_obj->connector, token,
-                H5ARG_TRACE5(FUNC, "*s*sIuii", app_file, app_func, app_line, oid, es_id)) < 0)
-            HGOTO_ERROR(H5E_SYM, H5E_CANTINSERT, FAIL, "can't insert token into event set")
-
-done:
-    FUNC_LEAVE_API(ret_value)
-} /* H5Orefresh_async() */
-/*-------------------------------------------------------------------------
-=======
->>>>>>> cadd6db4
  * Function:    H5O_refresh_metadata
  *
  * Purpose:     Refreshes all buffers associated with an object.
