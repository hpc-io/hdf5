--- conflicted
+++ resolved
@@ -287,29 +287,20 @@
             size_t size, void *buf);
 static herr_t H5FD__mpio_write(H5FD_t *_file, H5FD_mem_t type, hid_t dxpl_id, haddr_t addr,
             size_t size, const void *buf);
-<<<<<<< HEAD
-static herr_t H5FD_mpio_custom_read(H5FD_t *_file, H5FD_mem_t type, hid_t dxpl_id,
+static herr_t H5FD__mpio_custom_read(H5FD_t *_file, H5FD_mem_t type, hid_t dxpl_id,
             hid_t file_space, hid_t mem_space, size_t elmt_size, haddr_t addr, void *buf);
-static herr_t H5FD_mpio_custom_write(H5FD_t *_file, H5FD_mem_t type, hid_t dxpl_id,
+static herr_t H5FD__mpio_custom_write(H5FD_t *_file, H5FD_mem_t type, hid_t dxpl_id,
             hid_t file_space, hid_t mem_space, size_t elmt_size, haddr_t addr, const void *buf);
-static herr_t H5FD_mpio_flush(H5FD_t *_file, hid_t dxpl_id, hbool_t closing);
-static herr_t H5FD_mpio_truncate(H5FD_t *_file, hid_t dxpl_id, hbool_t closing);
-static int H5FD_mpio_mpi_rank(const H5FD_t *_file);
-static int H5FD_mpio_mpi_size(const H5FD_t *_file);
-static MPI_Comm H5FD_mpio_communicator(const H5FD_t *_file);
-static herr_t  H5FD_mpio_get_info(H5FD_t *_file, void** mpi_info);
-static herr_t  H5FD_mpio_ccio_setup(const char *name, H5FD_mpio_t *file, MPI_File fh);
-static herr_t  H5FD_mpio_ccio_cleanup(const H5FD_mpio_t *file);
-static herr_t H5FD_mpio_setup_flatbuf( H5S_sel_type space_sel_type, H5S_flatbuf_t *curflatbuf,
-            H5S_sel_iter_t *sel_iter, H5S_t *space_stype, size_t elmt_size, hbool_t is_regular);
-=======
 static herr_t H5FD__mpio_flush(H5FD_t *_file, hid_t dxpl_id, hbool_t closing);
 static herr_t H5FD__mpio_truncate(H5FD_t *_file, hid_t dxpl_id, hbool_t closing);
 static int H5FD__mpio_mpi_rank(const H5FD_t *_file);
 static int H5FD__mpio_mpi_size(const H5FD_t *_file);
 static MPI_Comm H5FD__mpio_communicator(const H5FD_t *_file);
 static herr_t H5FD__mpio_get_info(H5FD_t *_file, void** mpi_info);
->>>>>>> 10cdff5c
+static herr_t  H5FD_mpio_ccio_setup(const char *name, H5FD_mpio_t *file, MPI_File fh);
+static herr_t  H5FD_mpio_ccio_cleanup(const H5FD_mpio_t *file);
+static herr_t H5FD_mpio_setup_flatbuf( H5S_sel_type space_sel_type, H5S_flatbuf_t *curflatbuf,
+            H5S_sel_iter_t *sel_iter, H5S_t *space_stype, size_t elmt_size, hbool_t is_regular);
 
 /* The MPIO file driver information */
 static const H5FD_class_mpi_t H5FD_mpio_g = {
@@ -335,27 +326,16 @@
     NULL,					/*get_type_map		*/
     NULL,					/*alloc			*/
     NULL,					/*free			*/
-<<<<<<< HEAD
-    H5FD_mpio_get_eoa,				/*get_eoa		*/
-    H5FD_mpio_set_eoa, 				/*set_eoa		*/
-    H5FD_mpio_get_eof,				/*get_eof		*/
-    H5FD_mpio_get_handle,                       /*get_handle            */
-    H5FD_mpio_read,				/*read			*/
-    H5FD_mpio_write,				/*write			*/
-    H5FD_mpio_custom_read,          /*select_read           */
-    H5FD_mpio_custom_write,         /*select_write          */
-    H5FD_mpio_flush,				/*flush			*/
-    H5FD_mpio_truncate,				/*truncate		*/
-=======
     H5FD__mpio_get_eoa,				/*get_eoa		*/
     H5FD__mpio_set_eoa, 			/*set_eoa		*/
     H5FD__mpio_get_eof,				/*get_eof		*/
     H5FD__mpio_get_handle,                      /*get_handle            */
     H5FD__mpio_read,				/*read			*/
     H5FD__mpio_write,				/*write			*/
+    H5FD_mpio_custom_read,          /*select_read           */
+    H5FD_mpio_custom_write,         /*select_write          */
     H5FD__mpio_flush,				/*flush			*/
     H5FD__mpio_truncate,			/*truncate		*/
->>>>>>> 10cdff5c
     NULL,                                       /*lock                  */
     NULL,                                       /*unlock                */
     H5FD_FLMAP_DICHOTOMY                        /*fl_map                */
@@ -1746,7 +1726,7 @@
 #endif
             HMPI_GOTO_ERROR(FAIL, "MPI_Get_elements failed", mpi_code)
     } /* end if */
- 
+
     /* If the rank0-bcast feature was used, broadcast the # of bytes read to
      * other ranks, which didn't perform any I/O.
      */
@@ -2073,7 +2053,7 @@
         for (int j=0;j<numSpaceDims;j++)
             curflatbuf->extent *= dims[j];
 
-        if(H5S_point_get_seq_list(space_stype,null_flags,sel_iter,num_points,num_points,&sel_nseq,&sel_nelem,curflatbuf->indices,curflatbuf->blocklens) < 0)
+        if(H5S__point_get_seq_list(space_stype,null_flags,sel_iter,num_points,num_points,&sel_nseq,&sel_nelem,curflatbuf->indices,curflatbuf->blocklens) < 0)
         {
             fprintf(stdout,"ERROR: H5S__all_get_seq_list failed");
             ret_value = FAIL;
@@ -2087,7 +2067,7 @@
 
 #ifdef H5FDmpio_DEBUG
         if (H5FD_mpio_Debug[(int)'t']) {
-            fprintf(stdout,"space_sel_type == H5S_SEL_POINTS called H5S_point_get_seq_list for file flatbuf - curflatbuf->count is %ld numSpaceDims is %d curflatbuf->extent is %ld curflatbuf->size is %ld returned sel_nseq %ld sel_nelem %ld offset/len pairs for curflatbuf->count entries are:\n",curflatbuf->count,numSpaceDims,curflatbuf->extent,curflatbuf->size,sel_nseq,sel_nelem);
+            fprintf(stdout,"space_sel_type == H5S_SEL_POINTS called H5S__point_get_seq_list for file flatbuf - curflatbuf->count is %ld numSpaceDims is %d curflatbuf->extent is %ld curflatbuf->size is %ld returned sel_nseq %ld sel_nelem %ld offset/len pairs for curflatbuf->count entries are:\n",curflatbuf->count,numSpaceDims,curflatbuf->extent,curflatbuf->size,sel_nseq,sel_nelem);
             for (int j=0;j<curflatbuf->count;j++)
                 fprintf(stdout, " %d offset: %ld len: %ld\n",j,curflatbuf->indices[j],curflatbuf->blocklens[j]);
             fflush(stdout);
@@ -2623,20 +2603,6 @@
  * Programmer:  Quincey Koziol
  *              January 31, 2008
  *
-<<<<<<< HEAD
- * Changes:     Heavily reworked to avoid unnecessary MPI_File_set_size()
- *              calls.  The hope is that these calls are superfluous in the
- *              typical case, allowing us to avoid truncates most of the
- *              time.
- *
- *              The basic idea is to query the file system to get the
- *              current eof, and only truncate if the file systems
- *              conception of the eof disagrees with our eoa.
- *
- *                                                 JRM -- 10/27/17
- *
-=======
->>>>>>> 10cdff5c
  *-------------------------------------------------------------------------
  */
 static herr_t
