/* * * * * * * * * * * * * * * * * * * * * * * * * * * * * * * * * * * * * * *
 * Copyright by The HDF Group.                                               *
 * All rights reserved.                                                      *
 *                                                                           *
 * This file is part of HDF5.  The full HDF5 copyright notice, including     *
 * terms governing use, modification, and redistribution, is contained in    *
 * the files COPYING and Copyright.html.  COPYING can be found at the root   *
 * of the source code distribution tree; Copyright.html can be found at the  *
 * root level of an installed copy of the electronic HDF5 document set and   *
 * is linked from the top-level documents page.  It can also be found at     *
 * http://hdfgroup.org/HDF5/doc/Copyright.html.  If you do not have          *
 * access to either file, you may request a copy from help@hdfgroup.org.     *
 * * * * * * * * * * * * * * * * * * * * * * * * * * * * * * * * * * * * * * */

/*
 * Programmer:  Neil Fortner <nfortne2@hdfgroup.org>
 *              Wednesday, January 28, 2015
 *
 * Purpose:
 *      Virtual Dataset (VDS) functions.  Creates a layout type which allows
 *      definition of a virtual dataset, where the actual dataset is stored in
 *      other datasets (called source datasets).  The mappings between the
 *      virtual and source datasets are specified by hyperslab or "all"
 *      dataspace selections.  Point selections are not currently supported.
 *      Overlaps in the mappings in the virtual dataset result in undefined
 *      behaviour.
 *
 *      Mapping selections may be unlimited, in which case the size of the
 *      virtual dataset is determined by the size of the source dataset(s).
 *      Names for the source datasets may also be generated procedurally, in
 *      which case the virtual selection should be unlimited with an unlimited
 *      count and the source selection should be limited with a size equal to
 *      that of the virtual selection with the unlimited count set to 1.
 *
 *      Source datasets are opened lazily (only when needed for I/O or to
 *      determine the size of the virtual dataset), and are currently held open
 *      until the virtual dataset is closed.
 */

/****************/
/* Module Setup */
/****************/

#include "H5Dmodule.h"          /* This source code file is part of the H5D module */


/***********/
/* Headers */
/***********/
#include "H5private.h"          /* Generic Functions                    */
#include "H5Dpkg.h"             /* Dataset functions                    */
#include "H5Eprivate.h"         /* Error handling                       */
#include "H5Fprivate.h"         /* Files                                */
#include "H5FLprivate.h"        /* Free Lists                           */
#include "H5Gprivate.h"         /* Groups                               */
#include "H5HGprivate.h"        /* Global Heaps                         */
#include "H5Iprivate.h"         /* IDs                                  */
#include "H5MMprivate.h"        /* Memory management                    */
#include "H5Oprivate.h"         /* Object headers                       */
#include "H5Sprivate.h"         /* Dataspaces                           */


/****************/
/* Local Macros */
/****************/

/* Default size for sub_dset array */
#define H5D_VIRTUAL_DEF_SUB_DSET_SIZE 128


/******************/
/* Local Typedefs */
/******************/


/********************/
/* Local Prototypes */
/********************/

/* Layout operation callbacks */
static herr_t H5D__virtual_read(H5D_io_info_t *io_info, const H5D_type_info_t
    *type_info, hsize_t nelmts, const H5S_t *file_space, const H5S_t *mem_space,
    H5D_chunk_map_t *fm);
static herr_t H5D__virtual_write(H5D_io_info_t *io_info,
    const H5D_type_info_t *type_info, hsize_t nelmts, const H5S_t *file_space,
    const H5S_t *mem_space, H5D_chunk_map_t *fm);
static herr_t H5D__virtual_flush(H5D_t *dset, hid_t dxpl_id);
static herr_t H5D__virtual_dest(H5D_t *dset, hid_t dxpl_id);

/* Other functions */
static herr_t H5D__virtual_open_source_dset(const H5D_t *vdset,
    H5O_storage_virtual_ent_t *virtual_ent,
    H5O_storage_virtual_srcdset_t *source_dset, H5F_t *source_file, hid_t dxpl_id);
static herr_t H5D__virtual_reset_source_dset(
    H5O_storage_virtual_ent_t *virtual_ent,
    H5O_storage_virtual_srcdset_t *source_dset);
static herr_t H5D__virtual_str_append(const char *src, size_t src_len, char **p,
    char **buf, size_t *buf_size);
static herr_t H5D__virtual_copy_parsed_name(
    H5O_storage_virtual_name_seg_t **dst, H5O_storage_virtual_name_seg_t *src);
static herr_t H5D__virtual_build_source_name(char *source_name,
    const H5O_storage_virtual_name_seg_t *parsed_name, size_t static_strlen,
    size_t nsubs, hsize_t blockno, char **built_name);
static herr_t H5D__virtual_init_all(const H5D_t *dset, hid_t dxpl_id);
static herr_t H5D__virtual_pre_io(H5D_io_info_t *io_info,
    H5O_storage_virtual_t *storage, const H5S_t *file_space,
    const H5S_t *mem_space, hsize_t *tot_nelmts);
static herr_t H5D__virtual_post_io(H5O_storage_virtual_t *storage);
static herr_t H5D__virtual_read_one(H5D_io_info_t *io_info,
    const H5D_type_info_t *type_info, const H5S_t *file_space,
    H5O_storage_virtual_srcdset_t *source_dset);
static herr_t H5D__virtual_write_one(H5D_io_info_t *io_info,
    const H5D_type_info_t *type_info, const H5S_t *file_space,
    H5O_storage_virtual_srcdset_t *source_dset);


/*********************/
/* Package Variables */
/*********************/

/* Contiguous storage layout I/O ops */
const H5D_layout_ops_t H5D_LOPS_VIRTUAL[1] = {{
    NULL,
    H5D__virtual_init,
    H5D__virtual_is_space_alloc,
    NULL,
    H5D__virtual_read,
    H5D__virtual_write,
#ifdef H5_HAVE_PARALLEL
    NULL,
    NULL,
#endif /* H5_HAVE_PARALLEL */
    NULL,
    NULL,
    H5D__virtual_flush,
    NULL,
    H5D__virtual_dest
}};


/*******************/
/* Local Variables */
/*******************/

/* Declare a free list to manage the H5O_storage_virtual_name_seg_t struct */
H5FL_DEFINE(H5O_storage_virtual_name_seg_t);



/*-------------------------------------------------------------------------
 * Function:    H5D_virtual_check_mapping_pre
 *
 * Purpose:     Checks that the provided virtual and source selections are
 *              legal for use as a VDS mapping, prior to creating the rest
 *              of the mapping entry.
 *
 * Return:      Non-negative on success/Negative on failure
 *
 * Programmer:  Neil Fortner
 *              August 12, 2015
 *
 *-------------------------------------------------------------------------
 */
herr_t
H5D_virtual_check_mapping_pre(const H5S_t *vspace, const H5S_t *src_space,
    H5O_virtual_space_status_t space_status)
{
    H5S_sel_type    select_type; /* Selection type */
    hsize_t         nelmts_vs;  /* Number of elements in virtual selection */
    hsize_t         nelmts_ss;  /* Number of elements in source selection */
    herr_t          ret_value = SUCCEED; /* Return value */

    FUNC_ENTER_NOAPI(FAIL)

    /* Check for point selections (currently unsupported) */
    if(H5S_SEL_ERROR == (select_type = H5S_GET_SELECT_TYPE(vspace)))
        HGOTO_ERROR(H5E_DATASET, H5E_CANTGET, FAIL, "can't get selection type")
    if(select_type == H5S_SEL_POINTS)
        HGOTO_ERROR(H5E_DATASET, H5E_UNSUPPORTED, FAIL, "point selections not currently supported with virtual datasets")
    if(H5S_SEL_ERROR == (select_type = H5S_GET_SELECT_TYPE(src_space)))
        HGOTO_ERROR(H5E_DATASET, H5E_CANTGET, FAIL, "can't get selection type")
    if(select_type == H5S_SEL_POINTS)
        HGOTO_ERROR(H5E_DATASET, H5E_UNSUPPORTED, FAIL, "point selections not currently supported with virtual datasets")

    /* Get number of elements in spaces */
    nelmts_vs = (hsize_t)H5S_GET_SELECT_NPOINTS(vspace);
    nelmts_ss = (hsize_t)H5S_GET_SELECT_NPOINTS(src_space);

    /* Check for unlimited vspace */
    if(nelmts_vs == H5S_UNLIMITED) {
        /* Check for unlimited src_space */
        if(nelmts_ss == H5S_UNLIMITED) {
            hsize_t nenu_vs;    /* Number of elements in the non-unlimited dimensions of vspace */
            hsize_t nenu_ss;    /* Number of elements in the non-unlimited dimensions of src_space */

            /* Non-printf unlimited selection.  Make sure both selections have
             * the same number of elements in the non-unlimited dimension.  Note
             * we can always check this even if the space status is invalid
             * because unlimited selections are never dependent on the extent.
             */
            if(H5S_get_select_num_elem_non_unlim(vspace, &nenu_vs) < 0)
                HGOTO_ERROR(H5E_DATASET, H5E_CANTCOUNT, FAIL, "can't get number of elements in non-unlimited dimension")
            if(H5S_get_select_num_elem_non_unlim(src_space, &nenu_ss) < 0)
                HGOTO_ERROR(H5E_DATASET, H5E_CANTCOUNT, FAIL, "can't get number of elements in non-unlimited dimension")
            if(nenu_vs != nenu_ss)
                HGOTO_ERROR(H5E_ARGS, H5E_BADVALUE, FAIL, "numbers of elemnts in the non-unlimited dimensions is different for source and virtual spaces")
        } /* end if */
        /* We will handle the printf case after parsing the source names */
    } /* end if */
    else if(space_status != H5O_VIRTUAL_STATUS_INVALID)
        /* Limited selections.  Check number of points is the same. */
        if(nelmts_vs != nelmts_ss)
            HGOTO_ERROR(H5E_ARGS, H5E_BADVALUE, FAIL, "virtual and source space selections have different numbers of elements")

done:
    FUNC_LEAVE_NOAPI(ret_value)
} /* end H5D_virtual_check_mapping_pre() */


/*-------------------------------------------------------------------------
 * Function:    H5D_virtual_check_mapping_post
 *
 * Purpose:     Checks that the provided virtual dataset mapping entry is
 *              legal, after the mapping is otherwise complete.
 *
 * Return:      Non-negative on success/Negative on failure
 *
 * Programmer:  Neil Fortner
 *              August 12, 2015
 *
 *-------------------------------------------------------------------------
 */
herr_t
H5D_virtual_check_mapping_post(const H5O_storage_virtual_ent_t *ent)
{
    hsize_t         nelmts_vs;  /* Number of elements in virtual selection */
    hsize_t         nelmts_ss;  /* Number of elements in source selection */
    H5S_t           *tmp_space = NULL; /* Temporary dataspace */
    herr_t          ret_value = SUCCEED; /* Return value */

    FUNC_ENTER_NOAPI(FAIL)

    /* Get number of elements in spaces */
    nelmts_vs = (hsize_t)H5S_GET_SELECT_NPOINTS(ent->source_dset.virtual_select);
    nelmts_ss = (hsize_t)H5S_GET_SELECT_NPOINTS(ent->source_select);

    /* Check for printf selection */
    if((nelmts_vs == H5S_UNLIMITED) && (nelmts_ss != H5S_UNLIMITED)) {
        /* Make sure there at least one %b substitution in the source file or
         * dataset name */
        if((ent->psfn_nsubs == 0) && (ent->psdn_nsubs == 0))
            HGOTO_ERROR(H5E_PLIST, H5E_BADVALUE, FAIL, "unlimited virtual selection, limited source selection, and no printf specifiers in source names")

        /* Make sure virtual space uses hyperslab selection */
        if(H5S_GET_SELECT_TYPE(ent->source_dset.virtual_select) != H5S_SEL_HYPERSLABS)
            HGOTO_ERROR(H5E_PLIST, H5E_BADVALUE, FAIL, "virtual selection with printf mapping must be hyperslab")

        /* Check that the number of elements in one block in the virtual
         * selection matches the total number of elements in the source
         * selection, if the source space status is not invalid (virtual space
         * status does not matter here because it is unlimited) */
        if(ent->source_space_status != H5O_VIRTUAL_STATUS_INVALID) {
            /* Get first block in virtual selection */
            if(NULL == (tmp_space = H5S_hyper_get_unlim_block(ent->source_dset.virtual_select, (hsize_t)0)))
                HGOTO_ERROR(H5E_PLIST, H5E_CANTGET, FAIL, "can't get first block in virtual selection")

            /* Check number of points */
            nelmts_vs = (hsize_t)H5S_GET_SELECT_NPOINTS(tmp_space);
            if(nelmts_vs != nelmts_ss)
                HGOTO_ERROR(H5E_ARGS, H5E_BADVALUE, FAIL, "virtual (single block) and source space selections have different numbers of elements")
        } /* end if */
    } /* end if */
    else
        /* Make sure there are no printf substitutions */
        if((ent->psfn_nsubs > 0) || (ent->psdn_nsubs > 0))
            HGOTO_ERROR(H5E_PLIST, H5E_BADVALUE, FAIL, "printf specifier(s) in source name(s) without an unlimited virtual selection and limited source selection")

done:
    /* Free temporary space */
    if(tmp_space)
        if(H5S_close(tmp_space) < 0)
            HDONE_ERROR(H5E_PLIST, H5E_CLOSEERROR, FAIL, "can't close dataspace")

    FUNC_LEAVE_NOAPI(ret_value)
} /* end H5D_virtual_check_mapping_post() */


/*-------------------------------------------------------------------------
 * Function:    H5D_virtual_update_min_dims
 *
 * Purpose:     Updates the virtual layout's "min_dims" field to take into
 *              account the "idx"th entry in the mapping list.  The entry
 *              must be complete, though top level field list_nused (and
 *              of course min_dims) does not need to take it into account.
 *
 * Return:      Non-negative on success/Negative on failure
 *
 * Programmer:  Neil Fortner
 *              February 10, 2015
 *
 *-------------------------------------------------------------------------
 */
herr_t
H5D_virtual_update_min_dims(H5O_layout_t *layout, size_t idx)
{
    H5S_sel_type    sel_type;
    int             rank;
    hsize_t         bounds_start[H5S_MAX_RANK];
    hsize_t         bounds_end[H5S_MAX_RANK];
    int             i;
    herr_t          ret_value = SUCCEED;

    FUNC_ENTER_NOAPI(FAIL)

    HDassert(layout);
    HDassert(layout->type == H5D_VIRTUAL);
    HDassert(idx < layout->storage.u.virt.list_nalloc);

    /* Get type of selection */
    if(H5S_SEL_ERROR == (sel_type = H5S_GET_SELECT_TYPE(layout->storage.u.virt.list[idx].source_dset.virtual_select)))
        HGOTO_ERROR(H5E_DATASET, H5E_CANTGET, FAIL, "unable to get selection type")

    /* Do not update min_dims for "all" or "none" selections */
    if((sel_type == H5S_SEL_ALL) || (sel_type == H5S_SEL_NONE))
        HGOTO_DONE(SUCCEED)

    /* Get rank of vspace */
    if((rank = H5S_GET_EXTENT_NDIMS(layout->storage.u.virt.list[idx].source_dset.virtual_select)) < 0)
        HGOTO_ERROR(H5E_DATASET, H5E_CANTGET, FAIL, "unable to get number of dimensions")

    /* Get selection bounds */
    if(H5S_SELECT_BOUNDS(layout->storage.u.virt.list[idx].source_dset.virtual_select, bounds_start, bounds_end) < 0)
        HGOTO_ERROR(H5E_DATASET, H5E_CANTGET, FAIL, "unable to get selection bounds")

    /* Update min_dims */
    for(i = 0; i < rank; i++)
        /* Don't check unlimited dimensions in the selection */
        if((i != layout->storage.u.virt.list[idx].unlim_dim_virtual)
                && (bounds_end[i] >= layout->storage.u.virt.min_dims[i]))
            layout->storage.u.virt.min_dims[i] = bounds_end[i] + (hsize_t)1;

done:
    FUNC_LEAVE_NOAPI(ret_value)
} /* end H5D_virtual_update_min_dims() */


/*-------------------------------------------------------------------------
 * Function:    H5D_virtual_check_min_dims
 *
 * Purpose:     Checks if the dataset's dimensions are at least the
 *              calculated minimum dimensions from the mappings.
 *
 * Return:      Non-negative on success/Negative on failure
 *
 * Programmer:  Neil Fortner
 *              August 13, 2015
 *
 *-------------------------------------------------------------------------
 */
herr_t
H5D_virtual_check_min_dims(const H5D_t *dset)
{
    int             rank;
    hsize_t         dims[H5S_MAX_RANK];
    int             i;
    herr_t          ret_value = SUCCEED;

    FUNC_ENTER_NOAPI(FAIL)

    HDassert(dset);
    HDassert(dset->shared);
    HDassert(dset->shared->layout.type == H5D_VIRTUAL);

    /* Get rank of dataspace */
    if((rank = H5S_GET_EXTENT_NDIMS(dset->shared->space)) < 0)
        HGOTO_ERROR(H5E_DATASET, H5E_CANTGET, FAIL, "unable to get number of dimensions")

    /* Get VDS dimensions */
    if(H5S_get_simple_extent_dims(dset->shared->space, dims, NULL) < 0)
        HGOTO_ERROR(H5E_DATASET, H5E_CANTGET, FAIL, "can't get VDS dimensions")

    /* Verify that dimensions are larger than min_dims */
    for(i = 0; i < rank; i++)
        if(dims[i] < dset->shared->layout.storage.u.virt.min_dims[i])
            HGOTO_ERROR(H5E_ARGS, H5E_BADVALUE, FAIL, "virtual dataset dimensions not large enough to contain all limited dimensions in all selections")

done:
    FUNC_LEAVE_NOAPI(ret_value)
} /* end H5D_virtual_check_min_dims() */


/*-------------------------------------------------------------------------
 * Function:    H5D__virtual_copy_layout
 *
 * Purpose:     Deep copies virtual storage layout message in memory.
 *              This function assumes that the top-level struct has
 *              already been copied (so the source struct retains
 *              ownership of the fields passed to this function).
 *
 * Return:      Non-negative on success/Negative on failure
 *
 * Programmer:  Neil Fortner
 *              February 10, 2015
 *
 *-------------------------------------------------------------------------
 */
herr_t
H5D__virtual_copy_layout(H5O_layout_t *layout)
{
    H5O_storage_virtual_ent_t *orig_list = NULL;
    hid_t           orig_source_fapl;
    hid_t           orig_source_dapl;
    H5P_genplist_t *plist;
    size_t          i;
    herr_t          ret_value = SUCCEED;

    FUNC_ENTER_PACKAGE

    HDassert(layout);
    HDassert(layout->type == H5D_VIRTUAL);

    /* Save original entry list and top-level property lists and reset in layout
     * so the originals aren't closed on error */
    orig_source_fapl = layout->storage.u.virt.source_fapl;
    layout->storage.u.virt.source_fapl = -1;
    orig_source_dapl = layout->storage.u.virt.source_dapl;
    layout->storage.u.virt.source_dapl = -1;
    orig_list = layout->storage.u.virt.list;
    layout->storage.u.virt.list = NULL;

    /* Copy entry list */
    if(layout->storage.u.virt.list_nused > 0) {
        HDassert(orig_list);

        /* Allocate memory for the list */
        if(NULL == (layout->storage.u.virt.list = (H5O_storage_virtual_ent_t *)H5MM_calloc(layout->storage.u.virt.list_nused * sizeof(H5O_storage_virtual_ent_t))))
            HGOTO_ERROR(H5E_DATASET, H5E_CANTALLOC, FAIL, "unable to allocate memory for virtual dataset entry list")
        layout->storage.u.virt.list_nalloc = layout->storage.u.virt.list_nused;

        /* Copy the list entries, though set source_dset.dset and sub_dset to
         * NULL */
        for(i = 0; i < layout->storage.u.virt.list_nused; i++) {
            /* Copy virtual selection */
            if(NULL == (layout->storage.u.virt.list[i].source_dset.virtual_select
                    = H5S_copy(orig_list[i].source_dset.virtual_select, FALSE, TRUE)))
                HGOTO_ERROR(H5E_DATASET, H5E_CANTCOPY, FAIL, "unable to copy virtual selection")

            /* Copy original source names */
            if(NULL == (layout->storage.u.virt.list[i].source_file_name
                    = H5MM_strdup(orig_list[i].source_file_name)))
                HGOTO_ERROR(H5E_DATASET, H5E_RESOURCE, FAIL, "unable to duplicate source file name")
            if(NULL == (layout->storage.u.virt.list[i].source_dset_name
                    = H5MM_strdup(orig_list[i].source_dset_name)))
                HGOTO_ERROR(H5E_DATASET, H5E_RESOURCE, FAIL, "unable to duplicate source dataset name")

            /* Copy source selection */
            if(NULL == (layout->storage.u.virt.list[i].source_select
                    = H5S_copy(orig_list[i].source_select, FALSE, TRUE)))
                HGOTO_ERROR(H5E_DATASET, H5E_CANTCOPY, FAIL, "unable to copy source selection")

            /* Initialize clipped selections */
            if(orig_list[i].unlim_dim_virtual < 0) {
                layout->storage.u.virt.list[i].source_dset.clipped_source_select = layout->storage.u.virt.list[i].source_select;
                layout->storage.u.virt.list[i].source_dset.clipped_virtual_select = layout->storage.u.virt.list[i].source_dset.virtual_select;
            } /* end if */

            /* Copy parsed names */
            if(H5D__virtual_copy_parsed_name(&layout->storage.u.virt.list[i].parsed_source_file_name, orig_list[i].parsed_source_file_name) < 0)
                HGOTO_ERROR(H5E_DATASET, H5E_CANTCOPY, FAIL, "unable to copy parsed source file name")
            layout->storage.u.virt.list[i].psfn_static_strlen = orig_list[i].psfn_static_strlen;
            layout->storage.u.virt.list[i].psfn_nsubs = orig_list[i].psfn_nsubs;
            if(H5D__virtual_copy_parsed_name(&layout->storage.u.virt.list[i].parsed_source_dset_name, orig_list[i].parsed_source_dset_name) < 0)
                HGOTO_ERROR(H5E_DATASET, H5E_CANTCOPY, FAIL, "unable to copy parsed source dataset name")
            layout->storage.u.virt.list[i].psdn_static_strlen = orig_list[i].psdn_static_strlen;
            layout->storage.u.virt.list[i].psdn_nsubs = orig_list[i].psdn_nsubs;

            /* Copy source names in source dset or add reference as appropriate
             */
            if(orig_list[i].source_dset.file_name) {
                if(orig_list[i].source_dset.file_name
                        == orig_list[i].source_file_name)
                    layout->storage.u.virt.list[i].source_dset.file_name = layout->storage.u.virt.list[i].source_file_name;
                else if(orig_list[i].parsed_source_file_name
                        && (orig_list[i].source_dset.file_name
                        != orig_list[i].parsed_source_file_name->name_segment)) {
                    HDassert(layout->storage.u.virt.list[i].parsed_source_file_name);
                    HDassert(layout->storage.u.virt.list[i].parsed_source_file_name->name_segment);
                    layout->storage.u.virt.list[i].source_dset.file_name = layout->storage.u.virt.list[i].parsed_source_file_name->name_segment;
                } /* end if */
                else
                    if(NULL == (layout->storage.u.virt.list[i].source_dset.file_name
                            = H5MM_strdup(orig_list[i].source_dset.file_name)))
                        HGOTO_ERROR(H5E_DATASET, H5E_RESOURCE, FAIL, "unable to duplicate source file name")
            } /* end if */
            if(orig_list[i].source_dset.dset_name) {
                if(orig_list[i].source_dset.dset_name
                        == orig_list[i].source_dset_name)
                    layout->storage.u.virt.list[i].source_dset.dset_name = layout->storage.u.virt.list[i].source_dset_name;
                else if(orig_list[i].parsed_source_dset_name
                        && (orig_list[i].source_dset.dset_name
                        != orig_list[i].parsed_source_dset_name->name_segment)) {
                    HDassert(layout->storage.u.virt.list[i].parsed_source_dset_name);
                    HDassert(layout->storage.u.virt.list[i].parsed_source_dset_name->name_segment);
                    layout->storage.u.virt.list[i].source_dset.dset_name = layout->storage.u.virt.list[i].parsed_source_dset_name->name_segment;
                } /* end if */
                else
                    if(NULL == (layout->storage.u.virt.list[i].source_dset.dset_name
                            = H5MM_strdup(orig_list[i].source_dset.dset_name)))
                        HGOTO_ERROR(H5E_DATASET, H5E_RESOURCE, FAIL, "unable to duplicate source dataset name")
            } /* end if */

            /* Copy other fields in entry */
            layout->storage.u.virt.list[i].unlim_dim_source = orig_list[i].unlim_dim_source;
            layout->storage.u.virt.list[i].unlim_dim_virtual = orig_list[i].unlim_dim_virtual;
            layout->storage.u.virt.list[i].unlim_extent_source = orig_list[i].unlim_extent_source;
            layout->storage.u.virt.list[i].unlim_extent_virtual = orig_list[i].unlim_extent_virtual;
            layout->storage.u.virt.list[i].clip_size_source = orig_list[i].clip_size_source;
            layout->storage.u.virt.list[i].clip_size_virtual = orig_list[i].clip_size_virtual;
            layout->storage.u.virt.list[i].source_space_status = orig_list[i].source_space_status;
            layout->storage.u.virt.list[i].virtual_space_status = orig_list[i].virtual_space_status;
        } /* end for */
    } /* end if */
    else {
        /* Zero out other fields related to list, just to be sure */
        layout->storage.u.virt.list = NULL;
        layout->storage.u.virt.list_nalloc = 0;
    } /* end else */

    /* Copy property lists */
    if(orig_source_fapl >= 0) {
        if(NULL == (plist = (H5P_genplist_t *)H5I_object_verify(orig_source_fapl, H5I_GENPROP_LST)))
            HGOTO_ERROR(H5E_ARGS, H5E_BADTYPE, FAIL, "not a property list")
        if((layout->storage.u.virt.source_fapl = H5P_copy_plist(plist, FALSE)) < 0)
            HGOTO_ERROR(H5E_DATASET, H5E_CANTCOPY, FAIL, "can't copy fapl")
    } /* end if */
    if(orig_source_dapl >= 0) {
        if(NULL == (plist = (H5P_genplist_t *)H5I_object_verify(orig_source_dapl, H5I_GENPROP_LST)))
            HGOTO_ERROR(H5E_ARGS, H5E_BADTYPE, FAIL, "not a property list")
        if((layout->storage.u.virt.source_dapl = H5P_copy_plist(plist, FALSE)) < 0)
            HGOTO_ERROR(H5E_DATASET, H5E_CANTCOPY, FAIL, "can't copy dapl")
    } /* end if */

    /* New layout is not fully initialized */
    layout->storage.u.virt.init = FALSE;

done:
    /* Release allocated resources on failure */
    if(ret_value < 0)
        if(H5D__virtual_reset_layout(layout) < 0)
            HDONE_ERROR(H5E_DATASET, H5E_CANTFREE, FAIL, "unable to reset virtual layout")

    FUNC_LEAVE_NOAPI(ret_value)
} /* end H5D__virtual_copy_layout() */


/*-------------------------------------------------------------------------
 * Function:    H5D__virtual_reset_layout
 *
 * Purpose:     Frees internal structures in a virtual storage layout
 *              message in memory.  This function is safe to use on
 *              incomplete structures (for recovery from failure) provided
 *              the internal structures are initialized with all bytes set
 *              to 0.
 *
 * Return:      Non-negative on success/Negative on failure
 *
 * Programmer:  Neil Fortner
 *              February 11, 2015
 *
 *-------------------------------------------------------------------------
 */
herr_t
H5D__virtual_reset_layout(H5O_layout_t *layout)
{
    size_t          i, j;
    herr_t          ret_value = SUCCEED;

    FUNC_ENTER_PACKAGE

    HDassert(layout);
    HDassert(layout->type == H5D_VIRTUAL);

    /* Free the list entries.  Note we always attempt to free everything even in
     * the case of a failure.  Because of this, and because we free the list
     * afterwards, we do not need to zero out the memory in the list. */
    for(i = 0; i < layout->storage.u.virt.list_nused; i++) {
        /* Free source_dset */
        if(H5D__virtual_reset_source_dset(&layout->storage.u.virt.list[i], &layout->storage.u.virt.list[i].source_dset) < 0)
            HDONE_ERROR(H5E_DATASET, H5E_CANTFREE, FAIL, "unable to reset source dataset")

        /* Free original source names */
        (void)H5MM_xfree(layout->storage.u.virt.list[i].source_file_name);
        (void)H5MM_xfree(layout->storage.u.virt.list[i].source_dset_name);

        /* Free sub_dset */
        for(j = 0; j < layout->storage.u.virt.list[i].sub_dset_nalloc; j++)
            if(H5D__virtual_reset_source_dset(&layout->storage.u.virt.list[i], &layout->storage.u.virt.list[i].sub_dset[j]) < 0)
                HDONE_ERROR(H5E_DATASET, H5E_CANTFREE, FAIL, "unable to reset source dataset")
        layout->storage.u.virt.list[i].sub_dset = (H5O_storage_virtual_srcdset_t *)H5MM_xfree(layout->storage.u.virt.list[i].sub_dset);

        /* Free source_select */
        if(layout->storage.u.virt.list[i].source_select)
            if(H5S_close(layout->storage.u.virt.list[i].source_select) < 0)
                HDONE_ERROR(H5E_DATASET, H5E_CLOSEERROR, FAIL, "unable to release source selection")

        /* Free parsed_source_file_name */
        H5D_virtual_free_parsed_name(layout->storage.u.virt.list[i].parsed_source_file_name);

        /* Free parsed_source_dset_name */
        H5D_virtual_free_parsed_name(layout->storage.u.virt.list[i].parsed_source_dset_name);
    } /* end for */

    /* Free the list */
    layout->storage.u.virt.list = (H5O_storage_virtual_ent_t *)H5MM_xfree(layout->storage.u.virt.list);
    layout->storage.u.virt.list_nalloc = (size_t)0;
    layout->storage.u.virt.list_nused = (size_t)0;
    (void)HDmemset(layout->storage.u.virt.min_dims, 0, sizeof(layout->storage.u.virt.min_dims));

    /* Close access property lists */
    if(layout->storage.u.virt.source_fapl >= 0) {
        if(H5I_dec_ref(layout->storage.u.virt.source_fapl) < 0)
            HDONE_ERROR(H5E_DATASET, H5E_CANTFREE, FAIL, "can't close source fapl")
        layout->storage.u.virt.source_fapl = -1;
    } /* end if */
    if(layout->storage.u.virt.source_dapl >= 0) {
        if(H5I_dec_ref(layout->storage.u.virt.source_dapl) < 0)
            HDONE_ERROR(H5E_DATASET, H5E_CANTFREE, FAIL, "can't close source dapl")
        layout->storage.u.virt.source_dapl = -1;
    } /* end if */

    /* The list is no longer initialized */
    layout->storage.u.virt.init = FALSE;

    /* Note the lack of a done: label.  This is because there are no HGOTO_ERROR
     * calls.  If one is added, a done: label must also be added */
    FUNC_LEAVE_NOAPI(ret_value)
} /* end H5D__virtual_reset_layout() */


/*-------------------------------------------------------------------------
 * Function:    H5D__virtual_copy
 *
 * Purpose:     Copy virtual storage raw data from SRC file to DST file.
 *
 * Return:      Non-negative on success/Negative on failure
 *
 * Programmer:  Neil Fortner
 *              February 6, 2015
 *
 *-------------------------------------------------------------------------
 */
herr_t
H5D__virtual_copy(H5F_t H5_ATTR_UNUSED *f_dst, H5O_layout_t *layout_dst,
    hid_t H5_ATTR_UNUSED dxpl_id)
{
    herr_t          ret_value = SUCCEED;

#ifdef NOT_YET
    FUNC_ENTER_PACKAGE
#endif /* NOT_YET */
    FUNC_ENTER_PACKAGE_NOERR

#ifdef NOT_YET
    /* Check for copy to the same file */
    if(f_dst == f_src) {
        /* Increase reference count on global heap object */
        if((heap_rc = H5HG_link(f_dst, dxpl_id, (H5HG_t *)&(layout_dst->u.virt.serial_list_hobjid), 1)) < 0)
            HGOTO_ERROR(H5E_DATASET, H5E_CANTMODIFY, FAIL, "unable to adjust global heap refence count")
    } /* end if */
    else
#endif /* NOT_YET */
    {
        /* Reset global heap id so a new heap object is created when the message
         * is flushed */
        layout_dst->storage.u.virt.serial_list_hobjid.addr = HADDR_UNDEF;
        layout_dst->storage.u.virt.serial_list_hobjid.idx = (size_t)0;
    } /* end block/else */

#ifdef NOT_YET
done:
#endif /* NOT_YET */
    FUNC_LEAVE_NOAPI(ret_value)
} /* end H5D__virtual_copy() */


/*-------------------------------------------------------------------------
 * Function:    H5D__virtual_delete
 *
 * Purpose:     Delete the file space for a virtual dataset
 *
 * Return:      Non-negative on success/Negative on failure
 *
 * Programmer:  Neil Fortner
 *              February 6, 2015
 *
 *-------------------------------------------------------------------------
 */
herr_t
H5D__virtual_delete(H5F_t *f, hid_t dxpl_id, H5O_storage_t *storage)
{
#ifdef NOT_YET
    int heap_rc;                /* Reference count of global heap object */
#endif  /* NOT_YET */
    herr_t ret_value = SUCCEED; /* Return value */

    FUNC_ENTER_PACKAGE

    /* check args */
    HDassert(f);
    HDassert(storage);
    HDassert(storage->type == H5D_VIRTUAL);

    /* Check for global heap block */
    if(storage->u.virt.serial_list_hobjid.addr != HADDR_UNDEF) {
#ifdef NOT_YET
        /* Unlink the global heap block */
        if((heap_rc = H5HG_link(f, dxpl_id, (H5HG_t *)&(storage->u.virt.serial_list_hobjid), -1)) < 0)
            HGOTO_ERROR(H5E_DATASET, H5E_CANTMODIFY, FAIL, "unable to adjust global heap refence count")
        if(heap_rc == 0)
#endif /* NOT_YET */
            /* Delete the global heap block */
            if(H5HG_remove(f, dxpl_id, (H5HG_t *)&(storage->u.virt.serial_list_hobjid)) < 0)
                HGOTO_ERROR(H5E_DATASET, H5E_CANTREMOVE, FAIL, "unable to remove heap object")
    } /* end if */

    /* Clear global heap ID in storage */
    storage->u.virt.serial_list_hobjid.addr = HADDR_UNDEF;
    storage->u.virt.serial_list_hobjid.idx = 0;

done:
    FUNC_LEAVE_NOAPI(ret_value)
} /* end H5D__virtual_delete */


/*-------------------------------------------------------------------------
 * Function:    H5D__virtual_open_source_dset
 *
 * Purpose:     Attempts to open a source dataset.
 *
 * Return:      Non-negative on success/Negative on failure
 *
 * Programmer:  Neil Fortner
 *              March 6, 2015
 *
 *-------------------------------------------------------------------------
 */
static herr_t
H5D__virtual_open_source_dset(const H5D_t *vdset,
    H5O_storage_virtual_ent_t *virtual_ent,
    H5O_storage_virtual_srcdset_t *source_dset, H5F_t *source_file, hid_t dxpl_id)
{
    H5F_t       *src_file = NULL;       /* Source file */
    hbool_t     src_file_open = FALSE;  /* Whether we have opened and need to close src_file */
    H5G_loc_t   src_root_loc;           /* Object location of source file root group */
    herr_t      ret_value = SUCCEED;    /* Return value */

    FUNC_ENTER_STATIC

    /* Sanity check */
    HDassert(vdset);
    HDassert(source_dset);
    HDassert(!source_dset->dset);
    HDassert(source_dset->file_name);
    HDassert(source_dset->dset_name);

    /* Check if we need to open the source file */
    if(HDstrcmp(source_dset->file_name, ".")) {
#ifdef H5_HAVE_PARALLEL
        if(H5F_HAS_FEATURE(vdset->oloc.file, H5FD_FEAT_HAS_MPI)) {
            HDassert(source_file);
            src_file = source_file;
        }
        else
#endif /* H5_HAVE_PARALLEL */
        {
        /* Open the source file */
        if(NULL == (src_file = H5F_open(source_dset->file_name, H5F_INTENT(vdset->oloc.file) & H5F_ACC_RDWR, H5P_FILE_CREATE_DEFAULT, vdset->shared->layout.storage.u.virt.source_fapl, dxpl_id)))
            H5E_clear_stack(NULL); /* Quick hack until proper support for H5Fopen with missing file is implemented */
        else
            src_file_open = TRUE;
        }
    } /* end if */
    else
        /* Source file is ".", use the virtual dataset's file */
        src_file = vdset->oloc.file;

    if(src_file) {
        /* Set up the root group in the destination file */
        if(NULL == (src_root_loc.oloc = H5G_oloc(H5G_rootof(src_file))))
            HGOTO_ERROR(H5E_DATASET, H5E_BADVALUE, FAIL, "unable to get object location for root group")
        if(NULL == (src_root_loc.path = H5G_nameof(H5G_rootof(src_file))))
            HGOTO_ERROR(H5E_DATASET, H5E_BADVALUE, FAIL, "unable to get path for root group")

        /* Open the source dataset */
        if(NULL == (source_dset->dset = H5D__open_name(&src_root_loc, source_dset->dset_name, vdset->shared->layout.storage.u.virt.source_dapl, dxpl_id))) {
            H5E_clear_stack(NULL); /* Quick hack until proper support for H5Dopen with missing file is implemented */

            /* Dataset does not exist */
            source_dset->dset_exists = FALSE;
        } /* end if */
        else {
            /* Dataset exists */
            source_dset->dset_exists = TRUE;

            /* Patch the source selection if necessary */
            if(virtual_ent->source_space_status != H5O_VIRTUAL_STATUS_CORRECT) {
                if(H5S_extent_copy(virtual_ent->source_select, source_dset->dset->shared->space) < 0)
                    HGOTO_ERROR(H5E_DATASET, H5E_CANTCOPY, FAIL, "can't copy source dataspace extent")
                virtual_ent->source_space_status = H5O_VIRTUAL_STATUS_CORRECT;
            } /* end if */
        } /* end else */
    } /* end if */

done:

    /* Close source file */
    if(src_file_open)
        if(H5F_try_close(src_file) < 0)
            HDONE_ERROR(H5E_DATASET, H5E_CANTCLOSEFILE, FAIL, "can't close source file")

    FUNC_LEAVE_NOAPI(ret_value)
} /* end H5D__virtual_open_source_dset() */


/*-------------------------------------------------------------------------
 * Function:    H5D__virtual_reset_source_dset
 *
 * Purpose:     Frees space referenced by a source dataset struct.
 *
 * Return:      Non-negative on success/Negative on failure
 *
 * Programmer:  Neil Fortner
 *              May 20, 2015
 *
 *-------------------------------------------------------------------------
 */
static herr_t
H5D__virtual_reset_source_dset(H5O_storage_virtual_ent_t *virtual_ent,
    H5O_storage_virtual_srcdset_t *source_dset)
{
    herr_t      ret_value = SUCCEED;    /* Return value */

    FUNC_ENTER_STATIC

    /* Sanity check */
    HDassert(source_dset);

    /* Free dataset */
    if(source_dset->dset) {
        if(H5D_close(source_dset->dset) < 0)
            HDONE_ERROR(H5E_DATASET, H5E_CLOSEERROR, FAIL, "unable to close source dataset")
        source_dset->dset = NULL;
    } /* end if */

    /* Free file name */
    if(virtual_ent->parsed_source_file_name
            && (source_dset->file_name
            != virtual_ent->parsed_source_file_name->name_segment))
        source_dset->file_name = (char *)H5MM_xfree(source_dset->file_name);
    else
        HDassert((source_dset->file_name == virtual_ent->source_file_name)
                || (virtual_ent->parsed_source_file_name
                && (source_dset->file_name
                == virtual_ent->parsed_source_file_name->name_segment))
                || !source_dset->file_name);

    /* Free dataset name */
    if(virtual_ent->parsed_source_dset_name
            && (source_dset->dset_name
            != virtual_ent->parsed_source_dset_name->name_segment))
        source_dset->dset_name = (char *)H5MM_xfree(source_dset->dset_name);
    else
        HDassert((source_dset->dset_name == virtual_ent->source_dset_name)
                || (virtual_ent->parsed_source_dset_name
                && (source_dset->dset_name
                == virtual_ent->parsed_source_dset_name->name_segment))
                || !source_dset->dset_name);

    /* Free clipped virtual selection */
    if(source_dset->clipped_virtual_select) {
        if(source_dset->clipped_virtual_select != source_dset->virtual_select)
            if(H5S_close(source_dset->clipped_virtual_select) < 0)
                HDONE_ERROR(H5E_DATASET, H5E_CLOSEERROR, FAIL, "unable to release clipped virtual selection")
        source_dset->clipped_virtual_select = NULL;
    } /* end if */

    /* Free virtual selection */
    if(source_dset->virtual_select) {
        if(H5S_close(source_dset->virtual_select) < 0)
            HDONE_ERROR(H5E_DATASET, H5E_CLOSEERROR, FAIL, "unable to release virtual selection")
        source_dset->virtual_select = NULL;
    } /* end if */

    /* Free clipped source selection */
    if(source_dset->clipped_source_select) {
        if(source_dset->clipped_source_select != virtual_ent->source_select)
            if(H5S_close(source_dset->clipped_source_select) < 0)
                HDONE_ERROR(H5E_DATASET, H5E_CLOSEERROR, FAIL, "unable to release clipped source selection")
        source_dset->clipped_source_select = NULL;
    } /* end if */

    /* The projected memory space should never exist when this function is
     * called */
    HDassert(!source_dset->projected_mem_space);

    /* Note the lack of a done: label.  This is because there are no HGOTO_ERROR
     * calls.  If one is added, a done: label must also be added */
    FUNC_LEAVE_NOAPI(ret_value)
} /* end H5D__virtual_reset_source_dset() */


/*-------------------------------------------------------------------------
 * Function:    H5D__virtual_str_append
 *
 * Purpose:     Appends src_len bytes of the string src to the position *p
 *              in the buffer *buf (allocating *buf if necessary).
 *
 * Return:      Non-negative on success/Negative on failure
 *
 * Programmer:  Neil Fortner
 *              May 19, 2015
 *
 *-------------------------------------------------------------------------
 */
static herr_t
H5D__virtual_str_append(const char *src, size_t src_len, char **p, char **buf,
    size_t *buf_size)
{
    herr_t      ret_value = SUCCEED;    /* Return value */

    FUNC_ENTER_STATIC

    /* Sanity check */
    HDassert(src);
    HDassert(src_len > 0);
    HDassert(p);
    HDassert(buf);
    HDassert(*p >= *buf);
    HDassert(buf_size);

    /* Allocate or extend buffer if necessary */
    if(!*buf) {
        HDassert(!*p);
        HDassert(*buf_size == 0);

        /* Allocate buffer */
        if(NULL == (*buf = (char *)H5MM_malloc(src_len + (size_t)1)))
            HGOTO_ERROR(H5E_RESOURCE, H5E_CANTALLOC, FAIL, "unable to allocate name segment struct")
        *buf_size = src_len + (size_t)1;
        *p = *buf;
    } /* end if */
    else {
        size_t p_offset = (size_t)(*p - *buf); /* Offset of p within buf */

        /* Extend buffer if necessary */
        if((p_offset + src_len + (size_t)1) > *buf_size) {
            char *tmp_buf;
            size_t tmp_buf_size;

            /* Calculate new size of buffer */
            tmp_buf_size = MAX(p_offset + src_len + (size_t)1,
                    *buf_size * (size_t)2);

            /* Reallocate buffer */
            if(NULL == (tmp_buf = (char *)H5MM_realloc(*buf, tmp_buf_size)))
                HGOTO_ERROR(H5E_RESOURCE, H5E_CANTALLOC, FAIL, "unable to reallocate name segment buffer")
            *buf = tmp_buf;
            *buf_size = tmp_buf_size;
            *p = *buf + p_offset;
        } /* end if */
    } /* end else */

    /* Copy string to *p.  Note that since src in not NULL terminated, we must
     * use memcpy */
    (void)HDmemcpy(*p, src, src_len);

    /* Advance *p */
    *p += src_len;

    /* Add NULL terminator */
    **p = '\0';

done:
    FUNC_LEAVE_NOAPI(ret_value);
} /* end H5D__virtual_str_append() */


/*-------------------------------------------------------------------------
 * Function:    H5D_virtual_parse_source_name
 *
 * Purpose:     Parses a source file or dataset name.
 *
 * Return:      Non-negative on success/Negative on failure
 *
 * Programmer:  Neil Fortner
 *              May 18, 2015
 *
 *-------------------------------------------------------------------------
 */
herr_t
H5D_virtual_parse_source_name(const char *source_name,
    H5O_storage_virtual_name_seg_t **parsed_name, size_t *static_strlen,
    size_t *nsubs)
{
    H5O_storage_virtual_name_seg_t *tmp_parsed_name = NULL;
    H5O_storage_virtual_name_seg_t **tmp_parsed_name_p = &tmp_parsed_name;
    size_t      tmp_static_strlen;
    size_t      tmp_strlen;
    size_t      tmp_nsubs = 0;
    const char  *p;
    const char  *pct;
    char        *name_seg_p = NULL;
    size_t      name_seg_size = 0;
    herr_t      ret_value = SUCCEED;    /* Return value */

    FUNC_ENTER_NOAPI(FAIL)

    /* Sanity check */
    HDassert(source_name);
    HDassert(parsed_name);
    HDassert(static_strlen);
    HDassert(nsubs);

    /* Initialize p and tmp_static_strlen */
    p = source_name;
    tmp_static_strlen = tmp_strlen = HDstrlen(source_name);

    /* Iterate over name */
    /* Note this will not work with UTF-8!  We should support this eventually
     * -NAF 5/18/2015 */
    while((pct = HDstrchr(p, '%'))) {
        HDassert(pct >= p);

        /* Allocate name segment struct if necessary */
        if(!*tmp_parsed_name_p)
            if(NULL == (*tmp_parsed_name_p = H5FL_CALLOC(H5O_storage_virtual_name_seg_t)))
                HGOTO_ERROR(H5E_RESOURCE, H5E_CANTALLOC, FAIL, "unable to allocate name segment struct")

        /* Check for type of format specifier */
        if(pct[1] == 'b') {
            /* Check for blank string before specifier */
            if(pct != p)
                /* Append string to name segment */
                if(H5D__virtual_str_append(p, (size_t)(pct - p), &name_seg_p, &(*tmp_parsed_name_p)->name_segment, &name_seg_size) < 0)
                    HGOTO_ERROR(H5E_DATASET, H5E_CANTCOPY, FAIL, "unable to append name segment")

            /* Update other variables */
            tmp_parsed_name_p = &(*tmp_parsed_name_p)->next;
            tmp_static_strlen -= 2;
            tmp_nsubs++;
            name_seg_p = NULL;
            name_seg_size = 0;
        } /* end if */
        else if(pct[1] == '%') {
            /* Append string to name segment (include first '%') */
            if(H5D__virtual_str_append(p, (size_t)(pct - p) + (size_t)1, &name_seg_p, &(*tmp_parsed_name_p)->name_segment, &name_seg_size) < 0)
                HGOTO_ERROR(H5E_DATASET, H5E_CANTCOPY, FAIL, "unable to append name segment")

            /* Update other variables */
            tmp_static_strlen -= 1;
        } /* end else */
        else
            HGOTO_ERROR(H5E_ARGS, H5E_BADVALUE, FAIL, "invalid format specifier")

        p = pct + 2;
    } /* end while */

    /* Copy last segment of name, if any, unless the parsed name was not
     * allocated */
    if(tmp_parsed_name) {
        HDassert(p >= source_name);
        if(*p == '\0')
            HDassert((size_t)(p - source_name) == tmp_strlen);
        else {
            HDassert((size_t)(p - source_name) < tmp_strlen);

            /* Allocate name segment struct if necessary */
            if(!*tmp_parsed_name_p)
                if(NULL == (*tmp_parsed_name_p = H5FL_CALLOC(H5O_storage_virtual_name_seg_t)))
                    HGOTO_ERROR(H5E_RESOURCE, H5E_CANTALLOC, FAIL, "unable to allocate name segment struct")

            /* Append string to name segment */
            if(H5D__virtual_str_append(p, tmp_strlen - (size_t)(p - source_name), &name_seg_p, &(*tmp_parsed_name_p)->name_segment, &name_seg_size) < 0)
                HGOTO_ERROR(H5E_DATASET, H5E_CANTCOPY, FAIL, "unable to append name segment")
        } /* end else */
    } /* end if */

    /* Set return values */
    *parsed_name = tmp_parsed_name;
    tmp_parsed_name = NULL;
    *static_strlen = tmp_static_strlen;
    *nsubs = tmp_nsubs;

done:
    if(tmp_parsed_name) {
        HDassert(ret_value < 0);
        H5D_virtual_free_parsed_name(tmp_parsed_name);
    } /* end if */

    FUNC_LEAVE_NOAPI(ret_value)
} /* end H5D_virtual_parse_source_name() */


/*-------------------------------------------------------------------------
 * Function:    H5D__virtual_copy_parsed_name
 *
 * Purpose:     Deep copies a parsed source file or dataset name.
 *
 * Return:      Non-negative on success/Negative on failure
 *
 * Programmer:  Neil Fortner
 *              May 19, 2015
 *
 *-------------------------------------------------------------------------
 */
static herr_t
H5D__virtual_copy_parsed_name(H5O_storage_virtual_name_seg_t **dst,
    H5O_storage_virtual_name_seg_t *src)
{
    H5O_storage_virtual_name_seg_t *tmp_dst = NULL;
    H5O_storage_virtual_name_seg_t *p_src = src;
    H5O_storage_virtual_name_seg_t **p_dst = &tmp_dst;
    herr_t          ret_value = SUCCEED;

    FUNC_ENTER_STATIC

    /* Sanity check */
    HDassert(dst);

    /* Walk over parsed name, duplicating it */
    while(p_src) {
        /* Allocate name segment struct */
        if(NULL == (*p_dst = H5FL_CALLOC(H5O_storage_virtual_name_seg_t)))
            HGOTO_ERROR(H5E_RESOURCE, H5E_CANTALLOC, FAIL, "unable to allocate name segment struct")

        /* Duplicate name segment */
        if(p_src->name_segment) {
            if(NULL == ((*p_dst)->name_segment = H5MM_strdup(p_src->name_segment)))
                HGOTO_ERROR(H5E_RESOURCE, H5E_CANTALLOC, FAIL, "unable to duplicate name segment")
        } /* end if */

        /* Advance pointers */
        p_src = p_src->next;
        p_dst = &(*p_dst)->next;
    } /* end while */

    /* Set dst */
    *dst = tmp_dst;
    tmp_dst = NULL;

done:
    if(tmp_dst) {
        HDassert(ret_value < 0);
        H5D_virtual_free_parsed_name(tmp_dst);
    } /* end if */

    FUNC_LEAVE_NOAPI(ret_value)
} /* end H5D__virtual_copy_parsed_name() */


/*-------------------------------------------------------------------------
 * Function:    H5D_virtual_free_parsed_name
 *
 * Purpose:     Frees the provided parsed name.
 *
 * Return:      void
 *
 * Programmer:  Neil Fortner
 *              May 19, 2015
 *
 *-------------------------------------------------------------------------
 */
herr_t
H5D_virtual_free_parsed_name(H5O_storage_virtual_name_seg_t *name_seg)
{
    H5O_storage_virtual_name_seg_t *next_seg;
    herr_t ret_value = SUCCEED;         /* Return value */

    FUNC_ENTER_NOAPI(FAIL)

    /* Walk name segments, freeing them */
    while(name_seg) {
        (void)H5MM_xfree(name_seg->name_segment);
        next_seg = name_seg->next;
        (void)H5FL_FREE(H5O_storage_virtual_name_seg_t, name_seg);
        name_seg = next_seg;
    } /* end while */

done:
    FUNC_LEAVE_NOAPI(ret_value)
} /* end H5D_virtual_free_parsed_name() */


/*-------------------------------------------------------------------------
 * Function:    H5D__virtual_build_source_name
 *
 * Purpose:     Builds a source file or dataset name from a parsed name.
 *
 * Return:      Non-negative on success/Negative on failure
 *
 * Programmer:  Neil Fortner
 *              May 18, 2015
 *
 *-------------------------------------------------------------------------
 */
static herr_t
H5D__virtual_build_source_name(char *source_name,
    const H5O_storage_virtual_name_seg_t *parsed_name, size_t static_strlen,
    size_t nsubs, hsize_t blockno, char **built_name)
{
    char        *tmp_name = NULL;       /* Name buffer */
    herr_t      ret_value = SUCCEED;    /* Return value */

    FUNC_ENTER_STATIC

    /* Sanity check */
    HDassert(source_name);
    HDassert(built_name);

    /* Check for static name */
    if(nsubs == 0) {
        if(parsed_name)
            *built_name = parsed_name->name_segment;
        else
            *built_name = source_name;
    } /* end if */
    else {
        const H5O_storage_virtual_name_seg_t *name_seg = parsed_name;
        char *p;
        hsize_t blockno_down = blockno;
        size_t blockno_len = 1;
        size_t name_len;
        size_t name_len_rem;
        size_t seg_len;
        size_t nsubs_rem = nsubs;

        HDassert(parsed_name);

        /* Calculate length of printed block number */
        do {
            blockno_down /= (hsize_t)10;
            if(blockno_down == 0)
                break;
            blockno_len++;
        } while(1);

        /* Calculate length of name buffer */
        name_len_rem = name_len = static_strlen + (nsubs * blockno_len) + (size_t)1;

        /* Allocate name buffer */
        if(NULL == (tmp_name = (char *)H5MM_malloc(name_len)))
            HGOTO_ERROR(H5E_RESOURCE, H5E_CANTALLOC, FAIL, "unable to allocate name buffer")
        p = tmp_name;

        /* Build name */
        do {
            /* Add name segment */
            if(name_seg->name_segment) {
                seg_len = HDstrlen(name_seg->name_segment);
                HDassert(seg_len > 0);
                HDassert(seg_len < name_len_rem);
                HDstrncpy(p, name_seg->name_segment, name_len_rem);
                name_len_rem -= seg_len;
                p += seg_len;
            } /* end if */

            /* Add block number */
            if(nsubs_rem > 0) {
                HDassert(blockno_len < name_len_rem);
                if(HDsnprintf(p, name_len_rem, "%llu", (long long unsigned)blockno) < 0)
                    HGOTO_ERROR(H5E_DATASET, H5E_WRITEERROR, FAIL, "unable to write block number to string")
                name_len_rem -= blockno_len;
                p += blockno_len;
                nsubs_rem--;
            } /* end if */

            /* Advance name_seg */
            name_seg = name_seg->next;
        } while(name_seg);

        /* Assign built_name */
        *built_name = tmp_name;
        tmp_name = NULL;
    } /* end else */

done:
    if(tmp_name) {
        HDassert(ret_value < 0);
        H5MM_free(tmp_name);
    } /* end if */

    FUNC_LEAVE_NOAPI(ret_value)
} /* end H5D__virtual_build_source_name() */


/*-------------------------------------------------------------------------
 * Function:    H5D__virtual_set_extent_unlim
 *
 * Purpose:     Sets the extent of the virtual dataset by checking the
 *              extents of source datasets where an unlimited selection
 *              matching.  Dimensions that are not unlimited in any
 *              virtual mapping selections are not affected.
 *
 * Return:      Non-negative on success/Negative on failure
 *
 * Programmer:  Neil Fortner
 *              April 22, 2015
 *
 *-------------------------------------------------------------------------
 */
herr_t
H5D__virtual_set_extent_unlim(const H5D_t *dset, hid_t dxpl_id)
{
    H5O_storage_virtual_t *storage;
    hsize_t     new_dims[H5S_MAX_RANK];
    hsize_t     curr_dims[H5S_MAX_RANK];
    hsize_t     clip_size;
    int         rank;
    hbool_t     changed = FALSE;        /* Whether the VDS extent changed */
    size_t      i, j;
    herr_t      ret_value = SUCCEED;    /* Return value */

    FUNC_ENTER_PACKAGE

    /* Sanity check */
    HDassert(dset);
    HDassert(dset->shared->layout.storage.type == H5D_VIRTUAL);
    storage = &dset->shared->layout.storage.u.virt;
    HDassert((storage->view == H5D_VDS_FIRST_MISSING) || (storage->view == H5D_VDS_LAST_AVAILABLE));

    /* Get rank of VDS */
    if((rank = H5S_GET_EXTENT_NDIMS(dset->shared->space)) < 0)
        HGOTO_ERROR(H5E_DATASET, H5E_CANTGET, FAIL, "unable to get number of dimensions")

    /* Initialize new_dims to HSIZE_UNDEF */
    for(i = 0; i < (size_t)rank; i++)
        new_dims[i] = HSIZE_UNDEF;

    /* Iterate over mappings */
    for(i = 0; i < storage->list_nused; i++)
        /* Check for unlimited dimension */
        if(storage->list[i].unlim_dim_virtual >= 0) {
            /* Check for "printf" source dataset resolution */
            if(storage->list[i].unlim_dim_source >= 0 ) {
                /* Non-printf mapping */
                /* Open source dataset */
                if(!storage->list[i].source_dset.dset)
                    if(H5D__virtual_open_source_dset(dset, &storage->list[i], &storage->list[i].source_dset, 
                                                     (storage->source_files ? storage->source_files[i] : NULL), 
                                                     dxpl_id) < 0)
                        HGOTO_ERROR(H5E_DATASET, H5E_CANTOPENOBJ, FAIL, "unable to open source dataset")

                /* Check if source dataset is open */
                if(storage->list[i].source_dset.dset) {
                    /* Retrieve current source dataset extent and patch mapping
                     */
                    if(H5S_extent_copy(storage->list[i].source_select, storage->list[i].source_dset.dset->shared->space) < 0)
                        HGOTO_ERROR(H5E_DATASET, H5E_CANTCOPY, FAIL, "can't copy source dataspace extent")

                    /* Get source space dimenstions */
                    if(H5S_get_simple_extent_dims(storage->list[i].source_select, curr_dims, NULL) < 0)
                        HGOTO_ERROR(H5E_DATASET, H5E_CANTGET, FAIL, "can't get source space dimensions")

                    /* Check if the source extent in the unlimited dimension
                     * changed since the last time the VDS extent/mapping
                     * was updated */
                    if(curr_dims[storage->list[i].unlim_dim_source]
                            == storage->list[i].unlim_extent_source)
                        /* Use cached result for clip size */
                        clip_size = storage->list[i].clip_size_virtual;
                    else {
                        /* Get size that virtual selection would be clipped to
                         * to match size of source selection within source
                         * extent */
                        clip_size = H5S_hyper_get_clip_extent_match(storage->list[i].source_dset.virtual_select, storage->list[i].source_select, curr_dims[storage->list[i].unlim_dim_source], storage->view == H5D_VDS_FIRST_MISSING);

                        /* If we are setting the extent by the last available
                         * data, clip virtual_select and source_select.  Note
                         * that if we used the cached clip_size above or it
                         * happens to be the same, the virtual selection will
                         * already be clipped to the correct size.  Likewise,
                         * if we used the cached clip_size the source selection
                         * will already be correct. */
                        if(storage->view == H5D_VDS_LAST_AVAILABLE) {
                            if(clip_size != storage->list[i].clip_size_virtual) {
                                /* Close previous clipped virtual selection, if
                                 * any */
                                if(storage->list[i].source_dset.clipped_virtual_select) {
                                    HDassert(storage->list[i].source_dset.clipped_virtual_select
                                            != storage->list[i].source_dset.virtual_select);
                                    if(H5S_close(storage->list[i].source_dset.clipped_virtual_select) < 0)
                                        HGOTO_ERROR(H5E_DATASET, H5E_CLOSEERROR, FAIL, "unable to release clipped virtual dataspace")
                                } /* end if */

                                /* Copy virtual selection */
                                if(NULL == (storage->list[i].source_dset.clipped_virtual_select = H5S_copy(storage->list[i].source_dset.virtual_select, FALSE, TRUE)))
                                    HGOTO_ERROR(H5E_DATASET, H5E_CANTCOPY, FAIL, "unable to copy virtual selection")

                                /* Clip virtual selection */
                                if(H5S_hyper_clip_unlim(storage->list[i].source_dset.clipped_virtual_select, clip_size))
                                    HGOTO_ERROR(H5E_DATASET, H5E_CANTCLIP, FAIL, "failed to clip unlimited selection")
                            } /* end if */

                            /* Close previous clipped source selection, if any
                             */
                            if(storage->list[i].source_dset.clipped_source_select) {
                                HDassert(storage->list[i].source_dset.clipped_source_select
                                        != storage->list[i].source_select);
                                if(H5S_close(storage->list[i].source_dset.clipped_source_select) < 0)
                                    HGOTO_ERROR(H5E_DATASET, H5E_CLOSEERROR, FAIL, "unable to release clipped source dataspace")
                            } /* end if */

                            /* Copy source selection */
                            if(NULL == (storage->list[i].source_dset.clipped_source_select = H5S_copy(storage->list[i].source_select, FALSE, TRUE)))
                                HGOTO_ERROR(H5E_DATASET, H5E_CANTCOPY, FAIL, "unable to copy source selection")

                            /* Clip source selection */
                            if(H5S_hyper_clip_unlim(storage->list[i].source_dset.clipped_source_select, curr_dims[storage->list[i].unlim_dim_source]))
                                HGOTO_ERROR(H5E_DATASET, H5E_CANTCLIP, FAIL, "failed to clip unlimited selection")
                        } /* end if */

                        /* Update cached values unlim_extent_source and 
                         * clip_size_virtual */
                        storage->list[i].unlim_extent_source = curr_dims[storage->list[i].unlim_dim_source];
                        storage->list[i].clip_size_virtual = clip_size;
                    } /* end else */
                } /* end if */
                else
                    clip_size = 0;
            } /* end if */
            else {
                /* printf mapping */
                hsize_t first_missing = 0;  /* First missing dataset in the current block of missing datasets */

                /* Search for source datasets */
                HDassert(storage->printf_gap != HSIZE_UNDEF);
                for(j = 0; j <= (storage->printf_gap + first_missing); j++) {
                    /* Check for running out of space in sub_dset array */
                    if(j >= (hsize_t)storage->list[i].sub_dset_nalloc) {
                        if(storage->list[i].sub_dset_nalloc == 0) {
                            /* Allocate sub_dset */
                            if(NULL == (storage->list[i].sub_dset = (H5O_storage_virtual_srcdset_t *)H5MM_calloc(H5D_VIRTUAL_DEF_SUB_DSET_SIZE * sizeof(H5O_storage_virtual_srcdset_t))))
                                HGOTO_ERROR(H5E_RESOURCE, H5E_CANTALLOC, FAIL, "unable to allocate sub dataset array")
                            storage->list[i].sub_dset_nalloc = H5D_VIRTUAL_DEF_SUB_DSET_SIZE;
                        } /* end if */
                        else {
                            H5O_storage_virtual_srcdset_t *tmp_sub_dset;

                            /* Extend sub_dset */
                            if(NULL == (tmp_sub_dset = (H5O_storage_virtual_srcdset_t *)H5MM_realloc(storage->list[i].sub_dset, 2 * storage->list[i].sub_dset_nalloc * sizeof(H5O_storage_virtual_srcdset_t))))
                                HGOTO_ERROR(H5E_RESOURCE, H5E_CANTALLOC, FAIL, "unable to extend sub dataset array")
                            storage->list[i].sub_dset = tmp_sub_dset;

                            /* Clear new space in sub_dset */
                            (void)HDmemset(&storage->list[i].sub_dset[storage->list[i].sub_dset_nalloc], 0, storage->list[i].sub_dset_nalloc * sizeof(H5O_storage_virtual_srcdset_t));

                            /* Update sub_dset_nalloc */
                            storage->list[i].sub_dset_nalloc *= 2;
                        } /* end else */
                    } /* end if */

                    /* Check if the dataset was already opened */
                    if(storage->list[i].sub_dset[j].dset_exists)
                        first_missing = j + 1;
                    else {
                        /* Resolve file name */
                        if(!storage->list[i].sub_dset[j].file_name)
                            if(H5D__virtual_build_source_name(storage->list[i].source_file_name, storage->list[i].parsed_source_file_name, storage->list[i].psfn_static_strlen, storage->list[i].psfn_nsubs, j, &storage->list[i].sub_dset[j].file_name) < 0)
                                HGOTO_ERROR(H5E_DATASET, H5E_CANTGET, FAIL, "unable to build source file name")

                        /* Resolve dset name */
                        if(!storage->list[i].sub_dset[j].dset_name)
                            if(H5D__virtual_build_source_name(storage->list[i].source_dset_name, storage->list[i].parsed_source_dset_name, storage->list[i].psdn_static_strlen, storage->list[i].psdn_nsubs, j, &storage->list[i].sub_dset[j].dset_name) < 0)
                                HGOTO_ERROR(H5E_DATASET, H5E_CANTGET, FAIL, "unable to build source dataset name")

                        /* Resolve virtual selection for block */
                        if(!storage->list[i].sub_dset[j].virtual_select)
                            if(NULL == (storage->list[i].sub_dset[j].virtual_select = H5S_hyper_get_unlim_block(storage->list[i].source_dset.virtual_select, j)))
                                HGOTO_ERROR(H5E_DATASET, H5E_CANTGET, FAIL, "unable to get block in unlimited selection")

                        /* Initialize clipped selections */
                        if(!storage->list[i].sub_dset[j].clipped_source_select)
                            storage->list[i].sub_dset[j].clipped_source_select = storage->list[i].source_select;
                        if(!storage->list[i].sub_dset[j].clipped_virtual_select)
                            storage->list[i].sub_dset[j].clipped_virtual_select = storage->list[i].sub_dset[j].virtual_select;

                        /* Open source dataset */
                        if(H5D__virtual_open_source_dset(dset, &storage->list[i], &storage->list[i].sub_dset[j], 
                                                         (storage->source_files ? storage->source_files[i] : NULL), dxpl_id) < 0)
                            HGOTO_ERROR(H5E_DATASET, H5E_CANTOPENOBJ, FAIL, "unable to open source dataset")

                        if(storage->list[i].sub_dset[j].dset) {
                            /* Update first_missing */
                            first_missing = j + 1;

                            /* Close source dataset so we don't have huge
                             * numbers of datasets open */
                            if(H5D_close(storage->list[i].sub_dset[j].dset) < 0)
                                HDONE_ERROR(H5E_DATASET, H5E_CLOSEERROR, FAIL, "unable to close source dataset")
                            storage->list[i].sub_dset[j].dset = NULL;
                        } /* end if */
                    } /* end else */
                } /* end for */

                /* Check if the size changed */
                if((first_missing == (hsize_t)storage->list[i].sub_dset_nused)
                        && (storage->list[i].clip_size_virtual != HSIZE_UNDEF))
                    /* Use cached clip_size */
                    clip_size = storage->list[i].clip_size_virtual;
                else {
                    /* Check for no datasets */
                    if(first_missing == 0)
                        /* Set clip size to 0 */
                        clip_size = (hsize_t)0;
                    else {
                        hsize_t         bounds_start[H5S_MAX_RANK];
                        hsize_t         bounds_end[H5S_MAX_RANK];

                        /* Get clip size from selection */
                        if(storage->view == H5D_VDS_LAST_AVAILABLE) {
                            /* Get bounds from last valid virtual selection */
                            if(H5S_SELECT_BOUNDS(storage->list[i].sub_dset[first_missing - (hsize_t)1].virtual_select, bounds_start, bounds_end) < 0)
                                HGOTO_ERROR(H5E_DATASET, H5E_CANTGET, FAIL, "unable to get selection bounds")

                            /* Set clip_size to bounds_end in unlimited
                             * dimension */
                            clip_size = bounds_end[storage->list[i].unlim_dim_virtual] + (hsize_t)1;
                        } /* end if */
                        else {
                            /* Get bounds from first missing virtual selection
                             */
                            if(H5S_SELECT_BOUNDS(storage->list[i].sub_dset[first_missing].virtual_select, bounds_start, bounds_end) < 0)
                                HGOTO_ERROR(H5E_DATASET, H5E_CANTGET, FAIL, "unable to get selection bounds")

                            /* Set clip_size to bounds_start in unlimited
                             * dimension */
                            clip_size = bounds_start[storage->list[i].unlim_dim_virtual];
                        } /* end else */
                    } /* end else */

                    /* Set sub_dset_nused and clip_size_virtual */
                    storage->list[i].sub_dset_nused = (size_t)first_missing;
                    storage->list[i].clip_size_virtual = clip_size;
                } /* end else */
            } /* end else */

            /* Update new_dims */
            if((new_dims[storage->list[i].unlim_dim_virtual] == HSIZE_UNDEF)
                    || (storage->view == H5D_VDS_FIRST_MISSING ? (clip_size < (hsize_t)new_dims[storage->list[i].unlim_dim_virtual])
                        : (clip_size > (hsize_t)new_dims[storage->list[i].unlim_dim_virtual])))
                new_dims[storage->list[i].unlim_dim_virtual] = clip_size;
        } /* end if */

    /* Get current VDS dimensions */
    if(H5S_get_simple_extent_dims(dset->shared->space, curr_dims, NULL) < 0)
        HGOTO_ERROR(H5E_DATASET, H5E_CANTGET, FAIL, "can't get VDS dimensions")

    /* Calculate new extent */
    for(i = 0; i < (size_t)rank; i++) {
        if(new_dims[i] == HSIZE_UNDEF)
            new_dims[i] = curr_dims[i];
        else if(new_dims[i] < storage->min_dims[i])
            new_dims[i] = storage->min_dims[i];
        if(new_dims[i] != curr_dims[i])
            changed = TRUE;
    } /* end for */

    /* Update extent if it changed */
    if(changed) {
        /* Update VDS extent */
        if(H5S_set_extent(dset->shared->space, new_dims) < 0)
            HGOTO_ERROR(H5E_DATASET, H5E_CANTINIT, FAIL, "unable to modify size of data space")

        /* Mark the space as dirty, for later writing to the file */
        if(H5F_INTENT(dset->oloc.file) & H5F_ACC_RDWR) 
            if(H5D__mark(dset, dxpl_id, H5D_MARK_SPACE) < 0)
                HGOTO_ERROR(H5E_DATASET, H5E_CANTSET, FAIL, "unable to mark dataspace as dirty")
    } /* end if */

    /* If we did not change the VDS dimensions, there is nothing more to update
     */
    if(changed || (!storage->init && (storage->view == H5D_VDS_FIRST_MISSING))) {
        /* Iterate over mappings again to update source selections and virtual
         * mapping extents */
        for(i = 0; i < storage->list_nused; i++) {
            /* If there is an unlimited dimension, we are setting extent by the
             * minimum of mappings, and the virtual extent in the unlimited
             * dimension has changed since the last time the VDS extent/mapping
             * was updated, we must adjust the selections */
            if((storage->list[i].unlim_dim_virtual >= 0)
                    && (storage->view == H5D_VDS_FIRST_MISSING)
                    && (new_dims[storage->list[i].unlim_dim_virtual]
                    != storage->list[i].unlim_extent_virtual)) {
                /* Check for "printf" style mapping */
                if(storage->list[i].unlim_dim_source >= 0) {
                    /* Non-printf mapping */
                    /* Close previous clipped virtual selection, if any */
                    if(storage->list[i].source_dset.clipped_virtual_select) {
                        HDassert(storage->list[i].source_dset.clipped_virtual_select
                            != storage->list[i].source_dset.virtual_select);
                        if(H5S_close(storage->list[i].source_dset.clipped_virtual_select) < 0)
                            HGOTO_ERROR(H5E_DATASET, H5E_CLOSEERROR, FAIL, "unable to release clipped virtual dataspace")
                    } /* end if */

                    /* Copy virtual selection */
                    if(NULL == (storage->list[i].source_dset.clipped_virtual_select = H5S_copy(storage->list[i].source_dset.virtual_select, FALSE, TRUE)))
                        HGOTO_ERROR(H5E_DATASET, H5E_CANTCOPY, FAIL, "unable to copy virtual selection")

                    /* Clip space to virtual extent */
                    if(H5S_hyper_clip_unlim(storage->list[i].source_dset.clipped_virtual_select, new_dims[storage->list[i].unlim_dim_source]))
                        HGOTO_ERROR(H5E_DATASET, H5E_CANTCLIP, FAIL, "failed to clip unlimited selection")

                    /* Get size that source selection will be clipped to to
                     * match size of virtual selection */
                    clip_size = H5S_hyper_get_clip_extent(storage->list[i].source_select, storage->list[i].source_dset.clipped_virtual_select, FALSE);

                    /* Check if the clip size changed */
                    if(clip_size != storage->list[i].clip_size_source) {
                        /* Close previous clipped source selection, if any */
                        if(storage->list[i].source_dset.clipped_source_select) {
                            HDassert(storage->list[i].source_dset.clipped_source_select
                                != storage->list[i].source_select);
                            if(H5S_close(storage->list[i].source_dset.clipped_source_select) < 0)
                                HGOTO_ERROR(H5E_DATASET, H5E_CLOSEERROR, FAIL, "unable to release clipped source dataspace")
                        } /* end if */

                        /* Copy source selection */
                        if(NULL == (storage->list[i].source_dset.clipped_source_select = H5S_copy(storage->list[i].source_select, FALSE, TRUE)))
                            HGOTO_ERROR(H5E_DATASET, H5E_CANTCOPY, FAIL, "unable to copy source selection")

                        /* Clip source selection */
                        if(H5S_hyper_clip_unlim(storage->list[i].source_dset.clipped_source_select, clip_size))
                            HGOTO_ERROR(H5E_DATASET, H5E_CANTCLIP, FAIL, "failed to clip unlimited selection")

                        /* Update cached value clip_size_source */
                        storage->list[i].clip_size_source = clip_size;
                    } /* end if */
                } /* end if */
                else {
                    /* printf mapping */
                    hsize_t first_inc_block;
                    hbool_t partial_block;

                    /* Get index of first incomplete block in virtual
                     * selection */
                    first_inc_block = H5S_hyper_get_first_inc_block(storage->list[i].source_dset.virtual_select, new_dims[storage->list[i].unlim_dim_virtual], &partial_block);

                    /* Iterate over sub datasets */
                    for(j = 0; j < storage->list[i].sub_dset_nalloc; j++) {
                        /* Close previous clipped source selection, if any */
                        if(storage->list[i].sub_dset[j].clipped_source_select
                                != storage->list[i].source_select) {
                            if(storage->list[i].sub_dset[j].clipped_source_select)
                                if(H5S_close(storage->list[i].sub_dset[j].clipped_source_select) < 0)
                                    HGOTO_ERROR(H5E_DATASET, H5E_CLOSEERROR, FAIL, "unable to release clipped source dataspace")

                            /* Initialize clipped source selection to point to
                             * base source selection */
                            storage->list[i].sub_dset[j].clipped_source_select = storage->list[i].source_select;
                        } /* end if */

                        /* Close previous clipped virtual selection, if any */
                        if(storage->list[i].sub_dset[j].clipped_virtual_select
                                != storage->list[i].sub_dset[j].virtual_select) {
                            if(storage->list[i].sub_dset[j].clipped_virtual_select)
                                if(H5S_close(storage->list[i].sub_dset[j].clipped_virtual_select) < 0)
                                    HGOTO_ERROR(H5E_DATASET, H5E_CLOSEERROR, FAIL, "unable to release clipped virtual dataspace")

                            /* Initialize clipped virtual selection to point to
                             * unclipped virtual selection */
                            storage->list[i].sub_dset[j].clipped_virtual_select = storage->list[i].sub_dset[j].virtual_select;
                        } /* end if */

                        /* Only initialize clipped selections if it is a
                         * complete block, for incomplete blocks defer to
                         * H5D__virtual_pre_io() as we may not have a valid
                         * source extent here.  For unused blocks we will never
                         * need clipped selections (until the extent is
                         * recalculated in this function). */
                        if(j >= (size_t)first_inc_block) {
                            /* Clear clipped source and virtual selections */
                            storage->list[i].sub_dset[j].clipped_source_select = NULL;
                            storage->list[i].sub_dset[j].clipped_virtual_select = NULL;
                        } /* end if */
                    } /* end for */
                } /* end else */

                /* Update cached value unlim_extent_virtual */
                storage->list[i].unlim_extent_virtual = new_dims[storage->list[i].unlim_dim_virtual];
            } /* end if */

            /* Update top level virtual_select and clipped_virtual_select
             * extents */
            if(H5S_set_extent(storage->list[i].source_dset.virtual_select, new_dims) < 0)
                HGOTO_ERROR(H5E_DATASET, H5E_CANTINIT, FAIL, "unable to modify size of data space")
            if((storage->list[i].source_dset.clipped_virtual_select
                    != storage->list[i].source_dset.virtual_select)
                    && storage->list[i].source_dset.clipped_virtual_select)
                if(H5S_set_extent(storage->list[i].source_dset.clipped_virtual_select, new_dims) < 0)
                    HGOTO_ERROR(H5E_DATASET, H5E_CANTINIT, FAIL, "unable to modify size of data space")

            /* Update sub dataset virtual_select and clipped_virtual_select
             * extents */
            for(j = 0; j < storage->list[i].sub_dset_nalloc; j++)
                if(storage->list[i].sub_dset[j].virtual_select) {
                    if(H5S_set_extent(storage->list[i].sub_dset[j].virtual_select, new_dims) < 0)
                        HGOTO_ERROR(H5E_DATASET, H5E_CANTINIT, FAIL, "unable to modify size of data space")
                    if((storage->list[i].sub_dset[j].clipped_virtual_select
                            != storage->list[i].sub_dset[j].virtual_select)
                            && storage->list[i].sub_dset[j].clipped_virtual_select)
                        if(H5S_set_extent(storage->list[i].sub_dset[j].clipped_virtual_select, new_dims) < 0)
                            HGOTO_ERROR(H5E_DATASET, H5E_CANTINIT, FAIL, "unable to modify size of data space")
                } /* end if */
                else
                    HDassert(!storage->list[i].sub_dset[j].clipped_virtual_select);
        } /* end for */
    } /* end if */

    /* Mark layout as fully initialized */
    storage->init = TRUE;

done:
    FUNC_LEAVE_NOAPI(ret_value)
} /* end H5D__virtual_set_extent_unlim() */


/*-------------------------------------------------------------------------
 * Function:    H5D__virtual_init_all
 *
 * Purpose:     Finishes initializing layout in preparation for I/O.
 *              Only necessary if H5D__virtual_set_extent_unlim() has not
 *              been called yet.  Initializes clipped_virtual_select and
 *              clipped_source_select for all mappings in this layout.
 *
 * Return:      Non-negative on success/Negative on failure
 *
 * Programmer:  Neil Fortner
 *              August 10, 2015
 *
 *-------------------------------------------------------------------------
 */
static herr_t
H5D__virtual_init_all(const H5D_t *dset, hid_t dxpl_id)
{
    H5O_storage_virtual_t *storage;
    hsize_t     virtual_dims[H5S_MAX_RANK];
    hsize_t     source_dims[H5S_MAX_RANK];
    hsize_t     clip_size;
    size_t      i, j;
    herr_t      ret_value = SUCCEED;    /* Return value */

    FUNC_ENTER_STATIC

    /* Sanity check */
    HDassert(dset);
    HDassert(dset->shared->layout.storage.type == H5D_VIRTUAL);
    storage = &dset->shared->layout.storage.u.virt;
    HDassert((storage->view == H5D_VDS_FIRST_MISSING) || (storage->view == H5D_VDS_LAST_AVAILABLE));

    /* Get current VDS dimensions */
    if(H5S_get_simple_extent_dims(dset->shared->space, virtual_dims, NULL) < 0)
        HGOTO_ERROR(H5E_DATASET, H5E_CANTGET, FAIL, "can't get VDS dimensions")

    /* Iterate over mappings */
    for(i = 0; i < storage->list_nused; i++)
        /* Check for unlimited dimension */
        if(storage->list[i].unlim_dim_virtual >= 0) {
            /* Check for "printf" source dataset resolution */
            if(storage->list[i].unlim_dim_source >= 0 ) {
                /* Non-printf mapping */
                /* Open source dataset */
                if(!storage->list[i].source_dset.dset)
                    if(H5D__virtual_open_source_dset(dset, &storage->list[i], &storage->list[i].source_dset, 
                                                     (storage->source_files ? storage->source_files[i] : NULL), dxpl_id) < 0)
                        HGOTO_ERROR(H5E_DATASET, H5E_CANTOPENOBJ, FAIL, "unable to open source dataset")

                /* Check if source dataset is open */
                if(storage->list[i].source_dset.dset) {
                    /* Retrieve current source dataset extent and patch mapping
                     */
                    if(H5S_extent_copy(storage->list[i].source_select, storage->list[i].source_dset.dset->shared->space) < 0)
                        HGOTO_ERROR(H5E_DATASET, H5E_CANTCOPY, FAIL, "can't copy source dataspace extent")

                    /* Get source space dimenstions */
                    if(H5S_get_simple_extent_dims(storage->list[i].source_select, source_dims, NULL) < 0)
                        HGOTO_ERROR(H5E_DATASET, H5E_CANTGET, FAIL, "can't get source space dimensions")

                    /* Get size that source selection would be clipped to to
                     * match size of virtual selection */
                    clip_size = H5S_hyper_get_clip_extent_match(storage->list[i].source_select, storage->list[i].source_dset.virtual_select, virtual_dims[storage->list[i].unlim_dim_virtual], FALSE);

                    /* Close previous clipped virtual selection, if any */
                    if(storage->list[i].source_dset.clipped_virtual_select) {
                        HDassert(storage->list[i].source_dset.clipped_virtual_select
                                != storage->list[i].source_dset.virtual_select);
                        if(H5S_close(storage->list[i].source_dset.clipped_virtual_select) < 0)
                            HGOTO_ERROR(H5E_DATASET, H5E_CLOSEERROR, FAIL, "unable to release clipped virtual dataspace")
                    } /* end if */

                    /* Copy virtual selection */
                    if(NULL == (storage->list[i].source_dset.clipped_virtual_select = H5S_copy(storage->list[i].source_dset.virtual_select, FALSE, TRUE)))
                        HGOTO_ERROR(H5E_DATASET, H5E_CANTCOPY, FAIL, "unable to copy virtual selection")

                    /* Close previous clipped source selection, if any */
                    if(storage->list[i].source_dset.clipped_source_select) {
                        HDassert(storage->list[i].source_dset.clipped_source_select
                                != storage->list[i].source_select);
                        if(H5S_close(storage->list[i].source_dset.clipped_source_select) < 0)
                            HGOTO_ERROR(H5E_DATASET, H5E_CLOSEERROR, FAIL, "unable to release clipped source dataspace")
                    } /* end if */

                    /* Copy source selection */
                    if(NULL == (storage->list[i].source_dset.clipped_source_select = H5S_copy(storage->list[i].source_select, FALSE, TRUE)))
                        HGOTO_ERROR(H5E_DATASET, H5E_CANTCOPY, FAIL, "unable to copy source selection")

                    /* Check if the clip size is within the current extent of
                     * the source dataset */
                    if(clip_size <= source_dims[storage->list[i].unlim_dim_source]) {
                        /* Clip virtual selection to extent */
                        if(H5S_hyper_clip_unlim(storage->list[i].source_dset.clipped_virtual_select, virtual_dims[storage->list[i].unlim_dim_virtual]))
                            HGOTO_ERROR(H5E_DATASET, H5E_CANTCLIP, FAIL, "failed to clip unlimited selection")

                        /* Clip source selection to clip_size */
                        if(H5S_hyper_clip_unlim(storage->list[i].source_dset.clipped_source_select, clip_size))
                            HGOTO_ERROR(H5E_DATASET, H5E_CANTCLIP, FAIL, "failed to clip unlimited selection")
                    } /* end if */
                    else {
                        /* Get size that virtual selection will be clipped to to
                         * match size of source selection within source extent
                         */
                        clip_size = H5S_hyper_get_clip_extent_match(storage->list[i].source_dset.virtual_select, storage->list[i].source_select, source_dims[storage->list[i].unlim_dim_source], FALSE);

                        /* Clip virtual selection to clip_size */
                        if(H5S_hyper_clip_unlim(storage->list[i].source_dset.clipped_virtual_select, clip_size))
                            HGOTO_ERROR(H5E_DATASET, H5E_CANTCLIP, FAIL, "failed to clip unlimited selection")

                        /* Clip source selection to extent */
                        if(H5S_hyper_clip_unlim(storage->list[i].source_dset.clipped_source_select, source_dims[storage->list[i].unlim_dim_source]))
                            HGOTO_ERROR(H5E_DATASET, H5E_CANTCLIP, FAIL, "failed to clip unlimited selection")
                    } /* end else */
                } /* end if */
                else {
                    HDassert(!storage->list[i].source_dset.clipped_virtual_select);
                    HDassert(!storage->list[i].source_dset.clipped_source_select);
                } /* end else */
            } /* end if */
            else {
                /* printf mapping */
                size_t sub_dset_max;
                hbool_t partial_block;

                /* Get number of sub-source datasets in current extent */
                sub_dset_max = (size_t)H5S_hyper_get_first_inc_block(storage->list[i].source_dset.virtual_select, virtual_dims[storage->list[i].unlim_dim_virtual], &partial_block);
                if(partial_block)
                    sub_dset_max++;

                /* Allocate or grow the sub_dset array if necessary */
                if(!storage->list[i].sub_dset) {
                    /* Allocate sub_dset array */
                    if(NULL == (storage->list[i].sub_dset = (H5O_storage_virtual_srcdset_t *)H5MM_calloc(sub_dset_max * sizeof(H5O_storage_virtual_srcdset_t))))
                        HGOTO_ERROR(H5E_RESOURCE, H5E_CANTALLOC, FAIL, "unable to allocate sub dataset array")

                    /* Update sub_dset_nalloc */
                    storage->list[i].sub_dset_nalloc = sub_dset_max;
                } /* end if */
                else if(sub_dset_max > storage->list[i].sub_dset_nalloc) {
                    H5O_storage_virtual_srcdset_t *tmp_sub_dset;

                    /* Extend sub_dset array */
                    if(NULL == (tmp_sub_dset = (H5O_storage_virtual_srcdset_t *)H5MM_realloc(storage->list[i].sub_dset, sub_dset_max * sizeof(H5O_storage_virtual_srcdset_t))))
                        HGOTO_ERROR(H5E_RESOURCE, H5E_CANTALLOC, FAIL, "unable to extend sub dataset array")
                    storage->list[i].sub_dset = tmp_sub_dset;

                    /* Clear new space in sub_dset */
                    (void)HDmemset(&storage->list[i].sub_dset[storage->list[i].sub_dset_nalloc], 0, (sub_dset_max - storage->list[i].sub_dset_nalloc) * sizeof(H5O_storage_virtual_srcdset_t));

                    /* Update sub_dset_nalloc */
                    storage->list[i].sub_dset_nalloc = sub_dset_max;
                } /* end if */

                /* Iterate over sub dsets */
                for(j = 0; j < sub_dset_max; j++) {
                    /* Resolve file name */
                    if(!storage->list[i].sub_dset[j].file_name)
                        if(H5D__virtual_build_source_name(storage->list[i].source_file_name, storage->list[i].parsed_source_file_name, storage->list[i].psfn_static_strlen, storage->list[i].psfn_nsubs, j, &storage->list[i].sub_dset[j].file_name) < 0)
                            HGOTO_ERROR(H5E_DATASET, H5E_CANTGET, FAIL, "unable to build source file name")

                    /* Resolve dset name */
                    if(!storage->list[i].sub_dset[j].dset_name)
                        if(H5D__virtual_build_source_name(storage->list[i].source_dset_name, storage->list[i].parsed_source_dset_name, storage->list[i].psdn_static_strlen, storage->list[i].psdn_nsubs, j, &storage->list[i].sub_dset[j].dset_name) < 0)
                            HGOTO_ERROR(H5E_DATASET, H5E_CANTGET, FAIL, "unable to build source dataset name")

                    /* Resolve virtual selection for block */
                    if(!storage->list[i].sub_dset[j].virtual_select)
                        if(NULL == (storage->list[i].sub_dset[j].virtual_select = H5S_hyper_get_unlim_block(storage->list[i].source_dset.virtual_select, j)))
                            HGOTO_ERROR(H5E_DATASET, H5E_CANTGET, FAIL, "unable to get block in unlimited selection")

                    /* Close previous clipped source selection, if any */
                    if(storage->list[i].sub_dset[j].clipped_source_select != storage->list[i].source_select) {
                        if(storage->list[i].sub_dset[j].clipped_source_select)
                            if(H5S_close(storage->list[i].sub_dset[j].clipped_source_select) < 0)
                                HGOTO_ERROR(H5E_DATASET, H5E_CLOSEERROR, FAIL, "unable to release clipped source dataspace")

                        /* Initialize clipped source selection to point to base
                         * source selection */
                        storage->list[i].sub_dset[j].clipped_source_select = storage->list[i].source_select;
                    } /* end if */

                    /* Close previous clipped virtual selection, if any */
                    if(storage->list[i].sub_dset[j].clipped_virtual_select != storage->list[i].sub_dset[j].virtual_select) {
                        if(storage->list[i].sub_dset[j].clipped_virtual_select)
                            if(H5S_close(storage->list[i].sub_dset[j].clipped_virtual_select) < 0)
                                HGOTO_ERROR(H5E_DATASET, H5E_CLOSEERROR, FAIL, "unable to release clipped virtual dataspace")

                        /* Initialize clipped virtual selection to point to
                         * unclipped virtual selection */
                        storage->list[i].sub_dset[j].clipped_virtual_select = storage->list[i].sub_dset[j].virtual_select;
                    } /* end if */

                    /* Clear clipped selections if this is a partial block,
                     * defer calculation of real clipped selections to
                     * H5D__virtual_pre_io() as we may not have a valid source
                     * extent here */
                    if((j == (sub_dset_max - 1)) && partial_block) {
                        /* Clear clipped source and virtual selections */
                        storage->list[i].sub_dset[j].clipped_source_select = NULL;
                        storage->list[i].sub_dset[j].clipped_virtual_select = NULL;
                    } /* end else */
                    /* Note we do not need to open the source file, this will
                     * happen later in H5D__virtual_pre_io() */
                } /* end for */

                /* Update sub_dset_nused */
                storage->list[i].sub_dset_nused = sub_dset_max;
            } /* end else */
        } /* end if */
        else {
            /* Limited mapping, just make sure the clipped selections were
             * already set.  Again, no need to open the source file. */
            HDassert(storage->list[i].source_dset.clipped_virtual_select);
            HDassert(storage->list[i].source_dset.clipped_source_select);
        } /* end else */

    /* Mark layout as fully initialized */
    storage->init = TRUE;

done:
    FUNC_LEAVE_NOAPI(ret_value)
} /* end H5D__virtual_init_all() */


/*-------------------------------------------------------------------------
 * Function:    H5D__virtual_init
 *
 * Purpose:     Initialize the virtual layout information for a dataset.
 *              This is called when the dataset is initialized.
 *
 * Return:      Non-negative on success/Negative on failure
 *
 * Programmer:  Neil Fortner
 *              Thursday, April 30, 2015
 *
 *-------------------------------------------------------------------------
 */
herr_t
H5D__virtual_init(H5F_t *f, hid_t dxpl_id, const H5D_t *dset,
    hid_t dapl_id)
{
    H5O_storage_virtual_t *storage;     /* Convenience pointer */
    H5P_genplist_t *dapl;               /* Data access property list object pointer */
    hssize_t old_offset[H5O_LAYOUT_NDIMS]; /* Old selection offset (unused) */
    size_t      i;                      /* Local index variables */
    herr_t      ret_value = SUCCEED;    /* Return value */

    FUNC_ENTER_PACKAGE

    /* Sanity check */
    HDassert(dset);
    storage = &dset->shared->layout.storage.u.virt;
    HDassert(storage->list || (storage->list_nused == 0));

    /* Check that the dimensions of the VDS are large enough */
    if(H5D_virtual_check_min_dims(dset) < 0)
        HGOTO_ERROR(H5E_ARGS, H5E_BADVALUE, FAIL, "virtual dataset dimensions not large enough to contain all limited dimensions in all selections")

    /* Retrieve VDS file FAPL to layout */
    if(storage->source_fapl <= 0)
        if((storage->source_fapl = H5F_get_access_plist(f, FALSE)) < 0)
            HGOTO_ERROR(H5E_DATASET, H5E_CANTGET, FAIL, "can't get fapl")

#ifdef H5_HAVE_PARALLEL
    if(H5F_HAS_FEATURE(f, H5FD_FEAT_HAS_MPI)) {
        if(storage->source_files == NULL) {
            if(NULL == (storage->source_files = (H5F_t **)H5MM_malloc(sizeof(H5F_t *) * storage->list_nused)))
                HGOTO_ERROR(H5E_DATASET, H5E_CANTALLOC, FAIL, "unable to allocate memory for source files list");
            for(i = 0; i < storage->list_nused; i++) {
                if(HDstrcmp(storage->list[i].source_file_name, ".")) {
                    fprintf(stderr, "%d: Opening Source File %s\n", i, storage->list[i].source_file_name);
                    if(NULL == (storage->source_files[i] = H5F_open(storage->list[i].source_file_name, 
                                                                    H5F_INTENT(f) & H5F_ACC_RDWR, 
                                                                    H5P_FILE_CREATE_DEFAULT, 
                                                                    storage->source_fapl, dxpl_id)))
                        HGOTO_ERROR(H5E_FILE, H5E_CANTOPENFILE, FAIL, "unable to open source file");

                    if(H5F_get_id(storage->source_files[i], FALSE) < 0)
                        HGOTO_ERROR(H5E_ATOM, H5E_CANTREGISTER, FAIL, "unable to atomize file")
                }
                else
                    storage->source_files[i] = NULL;
            }
        }
    }
#endif /* H5_HAVE_PARALLEL */

    /* Patch the virtual selection dataspaces.  Note we always patch the space
     * status because this layout could be from an old version held in the
     * object header message code.  We cannot update that held message because
     * the layout message is constant, so just overwrite the values here (and
     * invalidate other fields by setting storage->init to FALSE below).  Also
     * remove offset from selections.  We only have to update
     * source_space_status and virtual_space_status because others will be based
     * on these and should therefore already have been normalized. */
    for(i = 0; i < storage->list_nused; i++) {
        HDassert(storage->list[i].sub_dset_nalloc == 0);

        /* Patch extent */
        if(H5S_extent_copy(storage->list[i].source_dset.virtual_select, dset->shared->space) < 0)
            HGOTO_ERROR(H5E_DATASET, H5E_CANTCOPY, FAIL, "can't copy virtual dataspace extent")
        storage->list[i].virtual_space_status = H5O_VIRTUAL_STATUS_CORRECT;

        /* Mark source extent as invalid */
        storage->list[i].source_space_status = H5O_VIRTUAL_STATUS_INVALID;

        /* Normalize offsets, toss out old offset values */
        if(H5S_hyper_normalize_offset(storage->list[i].source_dset.virtual_select, old_offset) < 0)
            HGOTO_ERROR(H5E_DATASET, H5E_BADSELECT, FAIL, "unable to normalize dataspace by offset")
        if(H5S_hyper_normalize_offset(storage->list[i].source_select, old_offset) < 0)
            HGOTO_ERROR(H5E_DATASET, H5E_BADSELECT, FAIL, "unable to normalize dataspace by offset")
    } /* end for */

    /* Get dataset access property list */
    if(NULL == (dapl = (H5P_genplist_t *)H5I_object(dapl_id)))
        HGOTO_ERROR(H5E_ATOM, H5E_BADATOM, FAIL, "can't find object for dapl ID")

    /* Get view option */
    if(H5P_get(dapl, H5D_ACS_VDS_VIEW_NAME, &storage->view) < 0)
        HGOTO_ERROR(H5E_PLIST, H5E_CANTGET, FAIL, "can't get virtual view option")

    /* Get printf gap if view is H5D_VDS_LAST_AVAILABLE, otherwise set to 0 */
    if(storage->view == H5D_VDS_LAST_AVAILABLE) {
        if(H5P_get(dapl, H5D_ACS_VDS_PRINTF_GAP_NAME, &storage->printf_gap) < 0)
            HGOTO_ERROR(H5E_PLIST, H5E_CANTGET, FAIL, "can't get virtual printf gap")
    } /* end if */
    else
        storage->printf_gap = (hsize_t)0;

    /* Copy DAPL to layout */
    if(storage->source_dapl <= 0)
        if((storage->source_dapl = H5P_copy_plist(dapl, FALSE)) < 0)
            HGOTO_ERROR(H5E_DATASET, H5E_CANTCOPY, FAIL, "can't copy dapl")

    /* Mark layout as not fully initialized (must be done prior to I/O for
     * unlimited/printf selections) */
    storage->init = FALSE;

done:
    FUNC_LEAVE_NOAPI(ret_value)
} /* end H5D__virtual_init() */


/*-------------------------------------------------------------------------
 * Function:    H5D__virtual_is_space_alloc
 *
 * Purpose:     Query if space is allocated for layout
 *
 * Return:      TRUE if space is allocated
 *              FALSE if it is not
 *              Negative on failure
 *
 * Programmer:  Neil Fortner
 *              February 6, 2015
 *
 *-------------------------------------------------------------------------
 */
hbool_t
H5D__virtual_is_space_alloc(const H5O_storage_t H5_ATTR_UNUSED *storage)
{
    hbool_t ret_value;                  /* Return value */

    FUNC_ENTER_PACKAGE_NOERR

    /* Just return TRUE, since the global heap object containing the mappings is
     * created when the layout message is encoded, and nothing else needs to be
     * allocated for virtual datasets.  This also ensures that the library never
     * assumes (falsely) that no data is present in the dataset, causing errors.
     */
    ret_value = TRUE;

    FUNC_LEAVE_NOAPI(ret_value)
} /* end H5D__virtual_is_space_alloc() */


/*-------------------------------------------------------------------------
 * Function:    H5D__virtual_pre_io
 *
 * Purpose:     Project all virtual mappings onto mem_space, with the
 *              results stored in projected_mem_space for each mapping.
 *              Opens all source datasets if possible.  The total number
 *              of elements is stored in tot_nelmts.
 *
 * Return:      Non-negative on success/Negative on failure
 *
 * Programmer:  Neil Fortner
 *              June 3, 2015
 *
 *-------------------------------------------------------------------------
 */
static herr_t
H5D__virtual_pre_io(H5D_io_info_t *io_info,
    H5O_storage_virtual_t *storage, const H5S_t *file_space,
    const H5S_t *mem_space, hsize_t *tot_nelmts)
{
    hssize_t    select_nelmts;              /* Number of elements in selection */
    hsize_t     bounds_start[H5S_MAX_RANK]; /* Selection bounds start */
    hsize_t     bounds_end[H5S_MAX_RANK];   /* Selection bounds end */
    int         rank;
    hbool_t     bounds_init = FALSE;        /* Whether bounds_start, bounds_end, and rank are valid */
    size_t      i, j, k;                    /* Local index variables */
    herr_t      ret_value = SUCCEED;        /* Return value */

    FUNC_ENTER_STATIC

    /* Sanity check */
    HDassert(storage);
    HDassert(mem_space);
    HDassert(file_space);
    HDassert(tot_nelmts);

    /* Initialize layout if necessary */
    if(!storage->init)
        if(H5D__virtual_init_all(io_info->dset, io_info->md_dxpl_id) < 0)
            HGOTO_ERROR(H5E_DATASET, H5E_CANTINIT, FAIL, "can't initialize virtual layout")

    /* Initialize tot_nelmts */
    *tot_nelmts = 0;

    /* Iterate over mappings */
    for(i = 0; i < storage->list_nused; i++) {
        /* Sanity check that the virtual space has been patched by now */
        HDassert(storage->list[i].virtual_space_status == H5O_VIRTUAL_STATUS_CORRECT);

        /* Check for "printf" source dataset resolution */
        if(storage->list[i].psfn_nsubs || storage->list[i].psdn_nsubs) {
            hbool_t partial_block;

            HDassert(storage->list[i].unlim_dim_virtual >= 0);

            /* Get selection bounds if necessary */
            if(!bounds_init) {
                /* Get rank of VDS */
                if((rank = H5S_GET_EXTENT_NDIMS(io_info->dset->shared->space)) < 0)
                    HGOTO_ERROR(H5E_DATASET, H5E_CANTGET, FAIL, "unable to get number of dimensions")

                /* Get selection bounds */
                if(H5S_SELECT_BOUNDS(file_space, bounds_start, bounds_end) < 0)
                    HGOTO_ERROR(H5E_DATASET, H5E_CANTGET, FAIL, "unable to get selection bounds")

                /* Adjust bounds_end to represent the extent just enclosing them
                 * (add 1) */
                for(j = 0; j < (size_t)rank; j++)
                    bounds_end[j]++;

                /* Bounds are now initialized */
                bounds_init = TRUE;
            } /* end if */

            /* Get index of first block in virtual selection */
            storage->list[i].sub_dset_io_start = (size_t)H5S_hyper_get_first_inc_block(storage->list[i].source_dset.virtual_select, bounds_start[storage->list[i].unlim_dim_virtual], NULL);

            /* Get index of first block outside of virtual selection */
            storage->list[i].sub_dset_io_end = (size_t)H5S_hyper_get_first_inc_block(storage->list[i].source_dset.virtual_select, bounds_end[storage->list[i].unlim_dim_virtual], &partial_block);
            if(partial_block)
                storage->list[i].sub_dset_io_end++;
            if(storage->list[i].sub_dset_io_end > storage->list[i].sub_dset_nused)
                storage->list[i].sub_dset_io_end = storage->list[i].sub_dset_nused;

            /* Iterate over sub-source dsets */
            for(j = storage->list[i].sub_dset_io_start; j < storage->list[i].sub_dset_io_end; j++) {
                /* Check for clipped virtual selection */
                if(!storage->list[i].sub_dset[j].clipped_virtual_select) {
                    hsize_t start[H5S_MAX_RANK];
                    /* This should only be NULL if this is a partial block */
                    HDassert((j == (storage->list[i].sub_dset_io_end - 1)) && partial_block);

                    /* If the source space status is not correct, we must try to
                     * open the source dataset to patch it */
                    if(storage->list[i].source_space_status != H5O_VIRTUAL_STATUS_CORRECT) {
                        HDassert(!storage->list[i].sub_dset[j].dset);
<<<<<<< HEAD
                        if(H5D__virtual_open_source_dset(io_info->dset, &storage->list[i], &storage->list[i].sub_dset[j], 
                                                         (storage->source_files ? storage->source_files[i] : NULL), io_info->dxpl_id) < 0)
=======
                        if(H5D__virtual_open_source_dset(io_info->dset, &storage->list[i], &storage->list[i].sub_dset[j], io_info->md_dxpl_id) < 0)
>>>>>>> f74042d4
                            HGOTO_ERROR(H5E_DATASET, H5E_CANTOPENOBJ, FAIL, "unable to open source dataset")
                    } /* end if */

                    /* If we obtained a valid source space, we must create
                     * clipped source and virtual selections, otherwise we
                     * cannot do this and we will leave them NULL.  This doesn't
                     * hurt anything because we can't do I/O because the dataset
                     * must not have been found. */
                    if(storage->list[i].source_space_status == H5O_VIRTUAL_STATUS_CORRECT) {
                        hsize_t tmp_dims[H5S_MAX_RANK];
                        hsize_t vbounds_end[H5S_MAX_RANK];

                        /* Get bounds of virtual selection */
                        if(H5S_SELECT_BOUNDS(storage->list[i].sub_dset[j].virtual_select, tmp_dims, vbounds_end) < 0)
                            HGOTO_ERROR(H5E_DATASET, H5E_CANTGET, FAIL, "unable to get selection bounds")

                        HDassert(bounds_init);

                        /* Convert bounds to extent (add 1) */
                        for(k = 0; k < (size_t)rank; k++)
                            vbounds_end[k]++;

                        /* Temporarily set extent of virtual selection to bounds */
                        if(H5S_set_extent(storage->list[i].sub_dset[j].virtual_select, vbounds_end) < 0)
                            HGOTO_ERROR(H5E_DATASET, H5E_CANTINIT, FAIL, "unable to modify size of data space")

                        /* Get current VDS dimensions */
                        if(H5S_get_simple_extent_dims(io_info->dset->shared->space, tmp_dims, NULL) < 0)
                            HGOTO_ERROR(H5E_DATASET, H5E_CANTGET, FAIL, "can't get VDS dimensions")

                        /* Copy virtual selection */
                        if(NULL == (storage->list[i].sub_dset[j].clipped_virtual_select = H5S_copy(storage->list[i].sub_dset[j].virtual_select, FALSE, TRUE)))
                            HGOTO_ERROR(H5E_DATASET, H5E_CANTCOPY, FAIL, "unable to copy virtual selection")

                        /* Clip virtual selection to real virtual extent */
                        (void)HDmemset(start, 0, sizeof(start));
                        if(H5S_select_hyperslab(storage->list[i].sub_dset[j].clipped_virtual_select, H5S_SELECT_AND, start, NULL, tmp_dims, NULL) < 0)
                            HGOTO_ERROR(H5E_DATASET, H5E_CANTSELECT, FAIL, "unable to clip hyperslab")

                        /* Project intersection of virtual space and clipped
                         * virtual space onto source space (create
                         * clipped_source_select) */
                        if(H5S_select_project_intersection(storage->list[i].sub_dset[j].virtual_select, storage->list[i].source_select, storage->list[i].sub_dset[j].clipped_virtual_select, &storage->list[i].sub_dset[j].clipped_source_select) < 0)
                            HGOTO_ERROR(H5E_DATASET, H5E_CANTCLIP, FAIL, "can't project virtual intersection onto memory space")

                        /* Set extents of virtual_select and
                         * clipped_virtual_select to virtual extent */
                        if(H5S_set_extent(storage->list[i].sub_dset[j].virtual_select, tmp_dims) < 0)
                            HGOTO_ERROR(H5E_DATASET, H5E_CANTINIT, FAIL, "unable to modify size of data space")
                        if(H5S_set_extent(storage->list[i].sub_dset[j].clipped_virtual_select, tmp_dims) < 0)
                            HGOTO_ERROR(H5E_DATASET, H5E_CANTINIT, FAIL, "unable to modify size of data space")
                    } /* end if */
                } /* end if */

                /* Only continue if we managed to obtain a
                 * clipped_virtual_select */
                if(storage->list[i].sub_dset[j].clipped_virtual_select) {
                    /* Project intersection of file space and mapping virtual space
                     * onto memory space */
                    if(H5S_select_project_intersection(file_space, mem_space, storage->list[i].sub_dset[j].clipped_virtual_select, &storage->list[i].sub_dset[j].projected_mem_space) < 0)
                        HGOTO_ERROR(H5E_DATASET, H5E_CANTCLIP, FAIL, "can't project virtual intersection onto memory space")

                    /* Check number of elements selected */
                    if((select_nelmts = (hssize_t)H5S_GET_SELECT_NPOINTS(storage->list[i].sub_dset[j].projected_mem_space)) < 0)
                        HGOTO_ERROR(H5E_DATASET, H5E_CANTCOUNT, FAIL, "unable to get number of elements in selection")

                    /* Check if anything is selected */
                    if(select_nelmts > (hssize_t)0) {
                        /* Open source dataset */
                        if(!storage->list[i].sub_dset[j].dset)
                            /* Try to open dataset */
<<<<<<< HEAD
                            if(H5D__virtual_open_source_dset(io_info->dset, &storage->list[i], &storage->list[i].sub_dset[j], 
                                                             (storage->source_files ? storage->source_files[i] : NULL), io_info->dxpl_id) < 0)
=======
                            if(H5D__virtual_open_source_dset(io_info->dset, &storage->list[i], &storage->list[i].sub_dset[j], io_info->md_dxpl_id) < 0)
>>>>>>> f74042d4
                                HGOTO_ERROR(H5E_DATASET, H5E_CANTOPENOBJ, FAIL, "unable to open source dataset")

                        /* If the source dataset is not open, mark the selected
                         * elements as zero so projected_mem_space is freed */
                        if(!storage->list[i].sub_dset[j].dset)
                            select_nelmts = (hssize_t)0;
                    } /* end if */

                    /* If there are not elements selected in this mapping, free
                     * projected_mem_space, otherwise update tot_nelmts */
                    if(select_nelmts == (hssize_t)0) {
                        if(H5S_close(storage->list[i].sub_dset[j].projected_mem_space) < 0)
                            HGOTO_ERROR(H5E_DATASET, H5E_CLOSEERROR, FAIL, "can't close projected memory space")
                        storage->list[i].sub_dset[j].projected_mem_space = NULL;
                    } /* end if */
                    else 
                        *tot_nelmts += (hsize_t)select_nelmts;
                } /* end if */
            } /* end for */
        } /* end if */
        else {
            if(storage->list[i].source_dset.clipped_virtual_select) {
                /* Project intersection of file space and mapping virtual space onto
                 * memory space */
                if(H5S_select_project_intersection(file_space, mem_space, storage->list[i].source_dset.clipped_virtual_select, &storage->list[i].source_dset.projected_mem_space) < 0)
                    HGOTO_ERROR(H5E_DATASET, H5E_CANTCLIP, FAIL, "can't project virtual intersection onto memory space")

                /* Check number of elements selected, add to tot_nelmts */
                if((select_nelmts = (hssize_t)H5S_GET_SELECT_NPOINTS(storage->list[i].source_dset.projected_mem_space)) < 0)
                    HGOTO_ERROR(H5E_DATASET, H5E_CANTCOUNT, FAIL, "unable to get number of elements in selection")

                /* Check if anything is selected */
                if(select_nelmts > (hssize_t)0) {
                    /* Open source dataset */
                    if(!storage->list[i].source_dset.dset) 
                        /* Try to open dataset */
<<<<<<< HEAD
                        if(H5D__virtual_open_source_dset(io_info->dset, &storage->list[i], &storage->list[i].source_dset, 
                                                         (storage->source_files ? storage->source_files[i] : NULL), io_info->dxpl_id) < 0)
=======
                        if(H5D__virtual_open_source_dset(io_info->dset, &storage->list[i], &storage->list[i].source_dset, io_info->md_dxpl_id) < 0)
>>>>>>> f74042d4
                            HGOTO_ERROR(H5E_DATASET, H5E_CANTOPENOBJ, FAIL, "unable to open source dataset")

                    /* If the source dataset is not open, mark the selected elements
                     * as zero so projected_mem_space is freed */
                    if(!storage->list[i].source_dset.dset)
                        select_nelmts = (hssize_t)0;
                } /* end if */

                /* If there are not elements selected in this mapping, free
                 * projected_mem_space, otherwise update tot_nelmts */
                if(select_nelmts == (hssize_t)0) {
                    if(H5S_close(storage->list[i].source_dset.projected_mem_space) < 0)
                        HGOTO_ERROR(H5E_DATASET, H5E_CLOSEERROR, FAIL, "can't close projected memory space")
                    storage->list[i].source_dset.projected_mem_space = NULL;
                } /* end if */
                else
                    *tot_nelmts += (hsize_t)select_nelmts;
            } /* end if */
            else {
                /* If there is no clipped_dim_virtual, this must be an unlimited
                 * selection whose dataset was not found in the last call to
                 * H5Dget_space().  Do not attempt to open it as this might
                 * affect the extent and we are not going to recalculate it
                 * here. */
                HDassert(storage->list[i].unlim_dim_virtual >= 0);
                HDassert(!storage->list[i].source_dset.dset);
            } /* end else */
        } /* end else */
    } /* end for */

done:
    FUNC_LEAVE_NOAPI(ret_value)
} /* end H5D__virtual_pre_io() */


/*-------------------------------------------------------------------------
 * Function:    H5D__virtual_post_io
 *
 * Purpose:     Frees memory structures allocated by H5D__virtual_pre_io.
 *
 * Return:      Non-negative on success/Negative on failure
 *
 * Programmer:  Neil Fortner
 *              June 4, 2015
 *
 *-------------------------------------------------------------------------
 */
static herr_t
H5D__virtual_post_io(H5O_storage_virtual_t *storage)
{
    size_t      i, j;                       /* Local index variables */
    herr_t      ret_value = SUCCEED;        /* Return value */

    FUNC_ENTER_STATIC

    /* Sanity check */
    HDassert(storage);

    /* Iterate over mappings */
    for(i = 0; i < storage->list_nused; i++)
        /* Check for "printf" source dataset resolution */
        if(storage->list[i].psfn_nsubs || storage->list[i].psdn_nsubs) {
            /* Iterate over sub-source dsets */
            for(j = storage->list[i].sub_dset_io_start; j < storage->list[i].sub_dset_io_end; j++)
                /* Close projected memory space */
                if(storage->list[i].sub_dset[j].projected_mem_space) {
                    if(H5S_close(storage->list[i].sub_dset[j].projected_mem_space) < 0)
                        HDONE_ERROR(H5E_DATASET, H5E_CLOSEERROR, FAIL, "can't close temporary space")
                    storage->list[i].sub_dset[j].projected_mem_space = NULL;
                } /* end if */
        } /* end if */
        else
            /* Close projected memory space */
            if(storage->list[i].source_dset.projected_mem_space) {
                if(H5S_close(storage->list[i].source_dset.projected_mem_space) < 0)
                    HDONE_ERROR(H5E_DATASET, H5E_CLOSEERROR, FAIL, "can't close temporary space")
                storage->list[i].source_dset.projected_mem_space = NULL;
            } /* end if */

    /* Note the lack of a done: label.  This is because there are no HGOTO_ERROR
     * calls.  If one is added, a done: label must also be added */
    FUNC_LEAVE_NOAPI(ret_value)
} /* end H5D__virtual_post_io() */


/*-------------------------------------------------------------------------
 * Function:    H5D__virtual_read_one
 *
 * Purpose:     Read from a singe source dataset in a virtual dataset.
 *
 * Return:      Non-negative on success/Negative on failure
 *
 * Programmer:  Neil Fortner
 *              May 15, 2015
 *
 *-------------------------------------------------------------------------
 */
static herr_t
H5D__virtual_read_one(H5D_io_info_t *io_info, const H5D_type_info_t *type_info,
    const H5S_t *file_space, H5O_storage_virtual_srcdset_t *source_dset)
{
    H5S_t       *projected_src_space = NULL; /* File space for selection in a single source dataset */
    herr_t      ret_value = SUCCEED;        /* Return value */

    FUNC_ENTER_STATIC

    HDassert(source_dset);

    /* Only perform I/O if there is a projected memory space, otherwise there
     * were no elements in the projection or the source dataset could not be
     * opened */
    if(source_dset->projected_mem_space) {
        HDassert(source_dset->dset);
        HDassert(source_dset->clipped_source_select);

        /* Project intersection of file space and mapping virtual space onto
         * mapping source space */
        if(H5S_select_project_intersection(source_dset->clipped_virtual_select, source_dset->clipped_source_select, file_space, &projected_src_space) < 0)
            HGOTO_ERROR(H5E_DATASET, H5E_CANTCLIP, FAIL, "can't project virtual intersection onto source space")

        /* Perform read on source dataset */
        if(H5D__read(source_dset->dset, type_info->dst_type_id, source_dset->projected_mem_space, projected_src_space, io_info->raw_dxpl_id, io_info->u.rbuf) < 0)
            HGOTO_ERROR(H5E_DATASET, H5E_READERROR, FAIL, "can't read source dataset")

        /* Close projected_src_space */
        if(H5S_close(projected_src_space) < 0)
            HGOTO_ERROR(H5E_DATASET, H5E_CLOSEERROR, FAIL, "can't close projected source space")
        projected_src_space = NULL;
    } /* end if */

done:
    /* Release allocated resources on failure */
    if(projected_src_space) {
        HDassert(ret_value < 0);
        if(H5S_close(projected_src_space) < 0)
            HDONE_ERROR(H5E_DATASET, H5E_CLOSEERROR, FAIL, "can't close projected source space")
    } /* end if */

    FUNC_LEAVE_NOAPI(ret_value)
} /* end H5D__virtual_read_one() */


/*-------------------------------------------------------------------------
 * Function:    H5D__virtual_read
 *
 * Purpose:     Read from a virtual dataset.
 *
 * Return:      Non-negative on success/Negative on failure
 *
 * Programmer:  Neil Fortner
 *              February 6, 2015
 *
 *-------------------------------------------------------------------------
 */
static herr_t
H5D__virtual_read(H5D_io_info_t *io_info, const H5D_type_info_t *type_info,
    hsize_t nelmts, const H5S_t *file_space, const H5S_t *mem_space,
    H5D_chunk_map_t H5_ATTR_UNUSED *fm)
{
    H5O_storage_virtual_t *storage;         /* Convenient pointer into layout struct */
    hsize_t     tot_nelmts;                 /* Total number of elements mapped to mem_space */
    H5S_t       *fill_space = NULL;         /* Space to fill with fill value */
    size_t      i, j;                       /* Local index variables */
    herr_t      ret_value = SUCCEED;        /* Return value */

    FUNC_ENTER_STATIC

    /* Sanity check */
    HDassert(io_info);
    HDassert(io_info->u.rbuf);
    HDassert(type_info);
    HDassert(mem_space);
    HDassert(file_space);

    storage = &io_info->dset->shared->layout.storage.u.virt;
    HDassert((storage->view == H5D_VDS_FIRST_MISSING) || (storage->view == H5D_VDS_LAST_AVAILABLE));

#if 0
#ifdef H5_HAVE_PARALLEL
    /* Parallel reads are not supported (yet) */
    if(H5F_HAS_FEATURE(io_info->dset->oloc.file, H5FD_FEAT_HAS_MPI))
        HGOTO_ERROR(H5E_DATASET, H5E_UNSUPPORTED, FAIL, "parallel reads not supported on virtual datasets")
#endif /* H5_HAVE_PARALLEL */
#endif

    /* Prepare for I/O operation */
    if(H5D__virtual_pre_io(io_info, storage, file_space, mem_space, &tot_nelmts) < 0)
        HGOTO_ERROR(H5E_DATASET, H5E_CANTCLIP, FAIL, "unable to prepare for I/O operation")

    /* Iterate over mappings */
    for(i = 0; i < storage->list_nused; i++) {
        /* Sanity check that the virtual space has been patched by now */
        HDassert(storage->list[i].virtual_space_status == H5O_VIRTUAL_STATUS_CORRECT);

        /* Check for "printf" source dataset resolution */
        if(storage->list[i].psfn_nsubs || storage->list[i].psdn_nsubs) {
            /* Iterate over sub-source dsets */
            for(j = storage->list[i].sub_dset_io_start;
                    j < storage->list[i].sub_dset_io_end; j++)
                if(H5D__virtual_read_one(io_info, type_info, file_space, &storage->list[i].sub_dset[j]) < 0)
                    HGOTO_ERROR(H5E_DATASET, H5E_READERROR, FAIL, "unable to read source dataset")
        } /* end if */
        else
            /* Read from source dataset */
            if(H5D__virtual_read_one(io_info, type_info, file_space, &storage->list[i].source_dset) < 0)
                HGOTO_ERROR(H5E_DATASET, H5E_READERROR, FAIL, "unable to read source dataset")
    } /* end for */

    /* Fill unmapped part of buffer with fill value */
    if(tot_nelmts < nelmts) {
        H5D_fill_value_t fill_status;       /* Fill value status */

        /* Check the fill value status */
        if(H5P_is_fill_value_defined(&io_info->dset->shared->dcpl_cache.fill, &fill_status) < 0)
            HGOTO_ERROR(H5E_DATASET, H5E_CANTGET, FAIL, "can't tell if fill value defined")

        /* Always write fill value to memory buffer unless it is undefined */
        if(fill_status != H5D_FILL_VALUE_UNDEFINED) {
            /* Start with fill space equal to memory space */
            if(NULL == (fill_space = H5S_copy(mem_space, FALSE, TRUE)))
                HGOTO_ERROR(H5E_DATASET, H5E_CANTCOPY, FAIL, "unable to copy memory selection")

            /* Iterate over mappings */
            for(i = 0; i < storage->list_nused; i++)
                /* Check for "printf" source dataset resolution */
                if(storage->list[i].psfn_nsubs || storage->list[i].psdn_nsubs) {
                    /* Iterate over sub-source dsets */
                    for(j = storage->list[i].sub_dset_io_start;
                            j < storage->list[i].sub_dset_io_end; j++)
                        if(storage->list[i].sub_dset[j].projected_mem_space)
                            if(H5S_select_subtract(fill_space, storage->list[i].sub_dset[j].projected_mem_space) < 0)
                                HGOTO_ERROR(H5E_DATASET, H5E_CANTCLIP, FAIL, "unable to clip fill selection")
                } /* end if */
                else
                    if(storage->list[i].source_dset.projected_mem_space)
                        /* Subtract projected memory space from fill space */
                        if(H5S_select_subtract(fill_space, storage->list[i].source_dset.projected_mem_space) < 0)
                            HGOTO_ERROR(H5E_DATASET, H5E_CANTCLIP, FAIL, "unable to clip fill selection")

            /* Write fill values to memory buffer */
            if(H5D__fill(io_info->dset->shared->dcpl_cache.fill.buf, io_info->dset->shared->type, io_info->u.rbuf, 
                         type_info->mem_type, fill_space, io_info->md_dxpl_id) < 0)
                HGOTO_ERROR(H5E_DATASET, H5E_CANTINIT, FAIL, "filling buf failed")

#ifndef NDEBUG
            /* Make sure the total number of elements written (including fill
             * values) >= nelmts */
            {
                hssize_t    select_nelmts;  /* Number of elements in selection */

                /* Get number of elements in fill dataspace */
                if((select_nelmts = (hssize_t)H5S_GET_SELECT_NPOINTS(fill_space)) < 0)
                    HGOTO_ERROR(H5E_DATASET, H5E_CANTCOUNT, FAIL, "unable to get number of elements in selection")

                /* Verify number of elements is correct.  Note that since we
                 * don't check for overlap we can't assert that these are equal
                 */
                HDassert((tot_nelmts + (hsize_t)select_nelmts) >= nelmts);
            } /* end block */
#endif /* NDEBUG */
        } /* end if */
    } /* end if */

done:
    /* Cleanup I/O operation */
    if(H5D__virtual_post_io(storage) < 0)
        HDONE_ERROR(H5E_DATASET, H5E_CLOSEERROR, FAIL, "can't cleanup I/O operation")

    /* Close fill space */
    if(fill_space)
        if(H5S_close(fill_space) < 0)
            HDONE_ERROR(H5E_DATASET, H5E_CLOSEERROR, FAIL, "can't close fill space")

    FUNC_LEAVE_NOAPI(ret_value)
} /* end H5D__virtual_read() */


/*-------------------------------------------------------------------------
 * Function:    H5D__virtual_write_one
 *
 * Purpose:     Write to a singe source dataset in a virtual dataset.
 *
 * Return:      Non-negative on success/Negative on failure
 *
 * Programmer:  Neil Fortner
 *              May 15, 2015
 *
 *-------------------------------------------------------------------------
 */
static herr_t
H5D__virtual_write_one(H5D_io_info_t *io_info, const H5D_type_info_t *type_info,
    const H5S_t *file_space, H5O_storage_virtual_srcdset_t *source_dset)
{
    H5S_t       *projected_src_space = NULL; /* File space for selection in a single source dataset */
    herr_t      ret_value = SUCCEED;        /* Return value */

    FUNC_ENTER_STATIC

    HDassert(source_dset);

    /* Only perform I/O if there is a projected memory space, otherwise there
     * were no elements in the projection */
    if(source_dset->projected_mem_space) {
        HDassert(source_dset->dset);
        HDassert(source_dset->clipped_source_select);

        /* In the future we may wish to extent this implementation to extend
         * source datasets if a write to a virtual dataset goes past the current
         * extent in the unlimited dimension.  -NAF */
        /* Project intersection of file space and mapping virtual space onto
         * mapping source space */
        if(H5S_select_project_intersection(source_dset->virtual_select, source_dset->clipped_source_select, file_space, &projected_src_space) < 0)
            HGOTO_ERROR(H5E_DATASET, H5E_CANTCLIP, FAIL, "can't project virtual intersection onto source space")

        /* Perform write on source dataset */
        if(H5D__write(source_dset->dset, type_info->dst_type_id, source_dset->projected_mem_space, projected_src_space, io_info->raw_dxpl_id, io_info->u.wbuf) < 0)
            HGOTO_ERROR(H5E_DATASET, H5E_WRITEERROR, FAIL, "can't write to source dataset")

        /* Close projected_src_space */
        if(H5S_close(projected_src_space) < 0)
            HGOTO_ERROR(H5E_DATASET, H5E_CLOSEERROR, FAIL, "can't close projected source space")
        projected_src_space = NULL;
    } /* end if */

done:
    /* Release allocated resources on failure */
    if(projected_src_space) {
        HDassert(ret_value < 0);
        if(H5S_close(projected_src_space) < 0)
            HDONE_ERROR(H5E_DATASET, H5E_CLOSEERROR, FAIL, "can't close projected source space")
    } /* end if */

    FUNC_LEAVE_NOAPI(ret_value)
} /* end H5D__virtual_write_one() */


/*-------------------------------------------------------------------------
 * Function:    H5D__virtual_write
 *
 * Purpose:     Write to a virtual dataset.
 *
 * Return:      Non-negative on success/Negative on failure
 *
 * Programmer:  Neil Fortner
 *              February 6, 2015
 *
 *-------------------------------------------------------------------------
 */
static herr_t
H5D__virtual_write(H5D_io_info_t *io_info, const H5D_type_info_t *type_info,
    hsize_t nelmts, const H5S_t *file_space, const H5S_t *mem_space,
    H5D_chunk_map_t H5_ATTR_UNUSED *fm)
{
    H5O_storage_virtual_t *storage;         /* Convenient pointer into layout struct */
    hsize_t     tot_nelmts;                 /* Total number of elements mapped to mem_space */
    size_t      i, j;                       /* Local index variables */
    herr_t      ret_value = SUCCEED;        /* Return value */

    FUNC_ENTER_STATIC

    /* Sanity check */
    HDassert(io_info);
    HDassert(io_info->u.wbuf);
    HDassert(type_info);
    HDassert(mem_space);
    HDassert(file_space);

    storage = &io_info->dset->shared->layout.storage.u.virt;
    HDassert((storage->view == H5D_VDS_FIRST_MISSING) || (storage->view == H5D_VDS_LAST_AVAILABLE));

#ifdef H5_HAVE_PARALLEL
    /* Parallel writes are not supported (yet) */
    if(H5F_HAS_FEATURE(io_info->dset->oloc.file, H5FD_FEAT_HAS_MPI))
        HGOTO_ERROR(H5E_DATASET, H5E_UNSUPPORTED, FAIL, "parallel writes not supported on virtual datasets")
#endif /* H5_HAVE_PARALLEL */

    /* Prepare for I/O operation */
    if(H5D__virtual_pre_io(io_info, storage, file_space, mem_space, &tot_nelmts) < 0)
        HGOTO_ERROR(H5E_DATASET, H5E_CANTCLIP, FAIL, "unable to prepare for I/O operation")

    /* Fail if there are unmapped parts of the selection as they would not be
     * written */
    if(tot_nelmts != nelmts)
        HGOTO_ERROR(H5E_DATASPACE, H5E_BADVALUE, FAIL, "write requested to unmapped portion of virtual dataset")

    /* Iterate over mappings */
    for(i = 0; i < storage->list_nused; i++) {
        /* Sanity check that virtual space has been patched by now */
        HDassert(storage->list[i].virtual_space_status == H5O_VIRTUAL_STATUS_CORRECT);

        /* Check for "printf" source dataset resolution */
        if(storage->list[i].psfn_nsubs || storage->list[i].psdn_nsubs) {
            /* Iterate over sub-source dsets */
            for(j = storage->list[i].sub_dset_io_start;
                    j < storage->list[i].sub_dset_io_end; j++)
                if(H5D__virtual_write_one(io_info, type_info, file_space, &storage->list[i].sub_dset[j]) < 0)
                    HGOTO_ERROR(H5E_DATASET, H5E_WRITEERROR, FAIL, "unable to write to source dataset")
        } /* end if */
        else
            /* Write to source dataset */
            if(H5D__virtual_write_one(io_info, type_info, file_space, &storage->list[i].source_dset) < 0)
                HGOTO_ERROR(H5E_DATASET, H5E_WRITEERROR, FAIL, "unable to write to source dataset")
    } /* end for */

done:
    /* Cleanup I/O operation */
    if(H5D__virtual_post_io(storage) < 0)
        HDONE_ERROR(H5E_DATASET, H5E_CLOSEERROR, FAIL, "can't cleanup I/O operation")

    FUNC_LEAVE_NOAPI(ret_value)
} /* end H5D__virtual_write() */


/*-------------------------------------------------------------------------
 * Function:    H5D__virtual_flush
 *
 * Purpose:     Writes all dirty data to disk.
 *
 * Return:      Non-negative on success/Negative on failure
 *
 * Programmer:  Neil Fortner
 *              February 6, 2015
 *
 *-------------------------------------------------------------------------
 */
static herr_t
H5D__virtual_flush(H5D_t *dset, hid_t dxpl_id)
{
    H5O_storage_virtual_t *storage;         /* Convenient pointer into layout struct */
    size_t      i, j;                       /* Local index variables */
    herr_t      ret_value = SUCCEED;        /* Return value */

    FUNC_ENTER_STATIC

    /* Sanity check */
    HDassert(dset);

    storage = &dset->shared->layout.storage.u.virt;

    /* Flush only open datasets */
    for(i = 0; i < storage->list_nused; i++)
        /* Check for "printf" source dataset resolution */
        if(storage->list[i].psfn_nsubs || storage->list[i].psdn_nsubs) {
            /* Iterate over sub-source dsets */
            for(j = 0; j < storage->list[i].sub_dset_nused; j++)
                if(storage->list[i].sub_dset[j].dset)
                    /* Flush source dataset */
                    if(H5D__flush_real(storage->list[i].sub_dset[j].dset, dxpl_id) < 0)
                        HGOTO_ERROR(H5E_DATASET, H5E_WRITEERROR, FAIL, "unable to flush source dataset")
        } /* end if */
        else
            if(storage->list[i].source_dset.dset)
                /* Flush source dataset */
                if(H5D__flush_real(storage->list[i].source_dset.dset, dxpl_id) < 0)
                    HGOTO_ERROR(H5E_DATASET, H5E_READERROR, FAIL, "unable to flush source dataset")

done:
    FUNC_LEAVE_NOAPI(ret_value)
} /* end H5D__virtual_flush() */


/*-------------------------------------------------------------------------
 * Function:	H5D__virtual_dest
 *
 * Purpose:	close the source files if they are open
 *
 * Return:	Non-negative on success/Negative on failure
 *
 * Programmer:	Mohamad Chaarawi
 *              November, 2015
 *
 *-------------------------------------------------------------------------
 */
static herr_t
H5D__virtual_dest(H5D_t *dset, hid_t H5_ATTR_UNUSED dxpl_id)
{
    herr_t      ret_value = SUCCEED;        /* Return value */

    FUNC_ENTER_STATIC

    /* Sanity check */
    HDassert(dset);

#ifdef H5_HAVE_PARALLEL
    if(H5F_HAS_FEATURE(dset->oloc.file, H5FD_FEAT_HAS_MPI)) {
        H5O_storage_virtual_t *storage;         /* Convenient pointer into layout struct */
        size_t      i;                       /* Local index variables */

        storage = &dset->shared->layout.storage.u.virt;

        HDassert(storage->source_files);

        /* Flush only open datasets */
        for(i = 0; i < storage->list_nused; i++) {
            if(storage->source_files[i]) {
                hid_t file_id;

                file_id = H5F_get_file_id(storage->source_files[i]);
                HDassert(file_id >= 0);

                if(H5I_dec_ref(file_id) < 0)
                    HGOTO_ERROR(H5E_ATOM, H5E_CANTCLOSEFILE, FAIL, "decrementing file ID failed")

                storage->source_files[i] = NULL;
            }
        }

        storage->source_files = (H5F_t **)H5MM_xfree(storage->source_files);
    }
#endif /* H5_HAVE_PARALLEL */

done:
    FUNC_LEAVE_NOAPI(ret_value)
} /* end H5D__virtual_dest() */<|MERGE_RESOLUTION|>--- conflicted
+++ resolved
@@ -2216,12 +2216,8 @@
                      * open the source dataset to patch it */
                     if(storage->list[i].source_space_status != H5O_VIRTUAL_STATUS_CORRECT) {
                         HDassert(!storage->list[i].sub_dset[j].dset);
-<<<<<<< HEAD
                         if(H5D__virtual_open_source_dset(io_info->dset, &storage->list[i], &storage->list[i].sub_dset[j], 
-                                                         (storage->source_files ? storage->source_files[i] : NULL), io_info->dxpl_id) < 0)
-=======
-                        if(H5D__virtual_open_source_dset(io_info->dset, &storage->list[i], &storage->list[i].sub_dset[j], io_info->md_dxpl_id) < 0)
->>>>>>> f74042d4
+                                                         (storage->source_files ? storage->source_files[i] : NULL), io_info->md_dxpl_id) < 0)
                             HGOTO_ERROR(H5E_DATASET, H5E_CANTOPENOBJ, FAIL, "unable to open source dataset")
                     } /* end if */
 
@@ -2293,12 +2289,8 @@
                         /* Open source dataset */
                         if(!storage->list[i].sub_dset[j].dset)
                             /* Try to open dataset */
-<<<<<<< HEAD
                             if(H5D__virtual_open_source_dset(io_info->dset, &storage->list[i], &storage->list[i].sub_dset[j], 
-                                                             (storage->source_files ? storage->source_files[i] : NULL), io_info->dxpl_id) < 0)
-=======
-                            if(H5D__virtual_open_source_dset(io_info->dset, &storage->list[i], &storage->list[i].sub_dset[j], io_info->md_dxpl_id) < 0)
->>>>>>> f74042d4
+                                                             (storage->source_files ? storage->source_files[i] : NULL), io_info->md_dxpl_id) < 0)
                                 HGOTO_ERROR(H5E_DATASET, H5E_CANTOPENOBJ, FAIL, "unable to open source dataset")
 
                         /* If the source dataset is not open, mark the selected
@@ -2335,12 +2327,8 @@
                     /* Open source dataset */
                     if(!storage->list[i].source_dset.dset) 
                         /* Try to open dataset */
-<<<<<<< HEAD
                         if(H5D__virtual_open_source_dset(io_info->dset, &storage->list[i], &storage->list[i].source_dset, 
-                                                         (storage->source_files ? storage->source_files[i] : NULL), io_info->dxpl_id) < 0)
-=======
-                        if(H5D__virtual_open_source_dset(io_info->dset, &storage->list[i], &storage->list[i].source_dset, io_info->md_dxpl_id) < 0)
->>>>>>> f74042d4
+                                                         (storage->source_files ? storage->source_files[i] : NULL), io_info->md_dxpl_id) < 0)
                             HGOTO_ERROR(H5E_DATASET, H5E_CANTOPENOBJ, FAIL, "unable to open source dataset")
 
                     /* If the source dataset is not open, mark the selected elements
