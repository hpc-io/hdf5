/* * * * * * * * * * * * * * * * * * * * * * * * * * * * * * * * * * * * * * *
 * Copyright by The HDF Group.                                               *
 * Copyright by the Board of Trustees of the University of Illinois.         *
 * All rights reserved.                                                      *
 *                                                                           *
 * This file is part of HDF5.  The full HDF5 copyright notice, including     *
 * terms governing use, modification, and redistribution, is contained in    *
 * the COPYING file, which can be found at the root of the source code       *
 * distribution tree, or in https://support.hdfgroup.org/ftp/HDF5/releases.  *
 * If you do not have access to either file, you may request a copy from     *
 * help@hdfgroup.org.                                                        *
 * * * * * * * * * * * * * * * * * * * * * * * * * * * * * * * * * * * * * * */

#define H5A_FRIEND		/*suppress error about including H5Apkg   */
#include "H5Omodule.h"          /* This source code file is part of the H5O module */
#define H5S_FRIEND	        /*suppress error about including H5Spkg	  */


#include "H5private.h"		/* Generic Functions			*/
#include "H5Apkg.h"		/* Attributes				*/
#include "H5Eprivate.h"		/* Error handling		  	*/
#include "H5MMprivate.h"	/* Memory management			*/
#include "H5Opkg.h"             /* Object headers			*/
#include "H5Spkg.h"		/* Dataspaces				*/

/* PRIVATE PROTOTYPES */
static herr_t H5O_attr_encode(H5F_t *f, uint8_t *p, const void *mesg);
<<<<<<< HEAD
static void *H5O_attr_decode(H5F_t *f, H5O_t *open_oh,
    unsigned mesg_flags, unsigned *ioflags, const uint8_t *p);
=======
static void *H5O_attr_decode(H5F_t *f, hid_t dxpl_id, H5O_t *open_oh,
    unsigned mesg_flags, unsigned *ioflags, size_t p_size, const uint8_t *p);
>>>>>>> 7aa4eb1b
static void *H5O_attr_copy(const void *_mesg, void *_dest);
static size_t H5O_attr_size(const H5F_t *f, const void *_mesg);
static herr_t H5O__attr_free(void *mesg);
static herr_t H5O_attr_pre_copy_file(H5F_t *file_src, const void *mesg_src,
    hbool_t *deleted, const H5O_copy_t *cpy_info, void *udata);
static void *H5O__attr_copy_file(H5F_t *file_src, const H5O_msg_class_t *mesg_type,
    void *native_src, H5F_t *file_dst, hbool_t *recompute_size,
    H5O_copy_t *cpy_info, void *udata);
static herr_t H5O__attr_post_copy_file(const H5O_loc_t *src_oloc,
    const void *mesg_src, H5O_loc_t *dst_oloc, void *mesg_dst, 
    H5O_copy_t *cpy_info);
static herr_t H5O_attr_get_crt_index(const void *_mesg, H5O_msg_crt_idx_t *crt_idx);
static herr_t H5O_attr_set_crt_index(void *_mesg, H5O_msg_crt_idx_t crt_idx);
static herr_t H5O__attr_debug(H5F_t *f, const void *_mesg, FILE * stream,
    int indent, int fwidth);

/* Set up & include shared message "interface" info */
#define H5O_SHARED_TYPE			H5O_MSG_ATTR
#define H5O_SHARED_DECODE		H5O_attr_shared_decode
#define H5O_SHARED_DECODE_REAL		H5O_attr_decode
#define H5O_SHARED_ENCODE		H5O_attr_shared_encode
#define H5O_SHARED_ENCODE_REAL		H5O_attr_encode
#define H5O_SHARED_SIZE			H5O_attr_shared_size
#define H5O_SHARED_SIZE_REAL		H5O_attr_size
#define H5O_SHARED_DELETE		H5O__attr_shared_delete
#define H5O_SHARED_DELETE_REAL		H5O__attr_delete
#define H5O_SHARED_LINK			H5O__attr_shared_link
#define H5O_SHARED_LINK_REAL		H5O__attr_link
#define H5O_SHARED_COPY_FILE		H5O__attr_shared_copy_file
#define H5O_SHARED_COPY_FILE_REAL	H5O__attr_copy_file
#define H5O_SHARED_POST_COPY_FILE	H5O_attr_shared_post_copy_file
#define H5O_SHARED_POST_COPY_FILE_REAL	H5O__attr_post_copy_file
#undef  H5O_SHARED_POST_COPY_FILE_UPD
#define H5O_SHARED_DEBUG		H5O_attr_shared_debug
#define H5O_SHARED_DEBUG_REAL		H5O__attr_debug
#include "H5Oshared.h"			/* Shared Object Header Message Callbacks */

/* This message derives from H5O message class */
const H5O_msg_class_t H5O_MSG_ATTR[1] = {{
    H5O_ATTR_ID,		/* message id number            */
    "attribute",		/* message name for debugging   */
    sizeof(H5A_t),		/* native message size          */
    H5O_SHARE_IS_SHARABLE,	/* messages are sharable?       */
    H5O_attr_shared_decode,	/* decode message               */
    H5O_attr_shared_encode,	/* encode message               */
    H5O_attr_copy,		/* copy the native value        */
    H5O_attr_shared_size,	/* size of raw message          */
    H5O__attr_reset,	        /* reset method                 */
    H5O__attr_free,	        /* free method			*/
    H5O__attr_shared_delete,	/* file delete method		*/
    H5O__attr_shared_link,	/* link method			*/
    NULL,			/*set share method		*/
    NULL,		    	/*can share method		*/
    H5O_attr_pre_copy_file,	/* pre copy native value to file */
    H5O__attr_shared_copy_file,	/* copy native value to file    */
    H5O_attr_shared_post_copy_file,	/* post copy native value to file    */
    H5O_attr_get_crt_index,	/* get creation index		*/
    H5O_attr_set_crt_index,	/* set creation index		*/
    H5O_attr_shared_debug	/* debug the message            */
}};

/* Flags for attribute flag encoding */
#define H5O_ATTR_FLAG_TYPE_SHARED       0x01
#define H5O_ATTR_FLAG_SPACE_SHARED      0x02
#define H5O_ATTR_FLAG_ALL               0x03

/* Declare external the free list for H5S_t's */
H5FL_EXTERN(H5S_t);

/* Declare external the free list for H5S_extent_t's */
H5FL_EXTERN(H5S_extent_t);


/*--------------------------------------------------------------------------
 NAME
    H5O_attr_decode
 PURPOSE
    Decode a attribute message and return a pointer to a memory struct
        with the decoded information
 USAGE
    void *H5O_attr_decode(f, mesg_flags, p)
        H5F_t *f;               IN: pointer to the HDF5 file struct
        unsigned mesg_flags;    IN: Message flags to influence decoding
        const uint8_t *p;       IN: the raw information buffer
 RETURNS
    Pointer to the new message in native order on success, NULL on failure
 DESCRIPTION
        This function decodes the "raw" disk form of a attribute message
    into a struct in memory native format.  The struct is allocated within this
    function using malloc() and is returned to the caller.
--------------------------------------------------------------------------*/
static void *
<<<<<<< HEAD
H5O_attr_decode(H5F_t *f, H5O_t *open_oh, unsigned H5_ATTR_UNUSED mesg_flags,
    unsigned *ioflags, const uint8_t *p)
=======
H5O_attr_decode(H5F_t *f, hid_t dxpl_id, H5O_t *open_oh, unsigned H5_ATTR_UNUSED mesg_flags,
    unsigned *ioflags, size_t H5_ATTR_UNUSED p_size, const uint8_t *p)
>>>>>>> 7aa4eb1b
{
    H5A_t		*attr = NULL;
    H5S_extent_t	*extent;	/*extent dimensionality information  */
    size_t		name_len;   	/*attribute name length */
    size_t		dt_size;   	/* Datatype size */
    hssize_t		sds_size;   	/* Signed Dataspace size */
    hsize_t		ds_size;   	/* Dataspace size */
    unsigned            flags = 0;      /* Attribute flags */
    H5A_t		*ret_value = NULL;      /* Return value */

    FUNC_ENTER_NOAPI_NOINIT

    /* check args */
    HDassert(f);
    HDassert(p);

    if(NULL == (attr = H5FL_CALLOC(H5A_t)))
	HGOTO_ERROR(H5E_RESOURCE, H5E_NOSPACE, NULL, "memory allocation failed")

    if(NULL == (attr->shared = H5FL_CALLOC(H5A_shared_t)))
        HGOTO_ERROR(H5E_FILE, H5E_NOSPACE, NULL, "can't allocate shared attr structure")

    /* Version number */
    attr->shared->version = *p++;
    if(attr->shared->version < H5O_ATTR_VERSION_1 || attr->shared->version > H5O_ATTR_VERSION_LATEST)
	HGOTO_ERROR(H5E_ATTR, H5E_CANTLOAD, NULL, "bad version number for attribute message")

    /* Get the flags byte if we have a later version of the attribute */
    if(attr->shared->version >= H5O_ATTR_VERSION_2) {
        flags = *p++;

        /* Check for unknown flag */
        if(flags & (unsigned)~H5O_ATTR_FLAG_ALL)
            HGOTO_ERROR(H5E_ATTR, H5E_CANTLOAD, NULL, "unknown flag for attribute message")
    } /* end if */
    else
        p++;    /* Byte is unused when version<2 */

    /*
     * Decode the sizes of the parts of the attribute.  The sizes stored in
     * the file are exact but the parts are aligned on 8-byte boundaries.
     */
    UINT16DECODE(p, name_len); /*including null*/
    UINT16DECODE(p, attr->shared->dt_size);
    UINT16DECODE(p, attr->shared->ds_size);

    /*
     * Decode the character encoding for the name for versions 3 or later,
     * as well as some reserved bytes.
     */
    if(attr->shared->version >= H5O_ATTR_VERSION_3)
        attr->shared->encoding = (H5T_cset_t)*p++;

    /* Decode and store the name */
    if(NULL == (attr->shared->name = H5MM_strdup((const char *)p)))
	HGOTO_ERROR(H5E_RESOURCE, H5E_NOSPACE, NULL, "memory allocation failed")
    if(attr->shared->version < H5O_ATTR_VERSION_2)
        p += H5O_ALIGN_OLD(name_len);    /* advance the memory pointer */
    else
        p += name_len;    /* advance the memory pointer */

    /* Decode the attribute's datatype */
<<<<<<< HEAD
    if(NULL == (attr->shared->dt = (H5T_t *)(H5O_MSG_DTYPE->decode)(f, open_oh,
            ((flags & H5O_ATTR_FLAG_TYPE_SHARED) ? H5O_MSG_FLAG_SHARED : 0), ioflags, p)))
=======
    if(NULL == (attr->shared->dt = (H5T_t *)(H5O_MSG_DTYPE->decode)(f, dxpl_id, open_oh,
        ((flags & H5O_ATTR_FLAG_TYPE_SHARED) ? H5O_MSG_FLAG_SHARED : 0), ioflags, attr->shared->dt_size, p)))
>>>>>>> 7aa4eb1b
        HGOTO_ERROR(H5E_ATTR, H5E_CANTDECODE, NULL, "can't decode attribute datatype")
    if(attr->shared->version < H5O_ATTR_VERSION_2)
        p += H5O_ALIGN_OLD(attr->shared->dt_size);
    else
        p += attr->shared->dt_size;

    /* decode the attribute dataspace.  It can be shared in versions >= 3
     * What's actually shared, though, is only the extent.
     */
    if(NULL == (attr->shared->ds = H5FL_CALLOC(H5S_t)))
	HGOTO_ERROR(H5E_RESOURCE, H5E_NOSPACE, NULL, "memory allocation failed")

    /* Decode attribute's dataspace extent */
<<<<<<< HEAD
    if((extent = (H5S_extent_t *)(H5O_MSG_SDSPACE->decode)(f, open_oh,
            ((flags & H5O_ATTR_FLAG_SPACE_SHARED) ? H5O_MSG_FLAG_SHARED : 0), ioflags, p)) == NULL)
=======
    if((extent = (H5S_extent_t *)(H5O_MSG_SDSPACE->decode)(f, dxpl_id, open_oh,
            ((flags & H5O_ATTR_FLAG_SPACE_SHARED) ? H5O_MSG_FLAG_SHARED : 0), ioflags, attr->shared->ds_size, p)) == NULL)
>>>>>>> 7aa4eb1b
        HGOTO_ERROR(H5E_ATTR, H5E_CANTDECODE, NULL, "can't decode attribute dataspace")

    /* Copy the extent information to the dataspace */
    HDmemcpy(&(attr->shared->ds->extent), extent, sizeof(H5S_extent_t));

    /* Release temporary extent information */
    extent = H5FL_FREE(H5S_extent_t, extent);

    /* Default to entire dataspace being selected */
    if(H5S_select_all(attr->shared->ds, FALSE) < 0)
        HGOTO_ERROR(H5E_DATASPACE, H5E_CANTSET, NULL, "unable to set all selection")

    if(attr->shared->version < H5O_ATTR_VERSION_2)
        p += H5O_ALIGN_OLD(attr->shared->ds_size);
    else
        p += attr->shared->ds_size;

    /* Get the datatype's size */
    if(0 == (dt_size = H5T_get_size(attr->shared->dt)))
        HGOTO_ERROR(H5E_ATTR, H5E_CANTGET, NULL, "unable to get datatype size")

    /* Get the datatype & dataspace sizes */
    if(0 == (dt_size = H5T_get_size(attr->shared->dt)))
        HGOTO_ERROR(H5E_ATTR, H5E_CANTGET, NULL, "unable to get datatype size")
    if((sds_size = H5S_GET_EXTENT_NPOINTS(attr->shared->ds)) < 0)
        HGOTO_ERROR(H5E_ATTR, H5E_CANTGET, NULL, "unable to get dataspace size")
    ds_size = (hsize_t)sds_size;

    /* Compute the size of the data */
    H5_CHECKED_ASSIGN(attr->shared->data_size, size_t, ds_size * (hsize_t)dt_size, hsize_t);

    /* Go get the data */
    if(attr->shared->data_size) {
        if(NULL == (attr->shared->data = H5FL_BLK_MALLOC(attr_buf, attr->shared->data_size)))
            HGOTO_ERROR(H5E_RESOURCE, H5E_NOSPACE, NULL, "memory allocation failed")
        HDmemcpy(attr->shared->data, p, attr->shared->data_size);
    } /* end if */

    /* Increment the reference count for this object header message in cache(compact
       storage) or for the object from dense storage. */
    attr->shared->nrefs++;

    /* Set return value */
    ret_value = attr;

done:
    if(NULL == ret_value)
        if(attr) {
            if(attr->shared) {
                /* Free any dynamicly allocated items */
                if(H5A__free(attr) < 0)
                    HDONE_ERROR(H5E_ATTR, H5E_CANTRELEASE, NULL, "can't release attribute info")

                /* Destroy shared attribute struct */
                attr->shared = H5FL_FREE(H5A_shared_t, attr->shared);
            } /* end if */

            attr = H5FL_FREE(H5A_t, attr);
        } /* end if */

    FUNC_LEAVE_NOAPI(ret_value)
} /* end H5O_attr_decode() */


/*--------------------------------------------------------------------------
 NAME
    H5O_attr_encode
 PURPOSE
    Encode a simple attribute message
 USAGE
    herr_t H5O_attr_encode(f, p, mesg)
        H5F_t *f;         IN: pointer to the HDF5 file struct
        const uint8 *p;         IN: the raw information buffer
        const void *mesg;       IN: Pointer to the simple datatype struct
 RETURNS
    Non-negative on success/Negative on failure
 DESCRIPTION
        This function encodes the native memory form of the attribute
    message in the "raw" disk form.
--------------------------------------------------------------------------*/
static herr_t
H5O_attr_encode(H5F_t *f, uint8_t *p, const void *mesg)
{
    const H5A_t *attr = (const H5A_t *) mesg;
    size_t      name_len;   /* Attribute name length */
    htri_t      is_type_shared;    /* Flag to indicate that a shared datatype is used for this attribute */
    htri_t      is_space_shared;   /* Flag to indicate that a shared dataspace is used for this attribute */
    unsigned    flags = 0;      /* Attribute flags */
    herr_t      ret_value = SUCCEED;      /* Return value */

    FUNC_ENTER_NOAPI_NOINIT

    /* check args */
    HDassert(f);
    HDassert(p);
    HDassert(attr);

    /* Check whether datatype and dataspace are shared */
    if((is_type_shared = H5O_msg_is_shared(H5O_DTYPE_ID, attr->shared->dt)) < 0)
        HGOTO_ERROR(H5E_OHDR, H5E_BADMESG, FAIL, "can't determine if datatype is shared")

    if((is_space_shared = H5O_msg_is_shared(H5O_SDSPACE_ID, attr->shared->ds)) < 0)
        HGOTO_ERROR(H5E_OHDR, H5E_BADMESG, FAIL, "can't determine if dataspace is shared")

    /* Encode Version */
    *p++ = attr->shared->version;

    /* Set attribute flags if version >1 */
    if(attr->shared->version >= H5O_ATTR_VERSION_2) {
        flags = (is_type_shared ? H5O_ATTR_FLAG_TYPE_SHARED : 0 );
        flags |= (is_space_shared ? H5O_ATTR_FLAG_SPACE_SHARED : 0);
        *p++ = (uint8_t)flags;    /* Set flags for attribute */
    } /* end if */
    else
        *p++ = 0; /* Reserved, for version <2 */

    /*
     * Encode the lengths of the various parts of the attribute message. The
     * encoded lengths are exact but we pad each part except the data to be a
     * multiple of eight bytes (in the first version).
     */
    name_len = HDstrlen(attr->shared->name) + 1;
    UINT16ENCODE(p, name_len);
    UINT16ENCODE(p, attr->shared->dt_size);
    UINT16ENCODE(p, attr->shared->ds_size);

    /* The character encoding for the attribute's name, in later versions */
    if(attr->shared->version >= H5O_ATTR_VERSION_3)
        *p++ = attr->shared->encoding;

    /* Write the name including null terminator */
    HDmemcpy(p, attr->shared->name, name_len);
    if(attr->shared->version < H5O_ATTR_VERSION_2) {
        /* Pad to the correct number of bytes */
        HDmemset(p + name_len, 0, H5O_ALIGN_OLD(name_len) - name_len);
        p += H5O_ALIGN_OLD(name_len);
    } /* end if */
    else
        p += name_len;

    /* encode the attribute datatype */
    if((H5O_MSG_DTYPE->encode)(f, FALSE, p, attr->shared->dt) < 0)
        HGOTO_ERROR(H5E_ATTR, H5E_CANTENCODE, FAIL, "can't encode attribute datatype")

    if(attr->shared->version < H5O_ATTR_VERSION_2) {
        HDmemset(p + attr->shared->dt_size, 0, H5O_ALIGN_OLD(attr->shared->dt_size) - attr->shared->dt_size);
        p += H5O_ALIGN_OLD(attr->shared->dt_size);
    } /* end if */
    else
        p += attr->shared->dt_size;

    /* encode the attribute dataspace */
    if((H5O_MSG_SDSPACE->encode)(f, FALSE, p, &(attr->shared->ds->extent)) < 0)
        HGOTO_ERROR(H5E_ATTR, H5E_CANTENCODE, FAIL, "can't encode attribute dataspace")

    if(attr->shared->version < H5O_ATTR_VERSION_2) {
        HDmemset(p + attr->shared->ds_size, 0, H5O_ALIGN_OLD(attr->shared->ds_size) - attr->shared->ds_size);
        p += H5O_ALIGN_OLD(attr->shared->ds_size);
    } /* end if */
    else
        p += attr->shared->ds_size;

    /* Store attribute data.  If there's no data, store 0 as fill value. */
    if(attr->shared->data)
        HDmemcpy(p, attr->shared->data, attr->shared->data_size);
    else
        HDmemset(p, 0, attr->shared->data_size);

done:
    FUNC_LEAVE_NOAPI(ret_value);
} /* end H5O_attr_encode() */


/*--------------------------------------------------------------------------
 NAME
    H5O_attr_copy
 PURPOSE
    Copies a message from MESG to DEST, allocating DEST if necessary.
 USAGE
    void *H5O_attr_copy(mesg, dest)
        const void *mesg;       IN: Pointer to the source attribute struct
        const void *dest;       IN: Pointer to the destination attribute struct
 RETURNS
    Pointer to DEST on success, NULL on failure
 DESCRIPTION
        This function copies a native (memory) attribute message,
    allocating the destination structure if necessary.
--------------------------------------------------------------------------*/
static void *
H5O_attr_copy(const void *_src, void *_dst)
{
    void *ret_value = NULL;            /* Return value */

    FUNC_ENTER_NOAPI_NOINIT

    /* check args */
    HDassert(_src);

    /* copy */
    if(NULL == (ret_value = (H5A_t *)H5A__copy((H5A_t *)_dst, (const H5A_t *)_src)))
        HGOTO_ERROR(H5E_ATTR, H5E_CANTINIT, NULL, "can't copy attribute")

done:
    FUNC_LEAVE_NOAPI(ret_value)
} /* end H5O_attr_copy() */


/*--------------------------------------------------------------------------
 NAME
    H5O_attr_size
 PURPOSE
    Return the raw message size in bytes
 USAGE
    size_t H5O_attr_size(f, mesg)
        H5F_t *f;         IN: pointer to the HDF5 file struct
        const void *mesg;     IN: Pointer to the source attribute struct
 RETURNS
    Size of message on success, 0 on failure
 DESCRIPTION
        This function returns the size of the raw attribute message on
    success.  (Not counting the message type or size fields, only the data
    portion of the message).  It doesn't take into account alignment.
--------------------------------------------------------------------------*/
static size_t
H5O_attr_size(const H5F_t H5_ATTR_UNUSED *f, const void *_mesg)
{
    const H5A_t         *attr = (const H5A_t *)_mesg;
    size_t		name_len;
    size_t		ret_value = 0;

    FUNC_ENTER_NOAPI_NOINIT_NOERR

    HDassert(attr);

    /* Common size information */
    ret_value = 1 +				/*version               */
                1 +				/*reserved/flags	*/
                2 +				/*name size inc. null	*/
                2 +				/*type size		*/
                2; 				/*space size		*/

    /* Length of attribute name */
    name_len = HDstrlen(attr->shared->name) + 1;

    /* Version-specific size information */
    if(attr->shared->version == H5O_ATTR_VERSION_1)
        ret_value += H5O_ALIGN_OLD(name_len) +	/*attribute name	*/
                    H5O_ALIGN_OLD(attr->shared->dt_size) +	/*datatype		*/
                    H5O_ALIGN_OLD(attr->shared->ds_size) +	/*dataspace		*/
                    attr->shared->data_size;		/*the data itself	*/
    else if(attr->shared->version == H5O_ATTR_VERSION_2)
        ret_value += name_len	+		/*attribute name	*/
                    attr->shared->dt_size +		/*datatype		*/
                    attr->shared->ds_size +		/*dataspace		*/
                    attr->shared->data_size;		/*the data itself	*/
    else if(attr->shared->version == H5O_ATTR_VERSION_3)
        ret_value += 1 +                        /*character encoding    */
                    name_len	+		/*attribute name	*/
                    attr->shared->dt_size +		/*datatype		*/
                    attr->shared->ds_size +		/*dataspace		*/
                    attr->shared->data_size;		/*the data itself	*/
    else
        HDassert(0 && "Bad attribute version");

    FUNC_LEAVE_NOAPI(ret_value)
} /* end H5O_attr_size() */


/*-------------------------------------------------------------------------
 * Function:    H5O__attr_reset
 *
 * Purpose:     Frees resources within a attribute message, but doesn't free
 *              the message itself.
 *
 * Return:      Non-negative on success/Negative on failure
 *
 * Programmer:  Robb Matzke
 *              Tuesday, December  9, 1997
 *
 *-------------------------------------------------------------------------
 */
herr_t
H5O__attr_reset(void H5_ATTR_UNUSED *_mesg)
{
    FUNC_ENTER_PACKAGE_NOERR

    FUNC_LEAVE_NOAPI(SUCCEED)
} /* end H5O__attr_reset() */


/*-------------------------------------------------------------------------
 * Function:	H5O__attr_free
 *
 * Purpose:	Frees the message
 *
 * Return:	Non-negative on success/Negative on failure
 *
 * Programmer:	Quincey Koziol
 *              Thursday, November 18, 2004
 *
 *-------------------------------------------------------------------------
 */
static herr_t
H5O__attr_free(void *mesg)
{
    H5A_t *attr = (H5A_t *)mesg;
    herr_t ret_value = SUCCEED;   /* Return value */

    FUNC_ENTER_STATIC

    HDassert(mesg);

    if(H5A__close(attr) < 0)
        HGOTO_ERROR(H5E_ATTR, H5E_CANTCLOSEOBJ, FAIL, "unable to close attribute object")

done:
    FUNC_LEAVE_NOAPI(ret_value)
} /* end H5O__attr_free() */


/*-------------------------------------------------------------------------
 * Function:    H5O__attr_delete
 *
 * Purpose:     Free file space referenced by message
 *
 * Return:      Non-negative on success/Negative on failure
 *
 * Programmer:  Quincey Koziol
 *              Friday, September 26, 2003
 *
 *-------------------------------------------------------------------------
 */
herr_t
H5O__attr_delete(H5F_t *f, H5O_t *oh, void *_mesg)
{
    H5A_t *attr = (H5A_t *) _mesg;
    herr_t ret_value = SUCCEED;   /* Return value */

    FUNC_ENTER_NOAPI_NOINIT

    /* check args */
    HDassert(f);
    HDassert(attr);

    /* Decrement reference count on datatype in file */
    if((H5O_MSG_DTYPE->del)(f, oh, attr->shared->dt) < 0)
        HGOTO_ERROR(H5E_ATTR, H5E_LINKCOUNT, FAIL, "unable to adjust datatype link count")

    /* Decrement reference count on dataspace in file */
    if((H5O_MSG_SDSPACE->del)(f, oh, attr->shared->ds) < 0)
        HGOTO_ERROR(H5E_ATTR, H5E_LINKCOUNT, FAIL, "unable to adjust dataspace link count")

done:
    FUNC_LEAVE_NOAPI(ret_value)
} /* end H5O__attr_delete() */


/*-------------------------------------------------------------------------
 * Function:    H5O__attr_link
 *
 * Purpose:     Increment reference count on any objects referenced by
 *              message
 *
 * Return:      Non-negative on success/Negative on failure
 *
 * Programmer:  Quincey Koziol
 *              Friday, September 26, 2003
 *
 *-------------------------------------------------------------------------
 */
herr_t
H5O__attr_link(H5F_t *f, H5O_t *oh, void *_mesg)
{
    H5A_t *attr = (H5A_t *) _mesg;
    herr_t ret_value = SUCCEED;   /* Return value */

    FUNC_ENTER_PACKAGE

    /* check args */
    HDassert(f);
    HDassert(attr);

    /* Re-share attribute's datatype and dataspace to increment their
     * reference count if they're shared.
     * Otherwise they may be deleted when the attribute
     * message is deleted.
     */
    /* Increment reference count on datatype & dataspace in file */
    if((H5O_MSG_DTYPE->link)(f, oh, attr->shared->dt) < 0)
        HGOTO_ERROR(H5E_ATTR, H5E_LINKCOUNT, FAIL, "unable to adjust datatype link count")
    if((H5O_MSG_SDSPACE->link)(f, oh, attr->shared->ds) < 0)
        HGOTO_ERROR(H5E_ATTR, H5E_LINKCOUNT, FAIL, "unable to adjust dataspace link count")

done:
    FUNC_LEAVE_NOAPI(ret_value)
} /* end H5O__attr_link() */


/*-------------------------------------------------------------------------
 * Function:    H5O_attr_pre_copy_file
 *
 * Purpose:     Perform any necessary actions before copying message between
 *              files for attribute messages.
 *
 * Return:      Success:        Non-negative
 *
 *              Failure:        Negative
 *
 * Programmer:  Quincey Koziol
 *              Monday, June 26, 2006
 *
 *-------------------------------------------------------------------------
 */
static herr_t
H5O_attr_pre_copy_file(H5F_t H5_ATTR_UNUSED *file_src, const void *native_src,
    hbool_t *deleted, const H5O_copy_t *cpy_info, void H5_ATTR_UNUSED *udata)
{
    const H5A_t *attr_src = (const H5A_t *)native_src;  /* Source attribute */
    herr_t ret_value = SUCCEED;                         /* Return value */

    FUNC_ENTER_NOAPI_NOINIT

    /* check args */
    HDassert(deleted);
    HDassert(cpy_info);
    HDassert(cpy_info->file_dst);

    /* Check to ensure that the version of the message to be copied does not exceed
       the message version allowed by the destination file's high bound */
    if(attr_src->shared->version > H5O_attr_ver_bounds[H5F_HIGH_BOUND(cpy_info->file_dst)])
        HGOTO_ERROR(H5E_OHDR, H5E_BADRANGE, FAIL, "attribute message version out of bounds")

    /* If we are not copying attributes into the destination file, indicate
     *  that this message should be deleted.
     */
    if(cpy_info->copy_without_attr)
        *deleted = TRUE;

done:
    FUNC_LEAVE_NOAPI(ret_value)
} /* end H5O_attr_pre_copy_file() */


/*-------------------------------------------------------------------------
 * Function:    H5O__attr_copy_file
 *
 * Purpose:     Copies a message from _MESG to _DEST in file
 *
 * Return:      Success:        Ptr to _DEST
 *
 *              Failure:        NULL
 *
 * Programmer:  Quincey Koziol
 *              November 1, 2005
 *
 *-------------------------------------------------------------------------
 */
static void *
H5O__attr_copy_file(H5F_t *file_src, const H5O_msg_class_t H5_ATTR_UNUSED *mesg_type,
    void *native_src, H5F_t *file_dst, hbool_t *recompute_size,
    H5O_copy_t *cpy_info, void H5_ATTR_UNUSED *udata)
{
    void *ret_value = NULL;     /* Return value */

    FUNC_ENTER_STATIC

    /* check args */
    HDassert(native_src);
    HDassert(file_dst);
    HDassert(cpy_info);
    HDassert(!cpy_info->copy_without_attr);

    /* Mark datatype as being on disk now.  This step used to be done in a lower level
     * by H5O_dtype_decode.  But it has been moved up.  Not an ideal place, but no better
     * place than here. */
    if(H5T_set_loc(((H5A_t *)native_src)->shared->dt, file_src, H5T_LOC_DISK) < 0)
        HGOTO_ERROR(H5E_ATTR, H5E_CANTINIT, NULL, "invalid datatype location")

    if(NULL == (ret_value = H5A__attr_copy_file((H5A_t *)native_src, file_dst, recompute_size, cpy_info)))
        HGOTO_ERROR(H5E_ATTR, H5E_CANTCOPY, NULL, "can't copy attribute")

done:
    FUNC_LEAVE_NOAPI(ret_value)
} /* H5O__attr_copy_file() */


/*-------------------------------------------------------------------------
 * Function:    H5O__attr_post_copy_file
 *
 * Purpose:     Finish copying a message from between files.
 *              We have to copy the values of a reference attribute in the
 *              post copy because H5O_post_copy_file() fails at the case that
 *              an object may have a reference attribute that points to the
 *              object itself.
 *
 * Return:      Non-negative on success/Negative on failure
 *
 * Programmer:  Peter Cao
 *              March 6, 2005
 *
 *-------------------------------------------------------------------------
 */
static herr_t
H5O__attr_post_copy_file(const H5O_loc_t *src_oloc, const void *mesg_src,
    H5O_loc_t *dst_oloc, void *mesg_dst, H5O_copy_t *cpy_info)
{
    herr_t ret_value = SUCCEED;   /* Return value */

    FUNC_ENTER_STATIC

    if(H5A__attr_post_copy_file(src_oloc, (const H5A_t *)mesg_src, dst_oloc, (H5A_t *)mesg_dst, cpy_info) < 0)
        HGOTO_ERROR(H5E_ATTR, H5E_CANTCOPY, FAIL, "can't copy attribute")

done:
    FUNC_LEAVE_NOAPI(ret_value)
} /* H5O__attr_post_copy_file() */


/*-------------------------------------------------------------------------
 * Function:	H5O_attr_get_crt_index
 *
 * Purpose:	Get creation index from the message
 *
 * Return:      Success:        Non-negative
 *              Failure:        Negative
 *
 * Programmer:	Quincey Koziol
 *              Thursday, January 18, 2007
 *
 *-------------------------------------------------------------------------
 */
static herr_t
H5O_attr_get_crt_index(const void *_mesg, H5O_msg_crt_idx_t *crt_idx /*out*/)
{
    const H5A_t  *attr = (const H5A_t *)_mesg;

    FUNC_ENTER_NOAPI_NOINIT_NOERR

    HDassert(attr);
    HDassert(crt_idx);

    /* Get the attribute's creation index */
    *crt_idx = attr->shared->crt_idx;

    FUNC_LEAVE_NOAPI(SUCCEED)
} /* end H5O_attr_get_crt_index() */


/*-------------------------------------------------------------------------
 * Function:	H5O_attr_set_crt_index
 *
 * Purpose:	Set creation index from the message
 *
 * Return:      Success:        Non-negative
 *              Failure:        Negative
 *
 * Programmer:	Quincey Koziol
 *              Thursday, January 18, 2007
 *
 *-------------------------------------------------------------------------
 */
static herr_t
H5O_attr_set_crt_index(void *_mesg, H5O_msg_crt_idx_t crt_idx)
{
    H5A_t  *attr = (H5A_t *)_mesg;

    FUNC_ENTER_NOAPI_NOINIT_NOERR

    HDassert(attr);

    /* Set the creation index */
    attr->shared->crt_idx = crt_idx;

    FUNC_LEAVE_NOAPI(SUCCEED)
} /* end H5O_attr_set_crt_index() */


/*--------------------------------------------------------------------------
 NAME
    H5O__attr_debug
 PURPOSE
    Prints debugging information for an attribute message
 USAGE
    void *H5O__attr_debug(f, mesg, stream, indent, fwidth)
        H5F_t *f;               IN: pointer to the HDF5 file struct
        const void *mesg;       IN: Pointer to the source attribute struct
        FILE *stream;           IN: Pointer to the stream for output data
        int indent;            IN: Amount to indent information by
        int fwidth;            IN: Field width (?)
 RETURNS
    Non-negative on success/Negative on failure
 DESCRIPTION
        This function prints debugging output to the stream passed as a
    parameter.
--------------------------------------------------------------------------*/
static herr_t
H5O__attr_debug(H5F_t *f, const void *_mesg, FILE * stream, int indent, int fwidth)
{
    const H5A_t *mesg = (const H5A_t *)_mesg;
    const char		*s;             /* Temporary string pointer */
    char		buf[128];       /* Temporary string buffer */
    herr_t ret_value = SUCCEED;         /* Return value */

    FUNC_ENTER_STATIC

    /* check args */
    HDassert(f);
    HDassert(stream);
    HDassert(indent >= 0);
    HDassert(fwidth >= 0);

    HDfprintf(stream, "%*s%-*s \"%s\"\n", indent, "", fwidth,
	    "Name:",
	    mesg->shared->name);
    switch(mesg->shared->encoding) {
        case H5T_CSET_ASCII:
            s = "ASCII";
            break;

        case H5T_CSET_UTF8:
            s = "UTF-8";
            break;

        case H5T_CSET_RESERVED_2:
        case H5T_CSET_RESERVED_3:
        case H5T_CSET_RESERVED_4:
        case H5T_CSET_RESERVED_5:
        case H5T_CSET_RESERVED_6:
        case H5T_CSET_RESERVED_7:
        case H5T_CSET_RESERVED_8:
        case H5T_CSET_RESERVED_9:
        case H5T_CSET_RESERVED_10:
        case H5T_CSET_RESERVED_11:
        case H5T_CSET_RESERVED_12:
        case H5T_CSET_RESERVED_13:
        case H5T_CSET_RESERVED_14:
        case H5T_CSET_RESERVED_15:
            HDsnprintf(buf, sizeof(buf), "H5T_CSET_RESERVED_%d", (int)(mesg->shared->encoding));
            s = buf;
            break;

        case H5T_CSET_ERROR:
        default:
            HDsnprintf(buf, sizeof(buf), "Unknown character set: %d", (int)(mesg->shared->encoding));
            s = buf;
            break;
    } /* end switch */
    HDfprintf(stream, "%*s%-*s %s\n", indent, "", fwidth,
            "Character Set of Name:",
            s);
    HDfprintf(stream, "%*s%-*s %t\n", indent, "", fwidth,
	    "Object opened:",
	    mesg->obj_opened);
    HDfprintf(stream, "%*s%-*s %a\n", indent, "", fwidth,
	    "Object:",
	    mesg->oloc.addr);

    /* Check for attribute creation order index on the attribute */
    if(mesg->shared->crt_idx != H5O_MAX_CRT_ORDER_IDX)
        HDfprintf(stream, "%*s%-*s %u\n", indent, "", fwidth,
                "Creation Index:",
                (unsigned)mesg->shared->crt_idx);

    HDfprintf(stream, "%*sDatatype...\n", indent, "");
    HDfprintf(stream, "%*s%-*s %lu\n", indent + 3, "", MAX(0,fwidth - 3),
	    "Encoded Size:",
	    (unsigned long)(mesg->shared->dt_size));
    if((H5O_MSG_DTYPE->debug)(f, mesg->shared->dt, stream, indent + 3, MAX(0, fwidth - 3)) < 0)
        HGOTO_ERROR(H5E_OHDR, H5E_WRITEERROR, FAIL, "unable to display datatype message info")

    HDfprintf(stream, "%*sDataspace...\n", indent, "");
    HDfprintf(stream, "%*s%-*s %lu\n", indent + 3, "", MAX(0, fwidth - 3),
	    "Encoded Size:",
	    (unsigned long)(mesg->shared->ds_size));
    if(H5S_debug(f, mesg->shared->ds, stream, indent + 3, MAX(0, fwidth - 3)) < 0)
        HGOTO_ERROR(H5E_OHDR, H5E_WRITEERROR, FAIL, "unable to display dataspace message info")

done:
    FUNC_LEAVE_NOAPI(ret_value)
} /* end H5O__attr_debug() */
<|MERGE_RESOLUTION|>--- conflicted
+++ resolved
@@ -25,13 +25,8 @@
 
 /* PRIVATE PROTOTYPES */
 static herr_t H5O_attr_encode(H5F_t *f, uint8_t *p, const void *mesg);
-<<<<<<< HEAD
 static void *H5O_attr_decode(H5F_t *f, H5O_t *open_oh,
-    unsigned mesg_flags, unsigned *ioflags, const uint8_t *p);
-=======
-static void *H5O_attr_decode(H5F_t *f, hid_t dxpl_id, H5O_t *open_oh,
     unsigned mesg_flags, unsigned *ioflags, size_t p_size, const uint8_t *p);
->>>>>>> 7aa4eb1b
 static void *H5O_attr_copy(const void *_mesg, void *_dest);
 static size_t H5O_attr_size(const H5F_t *f, const void *_mesg);
 static herr_t H5O__attr_free(void *mesg);
@@ -125,13 +120,8 @@
     function using malloc() and is returned to the caller.
 --------------------------------------------------------------------------*/
 static void *
-<<<<<<< HEAD
 H5O_attr_decode(H5F_t *f, H5O_t *open_oh, unsigned H5_ATTR_UNUSED mesg_flags,
-    unsigned *ioflags, const uint8_t *p)
-=======
-H5O_attr_decode(H5F_t *f, hid_t dxpl_id, H5O_t *open_oh, unsigned H5_ATTR_UNUSED mesg_flags,
     unsigned *ioflags, size_t H5_ATTR_UNUSED p_size, const uint8_t *p)
->>>>>>> 7aa4eb1b
 {
     H5A_t		*attr = NULL;
     H5S_extent_t	*extent;	/*extent dimensionality information  */
@@ -194,13 +184,8 @@
         p += name_len;    /* advance the memory pointer */
 
     /* Decode the attribute's datatype */
-<<<<<<< HEAD
     if(NULL == (attr->shared->dt = (H5T_t *)(H5O_MSG_DTYPE->decode)(f, open_oh,
-            ((flags & H5O_ATTR_FLAG_TYPE_SHARED) ? H5O_MSG_FLAG_SHARED : 0), ioflags, p)))
-=======
-    if(NULL == (attr->shared->dt = (H5T_t *)(H5O_MSG_DTYPE->decode)(f, dxpl_id, open_oh,
         ((flags & H5O_ATTR_FLAG_TYPE_SHARED) ? H5O_MSG_FLAG_SHARED : 0), ioflags, attr->shared->dt_size, p)))
->>>>>>> 7aa4eb1b
         HGOTO_ERROR(H5E_ATTR, H5E_CANTDECODE, NULL, "can't decode attribute datatype")
     if(attr->shared->version < H5O_ATTR_VERSION_2)
         p += H5O_ALIGN_OLD(attr->shared->dt_size);
@@ -214,13 +199,8 @@
 	HGOTO_ERROR(H5E_RESOURCE, H5E_NOSPACE, NULL, "memory allocation failed")
 
     /* Decode attribute's dataspace extent */
-<<<<<<< HEAD
     if((extent = (H5S_extent_t *)(H5O_MSG_SDSPACE->decode)(f, open_oh,
-            ((flags & H5O_ATTR_FLAG_SPACE_SHARED) ? H5O_MSG_FLAG_SHARED : 0), ioflags, p)) == NULL)
-=======
-    if((extent = (H5S_extent_t *)(H5O_MSG_SDSPACE->decode)(f, dxpl_id, open_oh,
             ((flags & H5O_ATTR_FLAG_SPACE_SHARED) ? H5O_MSG_FLAG_SHARED : 0), ioflags, attr->shared->ds_size, p)) == NULL)
->>>>>>> 7aa4eb1b
         HGOTO_ERROR(H5E_ATTR, H5E_CANTDECODE, NULL, "can't decode attribute dataspace")
 
     /* Copy the extent information to the dataspace */
