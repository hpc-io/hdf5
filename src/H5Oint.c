/* * * * * * * * * * * * * * * * * * * * * * * * * * * * * * * * * * * * * * *
 * Copyright by The HDF Group.                                               *
 * Copyright by the Board of Trustees of the University of Illinois.         *
 * All rights reserved.                                                      *
 *                                                                           *
 * This file is part of HDF5.  The full HDF5 copyright notice, including     *
 * terms governing use, modification, and redistribution, is contained in    *
 * the COPYING file, which can be found at the root of the source code       *
 * distribution tree, or in https://support.hdfgroup.org/ftp/HDF5/releases.  *
 * If you do not have access to either file, you may request a copy from     *
 * help@hdfgroup.org.                                                        *
 * * * * * * * * * * * * * * * * * * * * * * * * * * * * * * * * * * * * * * */

/*-------------------------------------------------------------------------
 *
 * Created:     H5O.c
 *
 * Purpose:     Internal object header routines
 *
 *-------------------------------------------------------------------------
 */

/****************/
/* Module Setup */
/****************/

#include "H5Omodule.h"          /* This source code file is part of the H5O module */


/***********/
/* Headers */
/***********/
#include "H5private.h"          /* Generic Functions                        */
#include "H5Eprivate.h"         /* Error handling                           */
#include "H5Fprivate.h"         /* File access                              */
#include "H5FLprivate.h"        /* Free lists                               */
#include "H5FOprivate.h"        /* File objects                             */
#include "H5Iprivate.h"         /* IDs                                      */
#include "H5Lprivate.h"         /* Links                                    */
#include "H5MFprivate.h"        /* File memory management                   */
#ifdef H5O_ENABLE_BOGUS
#include "H5MMprivate.h"        /* Memory management                        */
#endif /* H5O_ENABLE_BOGUS */
#include "H5Opkg.h"             /* Object headers                           */
#include "H5VLprivate.h"        /* Virtual Object Layer                     */
#include "H5VLnative_private.h" /* Native VOL driver                        */


/****************/
/* Local Macros */
/****************/


/******************/
/* Local Typedefs */
/******************/

/* User data for recursive traversal over objects from a group */
typedef struct {
    hid_t       obj_id;         /* The ID for the starting group */
    H5G_loc_t	*start_loc;     /* Location of starting group */
    H5SL_t     *visited;        /* Skip list for tracking visited nodes */
    H5O_iterate_t op;           /* Application callback */
    void       *op_data;        /* Application's op data */
    unsigned    fields;         /* Selection of object info */
} H5O_iter_visit_ud_t;


/********************/
/* Package Typedefs */
/********************/


/********************/
/* Local Prototypes */
/********************/

static herr_t H5O__delete_oh(H5F_t *f, H5O_t *oh);
static herr_t H5O__obj_type_real(const H5O_t *oh, H5O_type_t *obj_type);
static herr_t H5O__get_hdr_info_real(const H5O_t *oh, H5O_hdr_info_t *hdr);
static herr_t H5O__free_visit_visited(void *item, void *key,
    void *operator_data/*in,out*/);
static herr_t H5O__visit_cb(hid_t group, const char *name, const H5L_info_t *linfo,
    void *_udata);
static const H5O_obj_class_t *H5O__obj_class_real(const H5O_t *oh);


/*********************/
/* Package Variables */
/*********************/

/* Package initialization variable */
hbool_t H5_PKG_INIT_VAR = FALSE;

/* Header message ID to class mapping
 *
 * Remember to increment H5O_MSG_TYPES in H5Opkg.h when adding a new
 * message.
 */
const H5O_msg_class_t *const H5O_msg_class_g[] = {
    H5O_MSG_NULL,		/*0x0000 Null				*/
    H5O_MSG_SDSPACE,		/*0x0001 Dataspace			*/
    H5O_MSG_LINFO,		/*0x0002 Link information		*/
    H5O_MSG_DTYPE,		/*0x0003 Datatype			*/
    H5O_MSG_FILL,       	/*0x0004 Old data storage -- fill value */
    H5O_MSG_FILL_NEW,		/*0x0005 New data storage -- fill value */
    H5O_MSG_LINK,		/*0x0006 Link 				*/
    H5O_MSG_EFL,		/*0x0007 Data storage -- external data files */
    H5O_MSG_LAYOUT,		/*0x0008 Data Layout			*/
#ifdef H5O_ENABLE_BOGUS
    H5O_MSG_BOGUS_VALID,	/*0x0009 "Bogus valid" (for testing)	*/
#else /* H5O_ENABLE_BOGUS */
    NULL,			/*0x0009 "Bogus valid" (for testing)	*/
#endif /* H5O_ENABLE_BOGUS */
    H5O_MSG_GINFO,		/*0x000A Group information		*/
    H5O_MSG_PLINE,		/*0x000B Data storage -- filter pipeline */
    H5O_MSG_ATTR,		/*0x000C Attribute			*/
    H5O_MSG_NAME,		/*0x000D Object name			*/
    H5O_MSG_MTIME,		/*0x000E Object modification date and time */
    H5O_MSG_SHMESG,		/*0x000F File-wide shared message table */
    H5O_MSG_CONT,		/*0x0010 Object header continuation	*/
    H5O_MSG_STAB,		/*0x0011 Symbol table			*/
    H5O_MSG_MTIME_NEW,		/*0x0012 New Object modification date and time */
    H5O_MSG_BTREEK,		/*0x0013 Non-default v1 B-tree 'K' values */
    H5O_MSG_DRVINFO,		/*0x0014 Driver info settings		*/
    H5O_MSG_AINFO,		/*0x0015 Attribute information		*/
    H5O_MSG_REFCOUNT,		/*0x0016 Object's ref. count		*/
    H5O_MSG_FSINFO,		/*0x0017 Free-space manager info        */
    H5O_MSG_MDCI,               /*0x0018 Metadata cache image           */
    H5O_MSG_SWMR_DELTAT,        /*0x0019 SWMR delta t value             */
    H5O_MSG_UNKNOWN,		/*0x001A Placeholder for unknown message */
#ifdef H5O_ENABLE_BOGUS
    H5O_MSG_BOGUS_INVALID, 	/*0x001B "Bogus invalid" (for testing) 	*/
#else /* H5O_ENABLE_BOGUS */
    NULL,                       /*0x001B "Bogus invalid" (for testing) 	*/
#endif /* H5O_ENABLE_BOGUS */
};

/* Format version bounds for object header */
const unsigned H5O_obj_ver_bounds[] = {
    H5O_VERSION_1,      /* H5F_LIBVER_EARLIEST */
    H5O_VERSION_2,      /* H5F_LIBVER_V18 */
    H5O_VERSION_LATEST  /* H5F_LIBVER_LATEST */
};

/* Declare a free list to manage the H5O_t struct */
H5FL_DEFINE(H5O_t);

/* Declare a free list to manage the H5O_mesg_t sequence information */
H5FL_SEQ_DEFINE(H5O_mesg_t);

/* Declare a free list to manage the H5O_chunk_t sequence information */
H5FL_SEQ_DEFINE(H5O_chunk_t);

/* Declare a free list to manage the chunk image information */
H5FL_BLK_DEFINE(chunk_image);

/* Declare external the free list for H5O_cont_t sequences */
H5FL_SEQ_EXTERN(H5O_cont_t);


/*****************************/
/* Library Private Variables */
/*****************************/

/* Declare external the free list for time_t's */
H5FL_EXTERN(time_t);

/* Declare external the free list for H5_obj_t's */
H5FL_EXTERN(H5_obj_t);


/*******************/
/* Local Variables */
/*******************/

/* Header object ID to class mapping */
/*
 * Initialize the object class info table.  Begin with the most general types
 * and end with the most specific. For instance, any object that has a
 * datatype message is a datatype but only some of them are datasets.
 */
static const H5O_obj_class_t *const H5O_obj_class_g[] = {
    H5O_OBJ_DATATYPE,		/* Datatype object (H5O_TYPE_NAMED_DATATYPE - 2) */
    H5O_OBJ_DATASET,		/* Dataset object (H5O_TYPE_DATASET - 1) */
    H5O_OBJ_GROUP,		/* Group object (H5O_TYPE_GROUP - 0) */
};


/*-------------------------------------------------------------------------
 * Function:	H5O__init_package
 *
 * Purpose:	Initialize information specific to H5O interface.
 *
 * Return:	Non-negative on success/Negative on failure
 *
 * Programmer:	Quincey Koziol
 *              Thursday, January 18, 2007
 *
 *-------------------------------------------------------------------------
 */
herr_t
H5O__init_package(void)
{
    FUNC_ENTER_PACKAGE_NOERR

    /* H5O interface sanity checks */
    HDcompile_assert(H5O_MSG_TYPES == NELMTS(H5O_msg_class_g));
    HDcompile_assert(sizeof(H5O_fheap_id_t) == H5O_FHEAP_ID_LEN);

    HDcompile_assert(H5O_UNKNOWN_ID < H5O_MSG_TYPES);

    FUNC_LEAVE_NOAPI(SUCCEED)
} /* end H5O__init_package() */


/*-------------------------------------------------------------------------
 * Function:    H5O_set_version
 *
 * Purpose:     Sets the correct version to encode the object header.
 *              Chooses the oldest version possible, unless the file's
 *              low bound indicates otherwise.
 *
 * Return:  Success:    Non-negative
 *          Failure:    Negative
 *
 * Programmer:  Vailin Choi; December 2017
 *
 *-------------------------------------------------------------------------
 */
static herr_t
H5O_set_version(H5F_t *f, H5O_t *oh, uint8_t oh_flags, hbool_t store_msg_crt_idx)
{
    uint8_t version;            /* Message version */
    herr_t ret_value = SUCCEED; /* Return value */

    FUNC_ENTER_NOAPI(FAIL)

    /* check arguments */
    HDassert(f);
    HDassert(oh);

    /* Set the correct version to encode object header with */
    if(store_msg_crt_idx || (oh_flags & H5O_HDR_ATTR_CRT_ORDER_TRACKED))
        version = H5O_VERSION_LATEST;
    else
        version = H5O_VERSION_1;

    /* Upgrade to the version indicated by the file's low bound if higher */
    version = MAX(version, (uint8_t)H5O_obj_ver_bounds[H5F_LOW_BOUND(f)]);

    /* Version bounds check */
    if(version > H5O_obj_ver_bounds[H5F_HIGH_BOUND(f)])
        HGOTO_ERROR(H5E_OHDR, H5E_BADRANGE, FAIL, "object header version out of bounds")

    /* Set the message version */
    oh->version = version;

done:
    FUNC_LEAVE_NOAPI(ret_value)
} /* end H5O_set_version() */


/*-------------------------------------------------------------------------
 * Function:	H5O_create
 *
 * Purpose:	Creates a new object header. Allocates space for it and
 *              then calls an initialization function. The object header
 *              is opened for write access and should eventually be
 *              closed by calling H5O_close().
 *
 * Return:	Success:	Non-negative, the ENT argument contains
 *				information about the object header,
 *				including its address.
 *
 *		Failure:	Negative
 *
 * Programmer:	Robb Matzke
 *		matzke@llnl.gov
 *		Aug  5 1997
 *
 *-------------------------------------------------------------------------
 */
herr_t
H5O_create(H5F_t *f, size_t size_hint, size_t initial_rc, hid_t ocpl_id,
    H5O_loc_t *loc/*out*/)
{
    H5P_genplist_t  *oc_plist;          /* Object creation property list */
    H5O_t      *oh = NULL;              /* Object header created */
    haddr_t     oh_addr;                /* Address of initial object header */
    size_t      oh_size;                /* Size of initial object header */
    uint8_t	oh_flags;		/* Object header's initial status flags */
    unsigned    insert_flags = H5AC__NO_FLAGS_SET; /* Flags for inserting object header into cache */
    hbool_t     store_msg_crt_idx;      /* Whether to always store message creation indices for this file */
    herr_t      ret_value = SUCCEED;    /* return value */

    FUNC_ENTER_NOAPI(FAIL)

    /* check args */
    HDassert(f);
    HDassert(loc);
    HDassert(TRUE == H5P_isa_class(ocpl_id, H5P_OBJECT_CREATE));

    /* Check for invalid access request */
    if(0 == (H5F_INTENT(f) & H5F_ACC_RDWR))
        HGOTO_ERROR(H5E_OHDR, H5E_BADVALUE, FAIL, "no write intent on file")

    /* Make certain we allocate at least a reasonable size for the object header */
    size_hint = H5O_ALIGN_F(f, MAX(H5O_MIN_SIZE, size_hint));

    /* Get the property list */
    if(NULL == (oc_plist = (H5P_genplist_t *)H5I_object(ocpl_id)))
        HGOTO_ERROR(H5E_PLIST, H5E_BADTYPE, FAIL, "not a property list")

    /* Get any object header status flags set by properties */
    if(H5P_get(oc_plist, H5O_CRT_OHDR_FLAGS_NAME, &oh_flags) < 0)
        HGOTO_ERROR(H5E_PLIST, H5E_CANTGET, FAIL, "can't get object header flags")

    /* Allocate the object header and zero out header fields */
    if(NULL == (oh = H5FL_CALLOC(H5O_t)))
        HGOTO_ERROR(H5E_RESOURCE, H5E_NOSPACE, FAIL, "memory allocation failed")

    /* Initialize file-specific information for object header */
    store_msg_crt_idx = H5F_STORE_MSG_CRT_IDX(f);

    if(H5O_set_version(f, oh, oh_flags, store_msg_crt_idx) < 0)
        HGOTO_ERROR(H5E_OHDR, H5E_CANTSET, FAIL, "can't set version of objecdt header")

    oh->sizeof_size = H5F_SIZEOF_SIZE(f);
    oh->sizeof_addr = H5F_SIZEOF_ADDR(f);
    oh->swmr_write = !!(H5F_INTENT(f) & H5F_ACC_SWMR_WRITE);
#ifdef H5O_ENABLE_BAD_MESG_COUNT
    /* Check whether the "bad message count" property is set */
    if(H5P_exist_plist(oc_plist, H5O_BAD_MESG_COUNT_NAME) > 0) {
        /* Retrieve bad message count flag */
        if(H5P_get(oc_plist, H5O_BAD_MESG_COUNT_NAME, &oh->store_bad_mesg_count) < 0)
            HGOTO_ERROR(H5E_OHDR, H5E_CANTGET, FAIL, "can't get bad message count flag")
    }
#endif /* H5O_ENABLE_BAD_MESG_COUNT */

    /* Set initial status flags */
    oh->flags = oh_flags;

    /* Initialize version-specific fields */
    if(oh->version > H5O_VERSION_1) {
        /* Initialize all time fields with current time, if we are storing them */
        if(oh->flags & H5O_HDR_STORE_TIMES)
            oh->atime = oh->mtime = oh->ctime = oh->btime = H5_now();
        else
            oh->atime = oh->mtime = oh->ctime = oh->btime = 0;

        /* Make certain attribute creation order tracking is enabled if
         *      attributes can be shared in this file.
         */
        if(store_msg_crt_idx)
            oh->flags |= H5O_HDR_ATTR_CRT_ORDER_TRACKED;

        /* Retrieve attribute storage phase change values from property list */
        if(H5P_get(oc_plist, H5O_CRT_ATTR_MAX_COMPACT_NAME, &oh->max_compact) < 0)
            HGOTO_ERROR(H5E_PLIST, H5E_CANTGET, FAIL, "can't get max. # of compact attributes")
        if(H5P_get(oc_plist, H5O_CRT_ATTR_MIN_DENSE_NAME, &oh->min_dense) < 0)
            HGOTO_ERROR(H5E_PLIST, H5E_CANTGET, FAIL, "can't get min. # of dense attributes")

        /* Check for non-default attribute storage phase change values */
        if(oh->max_compact != H5O_CRT_ATTR_MAX_COMPACT_DEF || oh->min_dense != H5O_CRT_ATTR_MIN_DENSE_DEF)
            oh->flags |= H5O_HDR_ATTR_STORE_PHASE_CHANGE;

        /* Determine correct value for chunk #0 size bits */
/* Avoid compiler warning on 32-bit machines */
#if H5_SIZEOF_SIZE_T > H5_SIZEOF_INT32_T
        if(size_hint > 4294967295UL)
            oh->flags |= H5O_HDR_CHUNK0_8;
        else
#endif /* H5_SIZEOF_SIZE_T > H5_SIZEOF_INT32_T */
        if(size_hint > 65535)
            oh->flags |= H5O_HDR_CHUNK0_4;
        else if(size_hint > 255)
            oh->flags |= H5O_HDR_CHUNK0_2;
    } /* end if */
    else {
        /* Reset unused time fields */
        oh->atime = oh->mtime = oh->ctime = oh->btime = 0;
    } /* end else */

    /* Compute total size of initial object header */
    /* (i.e. object header prefix and first chunk) */
    oh_size = (size_t)H5O_SIZEOF_HDR(oh) + size_hint;

    /* Allocate disk space for header and first chunk */
    if(HADDR_UNDEF == (oh_addr = H5MF_alloc(f, H5FD_MEM_OHDR, (hsize_t)oh_size)))
        HGOTO_ERROR(H5E_RESOURCE, H5E_NOSPACE, FAIL, "file allocation failed for object header")

    /* Create the chunk list */
    oh->nchunks = oh->alloc_nchunks = 1;
    if(NULL == (oh->chunk = H5FL_SEQ_MALLOC(H5O_chunk_t, (size_t)oh->alloc_nchunks)))
        HGOTO_ERROR(H5E_RESOURCE, H5E_NOSPACE, FAIL, "memory allocation failed")

    /* Initialize the first chunk */
    oh->chunk[0].addr = oh_addr;
    oh->chunk[0].size = oh_size;
    oh->chunk[0].gap = 0;

    /* Allocate enough space for the first chunk */
    /* (including space for serializing the object header prefix */
    if(NULL == (oh->chunk[0].image = H5FL_BLK_CALLOC(chunk_image, oh_size)))
        HGOTO_ERROR(H5E_RESOURCE, H5E_NOSPACE, FAIL, "memory allocation failed")
    oh->chunk[0].chunk_proxy = NULL;

    /* Put magic # for object header in first chunk */
    if(oh->version > H5O_VERSION_1)
        HDmemcpy(oh->chunk[0].image, H5O_HDR_MAGIC, (size_t)H5_SIZEOF_MAGIC);

    /* Create the message list */
    oh->nmesgs = 1;
    oh->alloc_nmesgs = H5O_NMESGS;
    if(NULL == (oh->mesg = H5FL_SEQ_CALLOC(H5O_mesg_t, oh->alloc_nmesgs)))
        HGOTO_ERROR(H5E_RESOURCE, H5E_NOSPACE, FAIL, "memory allocation failed")

    /* Initialize the initial "null" message, covering the entire first chunk */
    oh->mesg[0].type = H5O_MSG_NULL;
    oh->mesg[0].dirty = TRUE;
    oh->mesg[0].native = NULL;
    oh->mesg[0].raw = oh->chunk[0].image + (H5O_SIZEOF_HDR(oh) - H5O_SIZEOF_CHKSUM_OH(oh)) + H5O_SIZEOF_MSGHDR_OH(oh);
    oh->mesg[0].raw_size = size_hint - (size_t)H5O_SIZEOF_MSGHDR_OH(oh);
    oh->mesg[0].chunkno = 0;

    /* Check for non-zero initial refcount on the object header */
    if(initial_rc > 0) {
        /* Set the initial refcount & pin the header when its inserted */
        oh->rc = initial_rc;
        insert_flags |= H5AC__PIN_ENTRY_FLAG;
    } /* end if */

    /* Set metadata tag in API context */
    H5_BEGIN_TAG(oh_addr);

    /* Cache object header */
    if(H5AC_insert_entry(f, H5AC_OHDR, oh_addr, oh, insert_flags) < 0)
        HGOTO_ERROR_TAG(H5E_OHDR, H5E_CANTINSERT, FAIL, "unable to cache object header")

    /* Create object header proxies if doing SWMR writes */
    if(oh->swmr_write) {
        /* Create 'top' proxy for object header entries and add header as child */
        if(NULL == (oh->top_proxy = H5AC_proxy_entry_create(f)))
            HGOTO_ERROR(H5E_OHDR, H5E_CANTCREATE, FAIL, "can't create object header 'top' proxy")
        if(H5AC_proxy_entry_add_child(oh->top_proxy, oh) < 0)
            HGOTO_ERROR(H5E_OHDR, H5E_CANTSET, FAIL, "can't add object header as child of 'top' proxy")

        /* Create 'bottom' proxy for object header entries and add header as parent */
        if(NULL == (oh->bot_proxy = H5AC_proxy_entry_create(f)))
            HGOTO_ERROR(H5E_OHDR, H5E_CANTCREATE, FAIL, "can't create object header 'bottom' proxy")
        if(H5AC_proxy_entry_add_parent(oh->bot_proxy, oh) < 0)
            HGOTO_ERROR(H5E_OHDR, H5E_CANTSET, FAIL, "can't add object header as parent of 'bottom' proxy")
    } /* end if */

    /* Reset object header pointer, now that it's been inserted into the cache */
    oh = NULL;

    /* Reset metadata tag in API context */
    H5_END_TAG

    /* Set up object location */
    loc->file = f;
    loc->addr = oh_addr;

    /* Open it */
    if(H5O_open(loc) < 0)
        HGOTO_ERROR(H5E_OHDR, H5E_CANTOPENOBJ, FAIL, "unable to open object header")

done:
    if(ret_value < 0 && oh)
        if(H5O__free(oh) < 0)
            HDONE_ERROR(H5E_OHDR, H5E_CANTFREE, FAIL, "unable to destroy object header data")

    FUNC_LEAVE_NOAPI(ret_value)
} /* end H5O_create() */


/*-------------------------------------------------------------------------
 * Function:	H5O_open
 *
 * Purpose:	Opens an object header which is described by the symbol table
 *		entry OBJ_ENT.
 *
 * Return:	Non-negative on success/Negative on failure
 *
 * Programmer:	Robb Matzke
 *		Monday, January	 5, 1998
 *
 * Modification:
 *              Raymond Lu
 *              5 November 2007
 *              Turn off the holding file variable if it's on.  When it's
 *              needed, the caller will turn it on again.
 *-------------------------------------------------------------------------
 */
herr_t
H5O_open(H5O_loc_t *loc)
{
    herr_t ret_value = SUCCEED;         /* Return value */

    FUNC_ENTER_NOAPI(FAIL)

    /* Check args */
    HDassert(loc);
    HDassert(loc->file);

#ifdef H5O_DEBUG
    if(H5DEBUG(O))
        HDfprintf(H5DEBUG(O), "> %a\n", loc->addr);
#endif

    /* Turn off the variable for holding file or increment open-lock counters */
    if(loc->holding_file)
     	loc->holding_file = FALSE;
    else
        H5F_INCR_NOPEN_OBJS(loc->file);

done:
    FUNC_LEAVE_NOAPI(ret_value)
} /* end H5O_open() */


/*-------------------------------------------------------------------------
 * Function:    H5O_open_name
 *
 * Purpose:     Opens an object by name
 *
 * Return:      Success:    Pointer to object data
 *              Failure:    NULL
 *
 * Programmer:	Quincey Koziol
 *		March  5 2007
 *
 *-------------------------------------------------------------------------
 */
void *
H5O_open_name(const H5G_loc_t *loc, const char *name, H5I_type_t *opened_type)
{
    H5G_loc_t   obj_loc;                /* Location used to open group */
    H5G_name_t  obj_path;            	/* Opened object group hier. path */
    H5O_loc_t   obj_oloc;            	/* Opened object object location */
    hbool_t     loc_found = FALSE;      /* Entry at 'name' found */
    void *ret_value = NULL;             /* Return value */

    FUNC_ENTER_NOAPI(NULL)

    /* Check args */
    HDassert(loc);
    HDassert(name && *name);

    /* Set up opened group location to fill in */
    obj_loc.oloc = &obj_oloc;
    obj_loc.path = &obj_path;
    H5G_loc_reset(&obj_loc);

    /* Find the object's location */
    if(H5G_loc_find(loc, name, &obj_loc/*out*/) < 0)
        HGOTO_ERROR(H5E_OHDR, H5E_NOTFOUND, NULL, "object not found")
    loc_found = TRUE;

    /* Open the object */
    if(NULL == (ret_value = H5O_open_by_loc(&obj_loc, opened_type)))
        HGOTO_ERROR(H5E_OHDR, H5E_CANTOPENOBJ, NULL, "unable to open object")

done:
    if(NULL == ret_value)
        if(loc_found && H5G_loc_free(&obj_loc) < 0)
            HDONE_ERROR(H5E_OHDR, H5E_CANTRELEASE, NULL, "can't free location")

    FUNC_LEAVE_NOAPI(ret_value)
} /* end H5O_open_name() */


/*-------------------------------------------------------------------------
<<<<<<< HEAD
 * Function:    H5O__open_name
 *
 * Purpose:     Internal routine to open an object by name
 *
 * Note:        This routine is needed so that there's a non-API routine
 *              that can set up VOL / SWMR info (which need a DXPL).
 *
 * Return:	Success:	Non-negative
 *		Failure:	Negative
 *
 * Programmer:	Quincey Koziol
 *		December 28, 2017
 *
 *-------------------------------------------------------------------------
 */
hid_t
H5O__open_name(const H5G_loc_t *loc, const char *name)
{
    hid_t ret_value = H5I_INVALID_HID;	/* Return value */

    FUNC_ENTER_PACKAGE

    /* Check arguments */
    HDassert(loc);
    HDassert(name);

    /* Open the object */
    if((ret_value = H5O_open_name(loc, name, TRUE)) < 0)
        HGOTO_ERROR(H5E_OHDR, H5E_CANTOPENOBJ, H5I_INVALID_HID, "unable to open object")

done:
    FUNC_LEAVE_NOAPI(ret_value)
} /* end H5O__open_name() */


/*-------------------------------------------------------------------------
 * Function:    H5O__open_by_idx
=======
 * Function:    H5O_open_by_idx
>>>>>>> 2f605eaa
 *
 * Purpose:     Internal routine to open an object by index within group
 *
 * Return:      Success:    Pointer to object data
 *              Failure:    NULL
 *
 * Programmer:	Quincey Koziol
 *		December 28, 2017
 *
 *-------------------------------------------------------------------------
 */
void *
H5O_open_by_idx(const H5G_loc_t *loc, const char *name, H5_index_t idx_type,
    H5_iter_order_t order, hsize_t n, H5I_type_t *opened_type)
{
    H5G_loc_t   obj_loc;                /* Location used to open group */
    H5G_name_t  obj_path;            	/* Opened object group hier. path */
    H5O_loc_t   obj_oloc;            	/* Opened object object location */
    hbool_t     loc_found = FALSE;      /* Entry at 'name' found */
    void *ret_value = NULL;             /* Return value */

<<<<<<< HEAD
    FUNC_ENTER_PACKAGE
=======
    FUNC_ENTER_NOAPI(NULL)
>>>>>>> 2f605eaa

    /* Check arguments */
    HDassert(loc);

    /* Set up opened group location to fill in */
    obj_loc.oloc = &obj_oloc;
    obj_loc.path = &obj_path;
    H5G_loc_reset(&obj_loc);

    /* Find the object's location, according to the order in the index */
    if(H5G_loc_find_by_idx(loc, name, idx_type, order, n, &obj_loc/*out*/) < 0)
        HGOTO_ERROR(H5E_OHDR, H5E_NOTFOUND, NULL, "group not found")
    loc_found = TRUE;

    /* Open the object */
    if(NULL == (ret_value = H5O_open_by_loc(&obj_loc, opened_type)))
        HGOTO_ERROR(H5E_OHDR, H5E_CANTOPENOBJ, NULL, "unable to open object")

done:
    /* Release the object location if we failed after copying it */
    if(NULL == ret_value)
        if(loc_found && H5G_loc_free(&obj_loc) < 0)
            HDONE_ERROR(H5E_OHDR, H5E_CANTRELEASE, NULL, "can't free location")

    FUNC_LEAVE_NOAPI(ret_value)
<<<<<<< HEAD
} /* end H5O__open_by_idx() */
=======
} /* end H5O_open_by_idx() */
>>>>>>> 2f605eaa


/*-------------------------------------------------------------------------
 * Function:    H5O_open_by_addr
 *
 * Purpose:     Internal routine to open an object by its address
 *
 * Return:      Success:    Pointer to object data
 *              Failure:    NULL
 *
 * Programmer:	Quincey Koziol
 *		December 28, 2017
 *
 *-------------------------------------------------------------------------
 */
void *
H5O_open_by_addr(const H5G_loc_t *loc, haddr_t addr, H5I_type_t *opened_type)
{
    H5G_loc_t   obj_loc;                /* Location used to open group */
    H5G_name_t  obj_path;            	/* Opened object group hier. path */
    H5O_loc_t   obj_oloc;            	/* Opened object object location */
    void *ret_value = NULL;             /* Return value */

<<<<<<< HEAD
    FUNC_ENTER_PACKAGE
=======
    FUNC_ENTER_NOAPI(NULL)
>>>>>>> 2f605eaa

    /* Check arguments */
    HDassert(loc);

    /* Set up opened group location to fill in */
    obj_loc.oloc = &obj_oloc;
    obj_loc.path = &obj_path;
    H5G_loc_reset(&obj_loc);
    obj_loc.oloc->addr = addr;
    obj_loc.oloc->file = loc->oloc->file;
    H5G_name_reset(obj_loc.path);       /* objects opened through this routine don't have a path name */

    /* Open the object */
    if(NULL == (ret_value = H5O_open_by_loc(&obj_loc, opened_type)))
        HGOTO_ERROR(H5E_OHDR, H5E_CANTOPENOBJ, NULL, "unable to open object")

done:
    FUNC_LEAVE_NOAPI(ret_value)
<<<<<<< HEAD
} /* end H5O__open_by_addr() */
=======
} /* end H5O_open_by_addr() */
>>>>>>> 2f605eaa


/*-------------------------------------------------------------------------
 * Function:    H5O_open_by_loc
 *
 * Purpose:     Opens an object
 *
 * Return:      Success:    Pointer to object data
 *              Failure:    NULL
 *
 * Programmer:	James Laird
 *		July 25 2006
 *
 *-------------------------------------------------------------------------
 */
void *
H5O_open_by_loc(const H5G_loc_t *obj_loc, H5I_type_t *opened_type)
{
    const H5O_obj_class_t *obj_class;   /* Class of object for location */
    void *ret_value = NULL;             /* Return value */

    FUNC_ENTER_NOAPI(NULL)

    HDassert(obj_loc);

    /* Get the object class for this location */
    if(NULL == (obj_class = H5O__obj_class(obj_loc->oloc)))
        HGOTO_ERROR(H5E_OHDR, H5E_CANTGET, NULL, "unable to determine object class")

    /* Call the object class's 'open' routine */
    HDassert(obj_class->open);
    if(NULL == (ret_value = obj_class->open(obj_loc, opened_type)))
        HGOTO_ERROR(H5E_OHDR, H5E_CANTOPENOBJ, NULL, "unable to open object")

done:
    FUNC_LEAVE_NOAPI(ret_value)
<<<<<<< HEAD
} /* end H5O__open_by_loc() */


/*-------------------------------------------------------------------------
 * Function:    H5O__create_link
 *
 * Purpose:     Internal routine to create a link from a group to an object
 *
 * Note:        This routine is needed so that there's a non-API routine
 *              that can set up VOL / SWMR info (which need a DXPL).
 *
 * Return:	Success:	Non-negative
 *		Failure:	Negative
 *
 * Programmer:	Quincey Koziol
 *		December 28, 2017
 *
 *-------------------------------------------------------------------------
 */
herr_t
H5O__create_link(const H5G_loc_t *new_loc, const char *new_name,
    H5G_loc_t *obj_loc, hid_t lcpl_id)
{
    herr_t ret_value = SUCCEED;   /* Return value */

    FUNC_ENTER_PACKAGE

    /* Check arguments */
    HDassert(new_loc);
    HDassert(new_name && *new_name);
    HDassert(obj_loc);

    /* Link to the object */
    if(H5L_link(new_loc, new_name, obj_loc, lcpl_id) < 0)
        HGOTO_ERROR(H5E_OHDR, H5E_CANTCREATE, FAIL, "unable to create link")

done:
    FUNC_LEAVE_NOAPI(ret_value)
} /* end H5O__create_link() */
=======
} /* end H5O_open_by_loc() */
>>>>>>> 2f605eaa


/*-------------------------------------------------------------------------
 * Function:	H5O_close
 *
 * Purpose:	Closes an object header that was previously open.
 *
 * Return:	Non-negative on success/Negative on failure
 *
 * Programmer:	Robb Matzke
 *		Monday, January	 5, 1998
 *
 *-------------------------------------------------------------------------
 */
herr_t
H5O_close(H5O_loc_t *loc, hbool_t *file_closed /*out*/)
{
    herr_t ret_value = SUCCEED;   /* Return value */

    FUNC_ENTER_NOAPI(FAIL)

    /* Check args */
    HDassert(loc);
    HDassert(loc->file);
    HDassert(H5F_NOPEN_OBJS(loc->file) > 0);

    /* Set the file_closed flag to the default value.
     * This flag lets downstream code know if the file struct is
     * still accessible and/or likely to contain useful data.
     * It's needed by the evict-on-close code. Clients can ignore
     * this value by passing in NULL.
     */
    if(file_closed)
        *file_closed = FALSE;

    /* Decrement open-lock counters */
    H5F_DECR_NOPEN_OBJS(loc->file);

#ifdef H5O_DEBUG
    if(H5DEBUG(O)) {
        if(FALSE == H5F_ID_EXISTS(loc->file) && 1 == H5F_NREFS(loc->file))
            HDfprintf(H5DEBUG(O), "< %a auto %lu remaining\n", loc->addr, (unsigned long)H5F_NOPEN_OBJS(loc->file));
        else
            HDfprintf(H5DEBUG(O), "< %a\n", loc->addr);
    }
#endif

    /*
     * If the file open object count has reached the number of open mount points
     * (each of which has a group open in the file) attempt to close the file.
     */
    if(H5F_NOPEN_OBJS(loc->file) == H5F_NMOUNTS(loc->file))
        /* Attempt to close down the file hierarchy */
        if(H5F_try_close(loc->file, file_closed) < 0)
            HGOTO_ERROR(H5E_OHDR, H5E_CANTCLOSEFILE, FAIL, "problem attempting file close")

    /* Release location information */
    if(H5O_loc_free(loc) < 0)
        HGOTO_ERROR(H5E_OHDR, H5E_CANTRELEASE, FAIL, "problem attempting to free location")

done:
    FUNC_LEAVE_NOAPI(ret_value)
} /* end H5O_close() */


/*-------------------------------------------------------------------------
 * Function:    H5O__link_oh
 *
 * Purpose:     Adjust the link count for an open object header by adding
 *              ADJUST to the link count.
 *
 * Return:      Success:    New link count
 *
 *              Failure:    -1
 *
 * Programmer:	Robb Matzke
 *		matzke@llnl.gov
 *		Aug  5 1997
 *
 *-------------------------------------------------------------------------
 */
int
H5O__link_oh(H5F_t *f, int adjust, H5O_t *oh, hbool_t *deleted)
{
    haddr_t addr = H5O_OH_GET_ADDR(oh);     /* Object header address */
    int	ret_value = -1;                     /* Return value */

    FUNC_ENTER_PACKAGE

    /* check args */
    HDassert(f);
    HDassert(oh);
    HDassert(deleted);

    /* Check for adjusting link count */
    if(adjust) {
        if(adjust < 0) {
            /* Check for too large of an adjustment */
            if((unsigned)(-adjust) > oh->nlink)
                HGOTO_ERROR(H5E_OHDR, H5E_LINKCOUNT, (-1), "link count would be negative")

            /* Adjust the link count for the object header */
            oh->nlink = (unsigned)((int)oh->nlink + adjust);

            /* Mark object header as dirty in cache */
            if(H5AC_mark_entry_dirty(oh) < 0)
                HGOTO_ERROR(H5E_OHDR, H5E_CANTMARKDIRTY, (-1), "unable to mark object header as dirty")

            /* Check if the object should be deleted */
            if(oh->nlink == 0) {
                /* Check if the object is still open by the user */
                if(H5FO_opened(f, addr) != NULL) {
                    /* Flag the object to be deleted when it's closed */
                    if(H5FO_mark(f, addr, TRUE) < 0)
                        HGOTO_ERROR(H5E_OHDR, H5E_CANTDELETE, (-1), "can't mark object for deletion")
                } /* end if */
                else {
                    /* Mark the object header for deletion */
                    *deleted = TRUE;
                } /* end else */
            } /* end if */
        } /* end if */
        else {
            /* A new object, or one that will be deleted */
            if(0 == oh->nlink) {
                /* Check if the object is currently open, but marked for deletion */
                if(H5FO_marked(f, addr)) {
                    /* Remove "delete me" flag on the object */
                    if(H5FO_mark(f, addr, FALSE) < 0)
                        HGOTO_ERROR(H5E_OHDR, H5E_CANTDELETE, (-1), "can't mark object for deletion")
                } /* end if */
            } /* end if */

            /* Adjust the link count for the object header */
            oh->nlink = (unsigned)((int)oh->nlink + adjust);

            /* Mark object header as dirty in cache */
            if(H5AC_mark_entry_dirty(oh) < 0)
                HGOTO_ERROR(H5E_OHDR, H5E_CANTMARKDIRTY, (-1), "unable to mark object header as dirty")
        } /* end if */

        /* Check for operations on refcount message */
        if(oh->version > H5O_VERSION_1) {
            /* Check if the object has a refcount message already */
            if(oh->has_refcount_msg) {
                /* Check for removing refcount message */
                if(oh->nlink <= 1) {
                    if(H5O__msg_remove_real(f, oh, H5O_MSG_REFCOUNT, H5O_ALL, NULL, NULL, TRUE) < 0)
                        HGOTO_ERROR(H5E_OHDR, H5E_CANTDELETE, (-1), "unable to delete refcount message")
                    oh->has_refcount_msg = FALSE;
                } /* end if */
                /* Update refcount message with new link count */
                else {
                    H5O_refcount_t refcount = oh->nlink;

                    if(H5O__msg_write_real(f, oh, H5O_MSG_REFCOUNT, H5O_MSG_FLAG_DONTSHARE, 0, &refcount) < 0)
                        HGOTO_ERROR(H5E_OHDR, H5E_CANTUPDATE, (-1), "unable to update refcount message")
                } /* end else */
            } /* end if */
            else {
                /* Check for adding refcount message to object */
                if(oh->nlink > 1) {
                    H5O_refcount_t refcount = oh->nlink;

                    if(H5O__msg_append_real(f, oh, H5O_MSG_REFCOUNT, H5O_MSG_FLAG_DONTSHARE, 0, &refcount) < 0)
                        HGOTO_ERROR(H5E_OHDR, H5E_CANTINSERT, (-1), "unable to create new refcount message")
                    oh->has_refcount_msg = TRUE;
                } /* end if */
            } /* end else */
        } /* end if */
    } /* end if */

    /* Set return value */
    ret_value = (int)oh->nlink;

done:
    FUNC_LEAVE_NOAPI(ret_value)
} /* end H5O__link_oh() */


/*-------------------------------------------------------------------------
 * Function:	H5O_link
 *
 * Purpose:	Adjust the link count for an object header by adding
 *		ADJUST to the link count.
 *
 * Return:	Success:	New link count
 *
 *		Failure:	Negative
 *
 * Programmer:	Robb Matzke
 *		matzke@llnl.gov
 *		Aug  5 1997
 *
 *-------------------------------------------------------------------------
 */
int
H5O_link(const H5O_loc_t *loc, int adjust)
{
    H5O_t	*oh = NULL;
    hbool_t deleted = FALSE;            /* Whether the object was deleted */
    int	ret_value = -1;                 /* Return value */

    FUNC_ENTER_NOAPI_TAG(loc->addr, FAIL)

    /* check args */
    HDassert(loc);
    HDassert(loc->file);
    HDassert(H5F_addr_defined(loc->addr));

    /* Pin the object header */
    if(NULL == (oh = H5O_pin(loc)))
        HGOTO_ERROR(H5E_OHDR, H5E_CANTPIN, FAIL, "unable to pin object header")

    /* Call the "real" link routine */
    if((ret_value = H5O__link_oh(loc->file, adjust, oh, &deleted)) < 0)
        HGOTO_ERROR(H5E_OHDR, H5E_LINKCOUNT, FAIL, "unable to adjust object link count")

done:
    if(oh && H5O_unpin(oh) < 0)
        HDONE_ERROR(H5E_OHDR, H5E_CANTUNPIN, FAIL, "unable to unpin object header")
    if(ret_value >= 0 && deleted && H5O_delete(loc->file, loc->addr) < 0)
        HDONE_ERROR(H5E_OHDR, H5E_CANTDELETE, FAIL, "can't delete object from file")

    FUNC_LEAVE_NOAPI_TAG(ret_value)
} /* end H5O_link() */


/*-------------------------------------------------------------------------
<<<<<<< HEAD
 * Function:    H5O__link
 *
 * Purpose:     Internal routine to change the refcount for an object
 *
 * Note:        This routine is needed so that there's a non-API routine
 *              that can set up VOL / SWMR info (which need a DXPL).
 *
 * Return:	Success:	Non-negative
 *		Failure:	Negative
 *
 * Programmer:	Quincey Koziol
 *		December 28, 2017
 *
 *-------------------------------------------------------------------------
 */
herr_t
H5O__link(const H5O_loc_t *oloc, int adjust)
{
    herr_t ret_value = SUCCEED;   /* Return value */

    FUNC_ENTER_PACKAGE

    /* Check arguments */
    HDassert(oloc);

    /* Change the object's refcount */
    if(H5O_link(oloc, adjust) < 0)
        HGOTO_ERROR(H5E_OHDR, H5E_LINKCOUNT, FAIL, "modifying object link count failed")

done:
    FUNC_LEAVE_NOAPI(ret_value)
} /* end H5O__link() */


/*-------------------------------------------------------------------------
=======
>>>>>>> 2f605eaa
 * Function:	H5O_protect
 *
 * Purpose:	Wrapper around H5AC_protect for use during a H5O_protect->
 *              H5O_msg_append->...->H5O_msg_append->H5O_unprotect sequence of calls
 *              during an object's creation.
 *
 * Return:	Success:	Pointer to the object header structure for the
 *                              object.
 *		Failure:	NULL
 *
 * Programmer:	Quincey Koziol
 *		koziol@ncsa.uiuc.edu
 *		Dec 31 2002
 *
 *-------------------------------------------------------------------------
 */
H5O_t *
H5O_protect(const H5O_loc_t *loc, unsigned prot_flags, hbool_t pin_all_chunks)
{
    H5O_t *oh = NULL;           /* Object header protected */
    H5O_cache_ud_t udata;       /* User data for protecting object header */
    H5O_cont_msgs_t cont_msg_info;      /* Continuation message info */
    unsigned file_intent;       /* R/W intent on file */
    H5O_t *ret_value = NULL;    /* Return value */

    FUNC_ENTER_NOAPI_TAG(loc->addr, NULL)

    /* check args */
    HDassert(loc);
    HDassert(loc->file);

    /* prot_flags may only contain the H5AC__READ_ONLY_FLAG */
    HDassert((prot_flags & (unsigned)(~H5AC__READ_ONLY_FLAG)) == 0);

    /* Check for valid address */
    if(!H5F_addr_defined(loc->addr))
        HGOTO_ERROR(H5E_ARGS, H5E_BADVALUE, NULL, "address undefined")

    /* Check for write access on the file */
    file_intent = H5F_INTENT(loc->file);
    if((0 == (prot_flags & H5AC__READ_ONLY_FLAG)) && (0 == (file_intent & H5F_ACC_RDWR)))
        HGOTO_ERROR(H5E_OHDR, H5E_BADVALUE, NULL, "no write intent on file")

    /* Construct the user data for protect callback */
    udata.made_attempt = FALSE;
    udata.v1_pfx_nmesgs = 0;
    udata.chunk0_size = 0;
    udata.oh = NULL;
    udata.free_oh = FALSE;
    udata.common.f = loc->file;
    udata.common.file_intent = file_intent;
    udata.common.merged_null_msgs = 0;
    HDmemset(&cont_msg_info, 0, sizeof(cont_msg_info));
    udata.common.cont_msg_info = &cont_msg_info;
    udata.common.addr = loc->addr;

    /* Lock the object header into the cache */
    if(NULL == (oh = (H5O_t *)H5AC_protect(loc->file, H5AC_OHDR, loc->addr, &udata, prot_flags)))
        HGOTO_ERROR(H5E_OHDR, H5E_CANTPROTECT, NULL, "unable to load object header")

    /* Create 'top' & 'bottom' proxies, if they don't exist */
    if(oh->swmr_write && (NULL == oh->top_proxy || NULL == oh->bot_proxy)) {
        /* Create 'top' proxy for object header entries, and add header as child */
        if(NULL == oh->top_proxy) {
            if(NULL == (oh->top_proxy = H5AC_proxy_entry_create(loc->file)))
                HGOTO_ERROR(H5E_OHDR, H5E_CANTCREATE, NULL, "can't create object header entry 'top' proxy")
            if(H5AC_proxy_entry_add_child(oh->top_proxy, oh) < 0)
                HGOTO_ERROR(H5E_OHDR, H5E_CANTSET, NULL, "unable to add object header entry as child of 'top' proxy")
        } /* end if */

        /* Create 'bottom' proxy for object header entries, and add header as parent */
        if(NULL == oh->bot_proxy) {
            if(NULL == (oh->bot_proxy = H5AC_proxy_entry_create(loc->file)))
                HGOTO_ERROR(H5E_OHDR, H5E_CANTCREATE, NULL, "can't create object header entry 'bottom' proxy")
            if(H5AC_proxy_entry_add_parent(oh->bot_proxy, oh) < 0)
                HGOTO_ERROR(H5E_OHDR, H5E_CANTSET, NULL, "unable to add object header entry as parent of 'bottom' proxy")
        } /* end if */
    } /* end if */

    /* Check if there are any continuation messages to process */
    if(cont_msg_info.nmsgs > 0) {
        size_t curr_msg;        /* Current continuation message to process */
        H5O_chk_cache_ud_t chk_udata;   /* User data for loading chunk */

        /* Sanity check - we should only have continuation messages to process
         *      when the object header is actually loaded from the file.
         */
        HDassert(udata.made_attempt == TRUE);
        HDassert(cont_msg_info.msgs);

        /* Construct the user data for protecting chunks */
        chk_udata.decoding = TRUE;
        chk_udata.oh = oh;
        chk_udata.chunkno = UINT_MAX;   /* Set to invalid value, for better error detection */
        chk_udata.common.f = loc->file;
        chk_udata.common.file_intent = file_intent;
        chk_udata.common.merged_null_msgs = udata.common.merged_null_msgs;
        chk_udata.common.cont_msg_info = &cont_msg_info;

        /* Read in continuation messages, until there are no more */
        /* (Note that loading chunks could increase the # of continuation
         *      messages if new ones are found - QAK, 19/11/2016)
         */
        curr_msg = 0;
        while(curr_msg < cont_msg_info.nmsgs) {
            H5O_chunk_proxy_t *chk_proxy;       /* Proxy for chunk, to bring it into memory */
#ifndef NDEBUG
            size_t chkcnt = oh->nchunks;      /* Count of chunks (for sanity checking) */
#endif /* NDEBUG */

            /* Bring the chunk into the cache */
            /* (which adds to the object header) */
            chk_udata.common.addr = cont_msg_info.msgs[curr_msg].addr;
            chk_udata.size = cont_msg_info.msgs[curr_msg].size;
            if(NULL == (chk_proxy = (H5O_chunk_proxy_t *)H5AC_protect(loc->file, H5AC_OHDR_CHK, cont_msg_info.msgs[curr_msg].addr, &chk_udata, prot_flags)))
                HGOTO_ERROR(H5E_OHDR, H5E_CANTPROTECT, NULL, "unable to load object header chunk")

            /* Sanity check */
            HDassert(chk_proxy->oh == oh);
            HDassert(chk_proxy->chunkno == chkcnt);
            HDassert(oh->nchunks == (chkcnt + 1));

            /* Release the chunk from the cache */
            if(H5AC_unprotect(loc->file, H5AC_OHDR_CHK, cont_msg_info.msgs[curr_msg].addr, chk_proxy, H5AC__NO_FLAGS_SET) < 0)
                HGOTO_ERROR(H5E_OHDR, H5E_CANTUNPROTECT, NULL, "unable to release object header chunk")

            /* Advance to next continuation message */
            curr_msg++;
        } /* end while */

        /* Release any continuation messages built up */
        cont_msg_info.msgs = (H5O_cont_t *)H5FL_SEQ_FREE(H5O_cont_t, cont_msg_info.msgs);

        /* Pass back out some of the chunk's user data */
        udata.common.merged_null_msgs = chk_udata.common.merged_null_msgs;
    } /* end if */

    /* Check for incorrect # of object header messages, if we've just loaded
     *  this object header from the file
     */
    if(udata.made_attempt) {
/* Don't enforce the error on an incorrect # of object header messages bug
 *      unless strict format checking is enabled.  This allows for older
 *      files, created with a version of the library that had a bug in tracking
 *      the correct # of header messages to be read in without the library
 *      erroring out here. -QAK
 */
#ifdef H5_STRICT_FORMAT_CHECKS
        /* Check for incorrect # of messages in v1 object header */
        if(oh->version == H5O_VERSION_1 &&
                (oh->nmesgs + udata.common.merged_null_msgs) != udata.v1_pfx_nmesgs)
            HGOTO_ERROR(H5E_OHDR, H5E_CANTLOAD, NULL, "corrupt object header - incorrect # of messages")
#endif /* H5_STRICT_FORMAT_CHECKS */
    } /* end if */

#ifdef H5O_DEBUG
H5O__assert(oh);
#endif /* H5O_DEBUG */

    /* Pin the other chunks also when requested, so that the object header
     *  proxy can be set up.
     */
    if(pin_all_chunks && oh->nchunks > 1) {
        unsigned u;         /* Local index variable */

        /* Sanity check */
        HDassert(oh->swmr_write);

        /* Iterate over chunks > 0 */
        for(u = 1; u < oh->nchunks; u++) {
            H5O_chunk_proxy_t *chk_proxy;       /* Chunk proxy */

            /* Protect chunk */
            if(NULL == (chk_proxy = H5O__chunk_protect(loc->file, oh, u)))
                HGOTO_ERROR(H5E_OHDR, H5E_CANTPROTECT, NULL, "unable to protect object header chunk")

            /* Pin chunk proxy*/
            if(H5AC_pin_protected_entry(chk_proxy) < 0 )
                HGOTO_ERROR(H5E_OHDR, H5E_CANTPIN, NULL, "unable to pin object header chunk")

            /* Unprotect chunk */
            if(H5O__chunk_unprotect(loc->file, chk_proxy, FALSE) < 0)
                HGOTO_ERROR(H5E_OHDR, H5E_CANTUNPROTECT, NULL, "unable to unprotect object header chunk")

            /* Preserve chunk proxy pointer for later */
            oh->chunk[u].chunk_proxy = chk_proxy;
        } /* end for */

        /* Set the flag for the unprotect */
        oh->chunks_pinned = TRUE;
    } /* end if */

    /* Set return value */
    ret_value = oh;

done:
    if(ret_value == NULL && oh)
        if(H5O_unprotect(loc, oh, H5AC__NO_FLAGS_SET) < 0)
            HDONE_ERROR(H5E_OHDR, H5E_CANTUNPROTECT, NULL, "unable to release object header")

    FUNC_LEAVE_NOAPI_TAG(ret_value)
} /* end H5O_protect() */


/*-------------------------------------------------------------------------
 * Function:	H5O_pin
 *
 * Purpose:	Pin an object header down for use during a sequence of message
 *              operations, which prevents the object header from being
 *              evicted from the cache.
 *
 * Return:	Success:	Pointer to the object header structure for the
 *                              object.
 *		Failure:	NULL
 *
 * Programmer:	Quincey Koziol
 *		koziol@hdfgroup.org
 *		Jul 13 2008
 *
 *-------------------------------------------------------------------------
 */
H5O_t *
H5O_pin(const H5O_loc_t *loc)
{
    H5O_t       *oh = NULL;             /* Object header */
    H5O_t       *ret_value = NULL;      /* Return value */

    FUNC_ENTER_NOAPI(NULL)

    /* check args */
    HDassert(loc);

    /* Get header */
    if(NULL == (oh = H5O_protect(loc, H5AC__NO_FLAGS_SET, FALSE)))
        HGOTO_ERROR(H5E_OHDR, H5E_CANTPROTECT, NULL, "unable to protect object header")

    /* Increment the reference count on the object header */
    /* (which will pin it, if appropriate) */
    if(H5O__inc_rc(oh) < 0)
        HGOTO_ERROR(H5E_OHDR, H5E_CANTINC, NULL, "unable to increment reference count on object header")

    /* Set the return value */
    ret_value = oh;

done:
    /* Release the object header from the cache */
    if(oh && H5O_unprotect(loc, oh, H5AC__NO_FLAGS_SET) < 0)
        HDONE_ERROR(H5E_OHDR, H5E_CANTUNPROTECT, NULL, "unable to release object header")

    FUNC_LEAVE_NOAPI(ret_value)
} /* end H5O_pin() */


/*-------------------------------------------------------------------------
 * Function:	H5O_unpin
 *
 * Purpose:	Unpin an object header, allowing it to be evicted from the
 *              metadata cache.
 *
 * Return:	Success:	Non-negative
 *		Failure:	Negative
 *
 * Programmer:	Quincey Koziol
 *		koziol@hdfgroup.org
 *		Jul 13 2008
 *
 *-------------------------------------------------------------------------
 */
herr_t
H5O_unpin(H5O_t *oh)
{
    herr_t ret_value = SUCCEED;      /* Return value */

    FUNC_ENTER_NOAPI(FAIL)

    /* check args */
    HDassert(oh);

    /* Decrement the reference count on the object header */
    /* (which will unpin it, if appropriate) */
    if(H5O__dec_rc(oh) < 0)
        HGOTO_ERROR(H5E_OHDR, H5E_CANTDEC, FAIL, "unable to decrement reference count on object header")

done:
    FUNC_LEAVE_NOAPI(ret_value)
} /* end H5O_unpin() */


/*-------------------------------------------------------------------------
 * Function:	H5O_unprotect
 *
 * Purpose:	Wrapper around H5AC_unprotect for use during a H5O_protect->
 *              H5O_msg_append->...->H5O_msg_append->H5O_unprotect sequence of calls
 *              during an object's creation.
 *
 * Return:	Success:	Non-negative
 *		Failure:	Negative
 *
 * Programmer:	Quincey Koziol
 *		koziol@ncsa.uiuc.edu
 *		Dec 31 2002
 *
 *-------------------------------------------------------------------------
 */
herr_t
H5O_unprotect(const H5O_loc_t *loc, H5O_t *oh, unsigned oh_flags)
{
    herr_t ret_value = SUCCEED;      /* Return value */

    FUNC_ENTER_NOAPI(FAIL)

    /* check args */
    HDassert(loc);
    HDassert(oh);

    /* Unpin the other chunks */
    if(oh->chunks_pinned && oh->nchunks > 1) {
        unsigned u;         /* Local index variable */

        /* Sanity check */
        HDassert(oh->swmr_write);

        /* Iterate over chunks > 0 */
        for(u = 1; u < oh->nchunks; u++) {
            if(NULL != oh->chunk[u].chunk_proxy) {
                /* Release chunk proxy */
                if(H5AC_unpin_entry(oh->chunk[u].chunk_proxy) < 0)
                    HGOTO_ERROR(H5E_OHDR, H5E_CANTUNPIN, FAIL, "unable to unpin object header chunk")
                oh->chunk[u].chunk_proxy = NULL;
            } /* end if */
        } /* end for */

        /* Reset the flag from the unprotect */
        oh->chunks_pinned = FALSE;
    } /* end if */

    /* Unprotect the object header */
    if(H5AC_unprotect(loc->file, H5AC_OHDR, oh->chunk[0].addr, oh, oh_flags) < 0)
        HGOTO_ERROR(H5E_OHDR, H5E_CANTUNPROTECT, FAIL, "unable to release object header")

done:
    FUNC_LEAVE_NOAPI(ret_value)
} /* end H5O_unprotect() */


/*-------------------------------------------------------------------------
 * Function:	H5O_touch_oh
 *
 * Purpose:	If FORCE is non-zero then create a modification time message
 *		unless one already exists.  Then update any existing
 *		modification time message with the current time.
 *
 * Return:	Non-negative on success/Negative on failure
 *
 * Programmer:	Robb Matzke
 *              Monday, July 27, 1998
 *
 *-------------------------------------------------------------------------
 */
herr_t
H5O_touch_oh(H5F_t *f, H5O_t *oh, hbool_t force)
{
    H5O_chunk_proxy_t *chk_proxy = NULL;        /* Chunk that message is in */
    hbool_t chk_dirtied = FALSE;        /* Flag for unprotecting chunk */
    time_t	now;                    /* Current time */
    herr_t      ret_value = SUCCEED;    /* Return value */

    FUNC_ENTER_NOAPI_NOINIT

    HDassert(f);
    HDassert(oh);

    /* Check if this object header is tracking times */
    if(oh->flags & H5O_HDR_STORE_TIMES) {
        /* Get current time */
        now = H5_now();

        /* Check version, to determine how to store time information */
        if(oh->version == H5O_VERSION_1) {
            size_t	idx;                    /* Index of modification time message to update */

            /* Look for existing message */
            for(idx = 0; idx < oh->nmesgs; idx++)
                if(H5O_MSG_MTIME == oh->mesg[idx].type || H5O_MSG_MTIME_NEW == oh->mesg[idx].type)
                    break;

            /* Create a new message, if necessary */
            if(idx == oh->nmesgs) {
                unsigned mesg_flags = 0;        /* Flags for message in object header */

                /* If we would have to create a new message, but we aren't 'forcing' it, get out now */
                if(!force)
                    HGOTO_DONE(SUCCEED);        /*nothing to do*/

                /* Allocate space for the modification time message */
                if(H5O__msg_alloc(f, oh, H5O_MSG_MTIME_NEW, &mesg_flags, &now, &idx) < 0)
                    HGOTO_ERROR(H5E_OHDR, H5E_CANTINIT, FAIL, "unable to allocate space for modification time message")

                /* Set the message's flags if appropriate */
                oh->mesg[idx].flags = (uint8_t)mesg_flags;
            } /* end if */

            /* Protect chunk */
            if(NULL == (chk_proxy = H5O__chunk_protect(f, oh, oh->mesg[idx].chunkno)))
                HGOTO_ERROR(H5E_OHDR, H5E_CANTPROTECT, FAIL, "unable to load object header chunk")

            /* Allocate 'native' space, if necessary */
            if(NULL == oh->mesg[idx].native) {
                if(NULL == (oh->mesg[idx].native = H5FL_MALLOC(time_t)))
                    HGOTO_ERROR(H5E_OHDR, H5E_CANTINIT, FAIL, "memory allocation failed for modification time message")
            } /* end if */

            /* Update the message */
            *((time_t *)(oh->mesg[idx].native)) = now;

            /* Mark the message as dirty */
            oh->mesg[idx].dirty = TRUE;
            chk_dirtied = TRUE;
        } /* end if */
        else {
            /* XXX: For now, update access time & change fields in the object header
             * (will need to add some code to update modification time appropriately)
             */
            oh->atime = oh->ctime = now;

            /* Mark object header as dirty in cache */
            if(H5AC_mark_entry_dirty(oh) < 0)
                HGOTO_ERROR(H5E_OHDR, H5E_CANTMARKDIRTY, FAIL, "unable to mark object header as dirty")
        } /* end else */
    } /* end if */

done:
    /* Release chunk */
    if(chk_proxy && H5O__chunk_unprotect(f, chk_proxy, chk_dirtied) < 0)
        HDONE_ERROR(H5E_OHDR, H5E_CANTUNPROTECT, FAIL, "unable to unprotect object header chunk")

    FUNC_LEAVE_NOAPI(ret_value)
} /* end H5O_touch_oh() */


/*-------------------------------------------------------------------------
 * Function:	H5O_touch
 *
 * Purpose:	Touch an object by setting the modification time to the
 *		current time and marking the object as dirty.  Unless FORCE
 *		is non-zero, nothing happens if there is no MTIME message in
 *		the object header.
 *
 * Return:	Non-negative on success/Negative on failure
 *
 * Programmer:	Robb Matzke
 *              Monday, July 27, 1998
 *
 *-------------------------------------------------------------------------
 */
herr_t
H5O_touch(const H5O_loc_t *loc, hbool_t force)
{
    H5O_t	*oh = NULL;             /* Object header to modify */
    unsigned 	oh_flags = H5AC__NO_FLAGS_SET; /* Flags for unprotecting object header */
    herr_t      ret_value = SUCCEED;    /* Return value */

    FUNC_ENTER_NOAPI(FAIL)

    /* check args */
    HDassert(loc);

    /* Get the object header */
    if(NULL == (oh = H5O_protect(loc, H5AC__NO_FLAGS_SET, FALSE)))
        HGOTO_ERROR(H5E_OHDR, H5E_CANTPROTECT, FAIL, "unable to load object header")

    /* Create/Update the modification time message */
    if(H5O_touch_oh(loc->file, oh, force) < 0)
        HGOTO_ERROR(H5E_OHDR, H5E_CANTSET, FAIL, "unable to update object modificaton time")

    /* Mark object header as changed */
    oh_flags |= H5AC__DIRTIED_FLAG;

done:
    if(oh && H5O_unprotect(loc, oh, oh_flags) < 0)
        HDONE_ERROR(H5E_OHDR, H5E_CANTUNPROTECT, FAIL, "unable to release object header")

    FUNC_LEAVE_NOAPI(ret_value)
} /* end H5O_touch() */

#ifdef H5O_ENABLE_BOGUS

/*-------------------------------------------------------------------------
 * Function:	H5O_bogus_oh
 *
 * Purpose:	Create a "bogus" message unless one already exists.
 *
 * Return:	Non-negative on success/Negative on failure
 *
 * Programmer:	Quincey Koziol
 *              <koziol@ncsa.uiuc.edu>
 *              Tuesday, January 21, 2003
 *
 *-------------------------------------------------------------------------
 */
herr_t
H5O_bogus_oh(H5F_t *f, H5O_t *oh, unsigned bogus_id, unsigned mesg_flags)
{
    size_t	idx;                /* Local index variable */
    H5O_msg_class_t *type;	    /* Message class type */
    herr_t ret_value = SUCCEED;     /* Return value */

    FUNC_ENTER_NOAPI(FAIL)

    HDassert(f);
    HDassert(oh);

    /* Look for existing message */
    for(idx = 0; idx < oh->nmesgs; idx++)
        if(H5O_MSG_BOGUS_VALID == oh->mesg[idx].type || H5O_MSG_BOGUS_INVALID == oh->mesg[idx].type)
            break;

    /* Create a new message */
    if(idx == oh->nmesgs) {
        H5O_bogus_t *bogus;             /* Pointer to the bogus information */

        /* Allocate the native message in memory */
        if(NULL == (bogus = H5MM_malloc(sizeof(H5O_bogus_t))))
            HGOTO_ERROR(H5E_OHDR, H5E_CANTINIT, FAIL, "memory allocation failed for 'bogus' message")

        /* Update the native value */
        bogus->u = H5O_BOGUS_VALUE;

        if(bogus_id == H5O_BOGUS_VALID_ID)
            type = H5O_MSG_BOGUS_VALID;
        else if(bogus_id == H5O_BOGUS_INVALID_ID)
            type = H5O_MSG_BOGUS_INVALID;
        else
            HGOTO_ERROR(H5E_ATOM, H5E_BADATOM, FAIL, "invalid ID for 'bogus' message")

        /* Allocate space in the object header for bogus message */
        if(H5O__msg_alloc(f, oh, type, &mesg_flags, bogus, &idx) < 0)
            HGOTO_ERROR(H5E_OHDR, H5E_CANTINIT, FAIL, "unable to allocate space for 'bogus' message")

        /* Point to "bogus" information (take it over) */
        oh->mesg[idx].native = bogus;

        /* Set the appropriate flags for the message */
        oh->mesg[idx].flags = mesg_flags;

        /* Mark the message and object header as dirty */
        oh->mesg[idx].dirty = TRUE;
        oh->cache_info.is_dirty = TRUE;
    } /* end if */

done:
    FUNC_LEAVE_NOAPI(ret_value)
} /* end H5O_bogus_oh() */
#endif /* H5O_ENABLE_BOGUS */


/*-------------------------------------------------------------------------
 * Function:	H5O_delete
 *
 * Purpose:	Delete an object header from a file.  This frees the file
 *              space used for the object header (and it's continuation blocks)
 *              and also walks through each header message and asks it to
 *              remove all the pieces of the file referenced by the header.
 *
 * Return:	Non-negative on success/Negative on failure
 *
 * Programmer:	Quincey Koziol
 *		koziol@ncsa.uiuc.edu
 *		Mar 19 2003
 *
 *-------------------------------------------------------------------------
 */
herr_t
H5O_delete(H5F_t *f, haddr_t addr)
{
    H5O_t *oh = NULL;           /* Object header information */
    H5O_loc_t loc;              /* Object location for object to delete */
    unsigned oh_flags = H5AC__NO_FLAGS_SET; /* Flags for unprotecting object header */
    hbool_t corked;
    herr_t ret_value = SUCCEED; /* Return value */

    FUNC_ENTER_NOAPI_TAG(addr, FAIL)

    /* Check args */
    HDassert(f);
    HDassert(H5F_addr_defined(addr));

    /* Set up the object location */
    loc.file = f;
    loc.addr = addr;
    loc.holding_file = FALSE;

    /* Get the object header information */
    if(NULL == (oh = H5O_protect(&loc, H5AC__NO_FLAGS_SET, FALSE)))
        HGOTO_ERROR(H5E_OHDR, H5E_CANTPROTECT, FAIL, "unable to load object header")

    /* Delete object */
    if(H5O__delete_oh(f, oh) < 0)
        HGOTO_ERROR(H5E_OHDR, H5E_CANTDELETE, FAIL, "can't delete object from file")

    /* Uncork cache entries with tag: addr */
    if(H5AC_cork(f, addr, H5AC__GET_CORKED, &corked) < 0)
        HGOTO_ERROR(H5E_OHDR, H5E_CANTGET, FAIL, "unable to retrieve an object's cork status")
    if(corked)
        if(H5AC_cork(f, addr, H5AC__UNCORK, NULL) < 0)
            HGOTO_ERROR(H5E_OHDR, H5E_CANTUNCORK, FAIL, "unable to uncork an object")

    /* Mark object header as deleted */
    oh_flags = H5AC__DIRTIED_FLAG | H5AC__DELETED_FLAG | H5AC__FREE_FILE_SPACE_FLAG;

done:
    if(oh && H5O_unprotect(&loc, oh, oh_flags) < 0)
        HDONE_ERROR(H5E_OHDR, H5E_PROTECT, FAIL, "unable to release object header")

    FUNC_LEAVE_NOAPI_TAG(ret_value)
} /* end H5O_delete() */


/*-------------------------------------------------------------------------
 * Function:	H5O__delete_oh
 *
 * Purpose:	Internal function to:
 *              Delete an object header from a file.  This frees the file
 *              space used for the object header (and it's continuation blocks)
 *              and also walks through each header message and asks it to
 *              remove all the pieces of the file referenced by the header.
 *
 * Return:	Non-negative on success/Negative on failure
 *
 * Programmer:	Quincey Koziol
 *		koziol@ncsa.uiuc.edu
 *		Mar 19 2003
 *
 *-------------------------------------------------------------------------
 */
static herr_t
H5O__delete_oh(H5F_t *f, H5O_t *oh)
{
    H5O_mesg_t *curr_msg;       /* Pointer to current message being operated on */
    unsigned	u;
    herr_t ret_value = SUCCEED;   /* Return value */

    FUNC_ENTER_STATIC

    /* Check args */
    HDassert(f);
    HDassert(oh);

    /* Walk through the list of object header messages, asking each one to
     * delete any file space used
     */
    for(u = 0, curr_msg = &oh->mesg[0]; u < oh->nmesgs; u++, curr_msg++) {
        /* Free any space referred to in the file from this message */
        if(H5O__delete_mesg(f, oh, curr_msg) < 0)
            HGOTO_ERROR(H5E_OHDR, H5E_CANTDELETE, FAIL, "unable to delete file space for object header message")
    } /* end for */

done:
    FUNC_LEAVE_NOAPI(ret_value)
} /* end H5O__delete_oh() */


/*-------------------------------------------------------------------------
 * Function:	H5O_obj_type
 *
 * Purpose:	Retrieves the type of object pointed to by `loc'.
 *
 * Return:	Success:	Non-negative
 *		Failure:	Negative
 *
 * Programmer:	Robb Matzke
 *              Wednesday, November  4, 1998
 *
 *-------------------------------------------------------------------------
 */
herr_t
H5O_obj_type(const H5O_loc_t *loc, H5O_type_t *obj_type)
{
    H5O_t	*oh = NULL;             /* Object header for location */
    herr_t      ret_value = SUCCEED;    /* Return value */

    FUNC_ENTER_NOAPI_TAG(loc->addr, FAIL)

    /* Load the object header */
    if(NULL == (oh = H5O_protect(loc, H5AC__READ_ONLY_FLAG, FALSE)))
        HGOTO_ERROR(H5E_OHDR, H5E_CANTPROTECT, FAIL, "unable to load object header")

    /* Retrieve the type of the object */
    if(H5O__obj_type_real(oh, obj_type) < 0)
        HGOTO_ERROR(H5E_OHDR, H5E_CANTINIT, FAIL, "unable to determine object type")

done:
    if(oh && H5O_unprotect(loc, oh, H5AC__NO_FLAGS_SET) < 0)
	HDONE_ERROR(H5E_OHDR, H5E_CANTUNPROTECT, FAIL, "unable to release object header")

    FUNC_LEAVE_NOAPI_TAG(ret_value)
} /* end H5O_obj_type() */


/*-------------------------------------------------------------------------
 * Function:	H5O__obj_type_real
 *
 * Purpose:	Returns the type of object pointed to by `oh'.
 *
 * Return:	Success:	Non-negative
 *		Failure:	Negative
 *
 * Programmer:	Quincey Koziol
 *              Monday, November 21, 2005
 *
 *-------------------------------------------------------------------------
 */
static herr_t
H5O__obj_type_real(const H5O_t *oh, H5O_type_t *obj_type)
{
    const H5O_obj_class_t *obj_class;           /* Class of object for header */

    FUNC_ENTER_STATIC_NOERR

    /* Sanity check */
    HDassert(oh);
    HDassert(obj_type);

    /* Look up class for object header */
    if(NULL == (obj_class = H5O__obj_class_real(oh))) {
        /* Clear error stack from "failed" class lookup */
        H5E_clear_stack(NULL);

        /* Set type to "unknown" */
        *obj_type = H5O_TYPE_UNKNOWN;
    }
    else {
        /* Set object type */
        *obj_type = obj_class->type;
    }

    FUNC_LEAVE_NOAPI(SUCCEED)
} /* end H5O__obj_type_real() */


/*-------------------------------------------------------------------------
 * Function:    H5O__obj_class
 *
 * Purpose:     Returns the class of object pointed to by 'loc'.
 *
 * Return:      Success:    An object class
 *              Failure:    NULL
 *
 * Programmer:	Quincey Koziol
 *              Monday, November  6, 2006
 *
 *-------------------------------------------------------------------------
 */
const H5O_obj_class_t *
H5O__obj_class(const H5O_loc_t *loc)
{
    H5O_t	*oh = NULL;                     /* Object header for location */
    const H5O_obj_class_t *ret_value = NULL;    /* Return value */

    FUNC_ENTER_PACKAGE_TAG(loc->addr)

    /* Load the object header */
    if(NULL == (oh = H5O_protect(loc, H5AC__READ_ONLY_FLAG, FALSE)))
        HGOTO_ERROR(H5E_OHDR, H5E_CANTPROTECT, NULL, "unable to load object header")

    /* Test whether entry qualifies as a particular type of object */
    if(NULL == (ret_value = H5O__obj_class_real(oh)))
        HGOTO_ERROR(H5E_OHDR, H5E_CANTGET, NULL, "unable to determine object type")

done:
    if(oh && H5O_unprotect(loc, oh, H5AC__NO_FLAGS_SET) < 0)
        HDONE_ERROR(H5E_OHDR, H5E_CANTUNPROTECT, NULL, "unable to release object header")

    FUNC_LEAVE_NOAPI_TAG(ret_value)
} /* end H5O__obj_class() */


/*-------------------------------------------------------------------------
 * Function:	H5O__obj_class_real
 *
 * Purpose:	Returns the class of object pointed to by `oh'.
 *
 * Return:	Success:	An object class
 *		Failure:	NULL
 *
 * Programmer:	Quincey Koziol
 *              Monday, November 21, 2005
 *
 *-------------------------------------------------------------------------
 */
static const H5O_obj_class_t *
H5O__obj_class_real(const H5O_t *oh)
{
    size_t	i;                      /* Local index variable */
    const H5O_obj_class_t *ret_value = NULL;   /* Return value */

    FUNC_ENTER_STATIC

    /* Sanity check */
    HDassert(oh);

    /* Test whether entry qualifies as a particular type of object */
    /* (Note: loop is in reverse order, to test specific objects first) */
    for(i = NELMTS(H5O_obj_class_g); i > 0; --i) {
        htri_t	isa;            /* Is entry a particular type? */

        if((isa = (H5O_obj_class_g[i - 1]->isa)(oh)) < 0)
            HGOTO_ERROR(H5E_OHDR, H5E_CANTINIT, NULL, "unable to determine object type")
        else if(isa)
            HGOTO_DONE(H5O_obj_class_g[i - 1])
    }

    if(0 == i)
        HGOTO_ERROR(H5E_OHDR, H5E_CANTINIT, NULL, "unable to determine object type")

done:
    FUNC_LEAVE_NOAPI(ret_value)
} /* end H5O__obj_class_real() */


/*-------------------------------------------------------------------------
 * Function:	H5O_get_loc
 *
 * Purpose:	Gets the object location for an object given its ID.
 *
 * Return:	Success:	Pointer to H5O_loc_t
 *		Failure:	NULL
 *
 * Programmer:	James Laird
 *		July 25 2006
 *
 *-------------------------------------------------------------------------
 */
H5O_loc_t *
H5O_get_loc(hid_t object_id)
{
    H5O_loc_t   *ret_value = NULL;      /* Return value */

    FUNC_ENTER_NOAPI_NOINIT

    switch(H5I_get_type(object_id)) {
        case H5I_GROUP:
            if(NULL == (ret_value = H5O_OBJ_GROUP->get_oloc(object_id)))
                HGOTO_ERROR(H5E_OHDR, H5E_CANTGET, NULL, "unable to get object location from group ID")
            break;

        case H5I_DATASET:
            if(NULL == (ret_value = H5O_OBJ_DATASET->get_oloc(object_id)))
                HGOTO_ERROR(H5E_OHDR, H5E_CANTGET, NULL, "unable to get object location from dataset ID")
            break;

        case H5I_DATATYPE:
            if(NULL == (ret_value = H5O_OBJ_DATATYPE->get_oloc(object_id)))
                HGOTO_ERROR(H5E_OHDR, H5E_CANTGET, NULL, "unable to get object location from datatype ID")
            break;

        case H5I_UNINIT:
        case H5I_BADID:
        case H5I_FILE:
        case H5I_DATASPACE:
        case H5I_ATTR:
        case H5I_REFERENCE:
        case H5I_VFL:
        case H5I_VOL:
        case H5I_GENPROP_CLS:
        case H5I_GENPROP_LST:
        case H5I_ERROR_CLASS:
        case H5I_ERROR_MSG:
        case H5I_ERROR_STACK:
        case H5I_NTYPES:
        default:
            HGOTO_ERROR(H5E_OHDR, H5E_BADTYPE, NULL, "invalid object type")
    } /* end switch */

done:
    FUNC_LEAVE_NOAPI(ret_value)
} /* end H5O_get_loc() */


/*-------------------------------------------------------------------------
 * Function:	H5O_loc_reset
 *
 * Purpose:	Reset a object location to an empty state
 *
 * Return:	Success:	Non-negative
 *		Failure:	Negative
 *
 * Programmer:	Quincey Koziol
 *              Monday, September 19, 2005
 *
 *-------------------------------------------------------------------------
 */
herr_t
H5O_loc_reset(H5O_loc_t *loc)
{
    FUNC_ENTER_NOAPI_NOINIT_NOERR

    /* Check arguments */
    HDassert(loc);

    /* Clear the object location to an empty state */
    HDmemset(loc, 0, sizeof(H5O_loc_t));
    loc->addr = HADDR_UNDEF;

    FUNC_LEAVE_NOAPI(SUCCEED)
} /* end H5O_loc_reset() */


/*-------------------------------------------------------------------------
 * Function:    H5O_loc_copy
 *
 * Purpose:     Copy object location information
 *
 * Return:	Success:	Non-negative
 *		Failure:	Negative
 *
 * Programmer:	Quincey Koziol
 *              koziol@ncsa.uiuc.edu
 *              Monday, September 19, 2005
 *
 * Notes:       'depth' parameter determines how much of the group entry
 *              structure we want to copy.  The values are:
 *                  H5_COPY_SHALLOW - Copy all the field values from the source
 *                      to the destination, but not copying objects pointed to.
 *                      (Destination "takes ownership" of objects pointed to)
 *                  H5_COPY_DEEP - Copy all the fields from the source to
 *                      the destination, deep copying objects pointed to.
 *
 *-------------------------------------------------------------------------
 */
herr_t
H5O_loc_copy(H5O_loc_t *dst, H5O_loc_t *src, H5_copy_depth_t depth)
{
    FUNC_ENTER_NOAPI_NOINIT_NOERR

    /* Check arguments */
    HDassert(src);
    HDassert(dst);
    HDassert(depth == H5_COPY_SHALLOW || depth == H5_COPY_DEEP);

    /* Copy the top level information */
    HDmemcpy(dst, src, sizeof(H5O_loc_t));

    /* Deep copy the names */
    if(depth == H5_COPY_DEEP) {
        /* If the original entry was holding open the file, this one should
         * hold it open, too.
         */
        if(src->holding_file)
            H5F_INCR_NOPEN_OBJS(dst->file);
    }
    else if(depth == H5_COPY_SHALLOW) {
        H5O_loc_reset(src);
    }

    FUNC_LEAVE_NOAPI(SUCCEED)
} /* end H5O_loc_copy() */


/*-------------------------------------------------------------------------
 * Function:	H5O_loc_hold_file
 *
 * Purpose:	Have this object header hold a file open until it is
 *              released.
 *
 * Return:	Success:	Non-negative
 *		Failure:	Negative
 *
 * Programmer:	James Laird
 *              Wednesday, August 16, 2006
 *
 *-------------------------------------------------------------------------
 */
herr_t
H5O_loc_hold_file(H5O_loc_t *loc)
{
    FUNC_ENTER_NOAPI_NOINIT_NOERR

    /* Check arguments */
    HDassert(loc);
    HDassert(loc->file);

    /* If this location is not already holding its file open, do so. */
    if(!loc->holding_file) {
        H5F_INCR_NOPEN_OBJS(loc->file);
        loc->holding_file = TRUE;
    }

    FUNC_LEAVE_NOAPI(SUCCEED)
} /* end H5O_loc_hold_file() */


/*-------------------------------------------------------------------------
 * Function:	H5O_loc_free
 *
 * Purpose:	Release resources used by this object header location.
 *              Not to be confused with H5O_close; this is used on
 *              locations that don't correspond to open objects.
 *
 * Return:	Success:	Non-negative
 *		Failure:	Negative
 *
 * Programmer:	James Laird
 *              Wednesday, August 16, 2006
 *
 *-------------------------------------------------------------------------
 */
herr_t
H5O_loc_free(H5O_loc_t *loc)
{
    herr_t ret_value = SUCCEED;

    FUNC_ENTER_NOAPI_NOINIT

    /* Check arguments */
    HDassert(loc);

    /* If this location is holding its file open try to close the file. */
    if(loc->holding_file) {
        H5F_DECR_NOPEN_OBJS(loc->file);
        loc->holding_file = FALSE;
        if(H5F_NOPEN_OBJS(loc->file) <= 0) {
            if(H5F_try_close(loc->file, NULL) < 0)
                HGOTO_ERROR(H5E_FILE, H5E_CANTCLOSEFILE, FAIL, "can't close file")
        }
    }

done:
    FUNC_LEAVE_NOAPI(ret_value)
} /* end H5O_loc_free() */


/*-------------------------------------------------------------------------
<<<<<<< HEAD
 * Function:    H5O__exists_by_name
 *
 * Purpose:     Internal routine to check if an object exists
 *
 * Note:        This routine is needed so that there's a non-API routine
 *              that can set up VOL / SWMR info (which need a DXPL).
 *
 * Return:	Success:	Non-negative
 *		Failure:	Negative
 *
 * Programmer:	Quincey Koziol
 *		December 28, 2017
 *
 *-------------------------------------------------------------------------
 */
htri_t
H5O__exists_by_name(const H5G_loc_t *loc, const char *name)
{
    htri_t ret_value = FAIL;	/* Return value */

    FUNC_ENTER_PACKAGE

    /* Check arguments */
    HDassert(loc);
    HDassert(name && *name);

    /* Check if the object exists */
    if((ret_value = H5G_loc_exists(loc, name)) < 0)
        HGOTO_ERROR(H5E_OHDR, H5E_CANTGET, FAIL, "unable to determine if '%s' exists", name)

done:
    FUNC_LEAVE_NOAPI(ret_value)
} /* end H5O__exists_by_name() */


/*-------------------------------------------------------------------------
=======
>>>>>>> 2f605eaa
 * Function:	H5O_get_hdr_info
 *
 * Purpose:	Retrieve the object header information for an object
 *
 * Return:	Success:	Non-negative
 *		Failure:	Negative
 *
 * Programmer:	Quincey Koziol
 *		September 22 2009
 *
 *-------------------------------------------------------------------------
 */
herr_t
H5O_get_hdr_info(const H5O_loc_t *loc, H5O_hdr_info_t *hdr)
{
    H5O_t *oh = NULL;                   /* Object header */
    herr_t ret_value = SUCCEED;         /* Return value */

    FUNC_ENTER_NOAPI(FAIL)

    /* Check args */
    HDassert(loc);
    HDassert(hdr);

    /* Reset the object header info structure */
    HDmemset(hdr, 0, sizeof(*hdr));

    /* Get the object header */
    if(NULL == (oh = H5O_protect(loc, H5AC__READ_ONLY_FLAG, FALSE)))
        HGOTO_ERROR(H5E_OHDR, H5E_CANTLOAD, FAIL, "unable to load object header")

    /* Get the information for the object header */
    if(H5O__get_hdr_info_real(oh, hdr) < 0)
        HGOTO_ERROR(H5E_OHDR, H5E_CANTGET, FAIL, "can't retrieve object header info")

done:
    if(oh && H5O_unprotect(loc, oh, H5AC__NO_FLAGS_SET) < 0)
	HDONE_ERROR(H5E_OHDR, H5E_PROTECT, FAIL, "unable to release object header")

    FUNC_LEAVE_NOAPI(ret_value)
} /* end H5O_get_hdr_info() */


/*-------------------------------------------------------------------------
 * Function:	H5O__get_hdr_info_real
 *
 * Purpose:	Internal routine to retrieve the object header information for an object
 *
 * Return:	Success:	Non-negative
 *		Failure:	Negative
 *
 * Programmer:	Quincey Koziol
 *		September 22 2009
 *
 *-------------------------------------------------------------------------
 */
static herr_t
H5O__get_hdr_info_real(const H5O_t *oh, H5O_hdr_info_t *hdr)
{
    const H5O_mesg_t *curr_msg;         /* Pointer to current message being operated on */
    const H5O_chunk_t *curr_chunk;	/* Pointer to current message being operated on */
    unsigned u;                         /* Local index variable */

    FUNC_ENTER_STATIC_NOERR

    /* Check args */
    HDassert(oh);
    HDassert(hdr);

    /* Set the version for the object header */
    hdr->version = oh->version;

    /* Set the number of messages & chunks */
    H5_CHECKED_ASSIGN(hdr->nmesgs, unsigned, oh->nmesgs, size_t);
    H5_CHECKED_ASSIGN(hdr->nchunks, unsigned, oh->nchunks, size_t);

    /* Set the status flags */
    hdr->flags = oh->flags;

    /* Iterate over all the messages, accumulating message size & type information */
    hdr->space.meta = (hsize_t)H5O_SIZEOF_HDR(oh) + (hsize_t)(H5O_SIZEOF_CHKHDR_OH(oh) * (oh->nchunks - 1));
    hdr->space.mesg = 0;
    hdr->space.free = 0;
    hdr->mesg.present = 0;
    hdr->mesg.shared = 0;
    for(u = 0, curr_msg = &oh->mesg[0]; u < oh->nmesgs; u++, curr_msg++) {
        uint64_t type_flag;             /* Flag for message type */

        /* Accumulate space usage information, based on the type of message */
        if(H5O_NULL_ID == curr_msg->type->id)
            hdr->space.free += (hsize_t)((size_t)H5O_SIZEOF_MSGHDR_OH(oh) + curr_msg->raw_size);
        else if(H5O_CONT_ID == curr_msg->type->id)
            hdr->space.meta += (hsize_t)((size_t)H5O_SIZEOF_MSGHDR_OH(oh) + curr_msg->raw_size);
        else {
            hdr->space.meta += (hsize_t)H5O_SIZEOF_MSGHDR_OH(oh);
            hdr->space.mesg += curr_msg->raw_size;
        } /* end else */

        /* Set flag to indicate presence of message type */
        type_flag = ((uint64_t)1) << curr_msg->type->id;
        hdr->mesg.present |= type_flag;

        /* Set flag if the message is shared in some way */
        if(curr_msg->flags & H5O_MSG_FLAG_SHARED)                                   \
            hdr->mesg.shared |= type_flag;
    } /* end for */

    /* Iterate over all the chunks, adding any gaps to the free space */
    hdr->space.total = 0;
    for(u = 0, curr_chunk = &oh->chunk[0]; u < oh->nchunks; u++, curr_chunk++) {
        /* Accumulate the size of the header on disk */
        hdr->space.total += curr_chunk->size;

        /* If the chunk has a gap, add it to the free space */
        hdr->space.free += curr_chunk->gap;
    } /* end for */

    /* Sanity check that all the bytes are accounted for */
    HDassert(hdr->space.total == (hdr->space.free + hdr->space.meta + hdr->space.mesg));

    FUNC_LEAVE_NOAPI(SUCCEED)
} /* end H5O__get_hdr_info_real() */


/*-------------------------------------------------------------------------
 * Function:    H5O_get_info
 *
 * Purpose:     Retrieve the information for an object
 *
 * Note:        Add a parameter "fields" to indicate selection of object info.
 *  
 * Return:      Success:	Non-negative
 *              Failure:	Negative
 *
 * Programmer:  Quincey Koziol
 *              November 21 2006
 *
 *-------------------------------------------------------------------------
 */
herr_t
H5O_get_info(const H5O_loc_t *loc, H5O_info_t *oinfo, unsigned fields)
{
    const H5O_obj_class_t *obj_class;   /* Class of object for header */
    H5O_t *oh = NULL;                   /* Object header */
    herr_t ret_value = SUCCEED;         /* Return value */

    FUNC_ENTER_NOAPI_TAG(loc->addr, FAIL)

    /* Check args */
    HDassert(loc);
    HDassert(oinfo);

    /* Get the object header */
    if(NULL == (oh = H5O_protect(loc, H5AC__READ_ONLY_FLAG, FALSE)))
        HGOTO_ERROR(H5E_OHDR, H5E_CANTPROTECT, FAIL, "unable to load object header")

    /* Get class for object */
    if(NULL == (obj_class = H5O__obj_class_real(oh)))
        HGOTO_ERROR(H5E_OHDR, H5E_CANTGET, FAIL, "unable to determine object class")

    /* Reset the object info structure */
    HDmemset(oinfo, 0, sizeof(*oinfo));

    /* Get basic information, if requested */
    if(fields & H5O_INFO_BASIC) {
        /* Retrieve the file's fileno */
        H5F_GET_FILENO(loc->file, oinfo->fileno);

        /* Set the object's address */
        oinfo->addr = loc->addr;

        /* Retrieve the type of the object */
        oinfo->type = obj_class->type;

        /* Set the object's reference count */
        oinfo->rc = oh->nlink;
    } 

    /* Get time information, if requested */
    if(fields & H5O_INFO_TIME) {
        if(oh->version > H5O_VERSION_1) {
            oinfo->atime = oh->atime;
            oinfo->mtime = oh->mtime;
            oinfo->ctime = oh->ctime;
            oinfo->btime = oh->btime;
        } /* end if */
        else {
            htri_t exists;                 /* Flag if header message of interest exists */

            /* No information for access & modification fields */
            /* (we stopped updating the "modification time" header message for
             *      raw data changes, so the "modification time" header message
             *      is closest to the 'change time', in POSIX terms - QAK)
             */
            oinfo->atime = 0;
            oinfo->mtime = 0;
            oinfo->btime = 0;

            /* Might be information for modification time */
            if((exists = H5O_msg_exists_oh(oh, H5O_MTIME_ID)) < 0)
                HGOTO_ERROR(H5E_OHDR, H5E_NOTFOUND, FAIL, "unable to check for MTIME message")
           if(exists > 0) {
                /* Get "old style" modification time info */
                if(NULL == H5O_msg_read_oh(loc->file, oh, H5O_MTIME_ID, &oinfo->ctime))
                    HGOTO_ERROR(H5E_OHDR, H5E_CANTGET, FAIL, "can't read MTIME message")
            } /* end if */
            else {
                /* Check for "new style" modification time info */
                if((exists = H5O_msg_exists_oh(oh, H5O_MTIME_NEW_ID)) < 0)
                    HGOTO_ERROR(H5E_OHDR, H5E_NOTFOUND, FAIL, "unable to check for MTIME_NEW message")
                if(exists > 0) {
                    /* Get "new style" modification time info */
                    if(NULL == H5O_msg_read_oh(loc->file, oh, H5O_MTIME_NEW_ID, &oinfo->ctime))
                        HGOTO_ERROR(H5E_OHDR, H5E_CANTGET, FAIL, "can't read MTIME_NEW message")
                } /* end if */
                else
                    oinfo->ctime = 0;
            } /* end else */
         } /* end else */
    } /* end if */

    /* Get the information for the object header, if requested */
    if(fields & H5O_INFO_HDR)
        if(H5O__get_hdr_info_real(oh, &oinfo->hdr) < 0)
            HGOTO_ERROR(H5E_OHDR, H5E_CANTGET, FAIL, "can't retrieve object header info")

    /* Retrieve # of attributes */
    if(fields & H5O_INFO_NUM_ATTRS)
        if(H5O__attr_count_real(loc->file, oh, &oinfo->num_attrs) < 0)
            HGOTO_ERROR(H5E_OHDR, H5E_CANTGET, FAIL, "can't retrieve attribute count")

    /* Get B-tree & heap metadata storage size, if requested */
    if(fields & H5O_INFO_META_SIZE) {
        /* Check for 'bh_info' callback for this type of object */
        if(obj_class->bh_info)
            /* Call the object's class 'bh_info' routine */
            if((obj_class->bh_info)(loc, oh, &oinfo->meta_size.obj) < 0)
                HGOTO_ERROR(H5E_OHDR, H5E_CANTGET, FAIL, "can't retrieve object's btree & heap info")

        /* Get B-tree & heap info for any attributes */
        if(!(fields & H5O_INFO_NUM_ATTRS) || oinfo->num_attrs > 0) {
            if(H5O__attr_bh_info(loc->file, oh, &oinfo->meta_size.attr) < 0)
                HGOTO_ERROR(H5E_OHDR, H5E_CANTGET, FAIL, "can't retrieve attribute btree & heap info")
        } /* end if */
    } /* end if */

done:
    if(oh && H5O_unprotect(loc, oh, H5AC__NO_FLAGS_SET) < 0)
        HDONE_ERROR(H5E_OHDR, H5E_CANTUNPROTECT, FAIL, "unable to release object header")

    FUNC_LEAVE_NOAPI_TAG(ret_value)
} /* end H5O_get_info() */


/*-------------------------------------------------------------------------
<<<<<<< HEAD
 * Function:    H5O__get_info_by_name
 *
 * Purpose:     Internal routine to retrieve an object's info
 *
 * Note:        This routine is needed so that there's a non-API routine
 *              that can set up VOL / SWMR info (which need a DXPL).
 *
 * Note:        Add a parameter "fields" to indicate selection of object info.
 *
 * Return:      Success:	Non-negative
 *              Failure:	Negative
 *
 * Programmer:	Quincey Koziol
 *              December 28, 2017
 *
 *-------------------------------------------------------------------------
 */
herr_t
H5O__get_info_by_name(const H5G_loc_t *loc, const char *name, H5O_info_t *oinfo, unsigned fields)
{
    herr_t ret_value = SUCCEED;		/* Return value */

    FUNC_ENTER_PACKAGE

    /* Check arguments */
    HDassert(loc);
    HDassert(name && *name);
    HDassert(oinfo);

    /* Retrieve the object's information */
    if(H5G_loc_info(loc, name, oinfo/*out*/, fields) < 0)
        HGOTO_ERROR(H5E_OHDR, H5E_CANTGET, FAIL, "can't retrieve object info")

done:
    FUNC_LEAVE_NOAPI(ret_value)
} /* end H5O__get_info_by_name() */


/*-------------------------------------------------------------------------
=======
>>>>>>> 2f605eaa
 * Function:    H5O__get_info_by_idx
 *
 * Purpose:     Internal routine to retrieve an object's info according to
 *              an index within a group.
 *
 *
 * Note:        Add a parameter "fields" to indicate selection of object info.
 *
 * Return:      Success:	Non-negative
 *              Failure:	Negative
 *
 * Programmer:  Quincey Koziol
 *              December 28, 2017
 *
 *-------------------------------------------------------------------------
 */
herr_t
H5O__get_info_by_idx(const H5G_loc_t *loc, const char *group_name, H5_index_t idx_type,
    H5_iter_order_t order, hsize_t n, H5O_info_t *oinfo, unsigned fields)
{
    H5G_loc_t   obj_loc;                /* Location used to open group */
    H5G_name_t  obj_path;            	/* Opened object group hier. path */
    H5O_loc_t   obj_oloc;            	/* Opened object object location */
    hbool_t     loc_found = FALSE;      /* Entry at 'name' found */
    herr_t ret_value = SUCCEED;		/* Return value */

    FUNC_ENTER_PACKAGE

    /* Check arguments */
    HDassert(loc);
    HDassert(group_name && *group_name);
    HDassert(oinfo);

    /* Set up opened group location to fill in */
    obj_loc.oloc = &obj_oloc;
    obj_loc.path = &obj_path;
    H5G_loc_reset(&obj_loc);

    /* Find the object's location, according to the order in the index */
    if(H5G_loc_find_by_idx(loc, group_name, idx_type, order, n, &obj_loc/*out*/) < 0)
        HGOTO_ERROR(H5E_OHDR, H5E_NOTFOUND, FAIL, "object not found")
    loc_found = TRUE;

    /* Retrieve the object's information */
    if(H5O_get_info(obj_loc.oloc, oinfo, fields) < 0)
        HGOTO_ERROR(H5E_OHDR, H5E_CANTGET, FAIL, "can't retrieve object info")

done:
    /* Release the object location */
    if(loc_found && H5G_loc_free(&obj_loc) < 0)
        HDONE_ERROR(H5E_OHDR, H5E_CANTRELEASE, FAIL, "can't free location")

    FUNC_LEAVE_NOAPI(ret_value)
} /* end H5O__get_info_by_idx() */


/*-------------------------------------------------------------------------
<<<<<<< HEAD
 * Function:    H5O__set_comment_by_name
 *
 * Purpose:     Internal routine to set an object's "comment"
 *
 * Note:        This routine is needed so that there's a non-API routine
 *              that can set up VOL / SWMR info (which need a DXPL).
 *
 * Return:	Success:	Non-negative
 *		Failure:	Negative
 *
 * Programmer:	Quincey Koziol
 *		December 28, 2017
 *
 *-------------------------------------------------------------------------
 */
herr_t
H5O__set_comment_by_name(const H5G_loc_t *loc, const char *name,
    const char *comment)
{
    herr_t ret_value = SUCCEED;		/* Return value */

    FUNC_ENTER_PACKAGE

    /* Check arguments */
    HDassert(loc);
    HDassert(name && *name);

    /* (Re)set the object's comment */
    if(H5G_loc_set_comment(loc, name, comment) < 0)
        HGOTO_ERROR(H5E_OHDR, H5E_CANTSET, FAIL, "can't set comment for object")

done:
    FUNC_LEAVE_NOAPI(ret_value)
} /* end H5O__set_comment_by_name() */


/*-------------------------------------------------------------------------
 * Function:    H5O__get_comment_by_name
 *
 * Purpose:     Internal routine to retrieve an object's "comment"
 *
 * Note:        This routine is needed so that there's a non-API routine
 *              that can set up VOL / SWMR info (which need a DXPL).
 *
 * Return:	Success:	Non-negative
 *		Failure:	Negative
 *
 * Programmer:	Quincey Koziol
 *		December 28, 2017
 *
 *-------------------------------------------------------------------------
 */
ssize_t
H5O__get_comment_by_name(const H5G_loc_t *loc, const char *name,
    char *comment, size_t bufsize)
{
    ssize_t ret_value = FAIL;		/* Return value */

    FUNC_ENTER_PACKAGE

    /* Check arguments */
    HDassert(loc);
    HDassert(name && *name);

    /* Retrieve the object's comment */
    if((ret_value = H5G_loc_get_comment(loc, name, comment/*out*/, bufsize)) < 0)
        HGOTO_ERROR(H5E_OHDR, H5E_CANTGET, FAIL, "can't get comment for object")

done:
    FUNC_LEAVE_NOAPI(ret_value)
} /* end H5O__get_comment_by_name() */


/*-------------------------------------------------------------------------
=======
>>>>>>> 2f605eaa
 * Function:	H5O_get_create_plist
 *
 * Purpose:	Retrieve the object creation properties for an object
 *
 * Return:	Success:	Non-negative
 *		Failure:	Negative
 *
 * Programmer:	Quincey Koziol
 *		November 28 2006
 *
 *-------------------------------------------------------------------------
 */
herr_t
H5O_get_create_plist(const H5O_loc_t *loc, H5P_genplist_t *oc_plist)
{
    H5O_t *oh = NULL;                   /* Object header */
    herr_t ret_value = SUCCEED;         /* Return value */

    FUNC_ENTER_NOAPI(FAIL)

    /* Check args */
    HDassert(loc);
    HDassert(oc_plist);

    /* Get the object header */
    if(NULL == (oh = H5O_protect(loc, H5AC__READ_ONLY_FLAG, FALSE)))
        HGOTO_ERROR(H5E_OHDR, H5E_CANTPROTECT, FAIL, "unable to load object header")

    /* Set property values, if they were used for the object */
    if(oh->version > H5O_VERSION_1) {
        uint8_t ohdr_flags;             /* "User-visible" object header status flags */

        /* Set attribute storage values */
        if(H5P_set(oc_plist, H5O_CRT_ATTR_MAX_COMPACT_NAME, &oh->max_compact) < 0)
            HGOTO_ERROR(H5E_OHDR, H5E_CANTSET, FAIL, "can't set max. # of compact attributes in property list")
        if(H5P_set(oc_plist, H5O_CRT_ATTR_MIN_DENSE_NAME, &oh->min_dense) < 0)
            HGOTO_ERROR(H5E_OHDR, H5E_CANTSET, FAIL, "can't set min. # of dense attributes in property list")

        /* Mask off non-"user visible" flags */
        ohdr_flags = oh->flags & (H5O_HDR_ATTR_CRT_ORDER_TRACKED | H5O_HDR_ATTR_CRT_ORDER_INDEXED | H5O_HDR_STORE_TIMES);

        /* Set object header flags */
        if(H5P_set(oc_plist, H5O_CRT_OHDR_FLAGS_NAME, &ohdr_flags) < 0)
            HGOTO_ERROR(H5E_PLIST, H5E_CANTSET, FAIL, "can't set object header flags")
    } /* end if */

done:
    if(oh && H5O_unprotect(loc, oh, H5AC__NO_FLAGS_SET) < 0)
        HDONE_ERROR(H5E_OHDR, H5E_CANTUNPROTECT, FAIL, "unable to release object header")

    FUNC_LEAVE_NOAPI(ret_value)
} /* end H5O_get_create_plist() */


/*-------------------------------------------------------------------------
 * Function:	H5O_get_nlinks
 *
 * Purpose:	Retrieve the number of link messages read in from the file
 *
 * Return:	Success:	Non-negative
 *		Failure:	Negative
 *
 * Programmer:	Quincey Koziol
 *		March 11 2007
 *
 *-------------------------------------------------------------------------
 */
herr_t
H5O_get_nlinks(const H5O_loc_t *loc, hsize_t *nlinks)
{
    H5O_t *oh = NULL;                   /* Object header */
    herr_t ret_value = SUCCEED;         /* Return value */

    FUNC_ENTER_NOAPI(FAIL)

    /* Check args */
    HDassert(loc);
    HDassert(nlinks);

    /* Get the object header */
    if(NULL == (oh = H5O_protect(loc, H5AC__READ_ONLY_FLAG, FALSE)))
        HGOTO_ERROR(H5E_OHDR, H5E_CANTPROTECT, FAIL, "unable to load object header")

    /* Retrieve the # of link messages seen when the object header was loaded */
    *nlinks = oh->link_msgs_seen;

done:
    if(oh && H5O_unprotect(loc, oh, H5AC__NO_FLAGS_SET) < 0)
        HDONE_ERROR(H5E_OHDR, H5E_CANTUNPROTECT, FAIL, "unable to release object header")

    FUNC_LEAVE_NOAPI(ret_value)
} /* end H5O_get_nlinks() */


/*-------------------------------------------------------------------------
 * Function:	H5O_obj_create
 *
 * Purpose:	Creates an object, in an abstract manner.
 *
 * Return:	Success:	Pointer to object opened
 *		Failure:	NULL
 *
 * Programmer:	Quincey Koziol
 *		April 9 2007
 *
 *-------------------------------------------------------------------------
 */
void *
H5O_obj_create(H5F_t *f, H5O_type_t obj_type, void *crt_info, H5G_loc_t *obj_loc)
{
    size_t u;                           /* Local index variable */
    void *ret_value = NULL;             /* Return value */

    FUNC_ENTER_NOAPI(NULL)

    /* Sanity checks */
    HDassert(f);
    HDassert(obj_type >= H5O_TYPE_GROUP && obj_type <= H5O_TYPE_NAMED_DATATYPE);
    HDassert(crt_info);
    HDassert(obj_loc);

    /* Iterate through the object classes */
    for(u = 0; u < NELMTS(H5O_obj_class_g); u++) {
        /* Check for correct type of object to create */
	if(H5O_obj_class_g[u]->type == obj_type) {
            /* Call the object class's 'create' routine */
            HDassert(H5O_obj_class_g[u]->create);
            if(NULL == (ret_value = H5O_obj_class_g[u]->create(f, crt_info, obj_loc)))
                HGOTO_ERROR(H5E_OHDR, H5E_CANTOPENOBJ, NULL, "unable to open object")

            /* Break out of loop */
            break;
        } /* end if */
    } /* end for */
    HDassert(ret_value);

done:
    FUNC_LEAVE_NOAPI(ret_value)
} /* end H5O_obj_create() */


/*-------------------------------------------------------------------------
 * Function:	H5O_get_oh_addr
 *
 * Purpose:	Retrieve the address of the object header
 *
 * Note:	This routine participates in the "Inlining C struct access"
 *		pattern, don't call it directly, use the appropriate macro
 *		defined in H5Oprivate.h.
 *
 * Return:	Success:	Valid haddr_t
 *		Failure:	HADDR_UNDEF
 *
 * Programmer:	Quincey Koziol
 *		March 15 2007
 *
 *-------------------------------------------------------------------------
 */
haddr_t
H5O_get_oh_addr(const H5O_t *oh)
{
    /* Use FUNC_ENTER_NOAPI_NOINIT_NOERR here to avoid performance issues */
    FUNC_ENTER_NOAPI_NOINIT_NOERR

    HDassert(oh);
    HDassert(oh->chunk);

    FUNC_LEAVE_NOAPI(oh->chunk[0].addr)
} /* end H5O_get_oh_addr() */


/*-------------------------------------------------------------------------
 * Function:	H5O_get_rc_and_type
 *
 * Purpose:	Retrieve an object's reference count and type
 *
 * Return:	Success:	Non-negative
 *		Failure:	Negative
 *
 * Programmer:	Quincey Koziol
 *		November  4 2007
 *
 *-------------------------------------------------------------------------
 */
herr_t
H5O_get_rc_and_type(const H5O_loc_t *loc, unsigned *rc, H5O_type_t *otype)
{
    H5O_t *oh = NULL;                   /* Object header */
    herr_t ret_value = SUCCEED;         /* Return value */

    FUNC_ENTER_NOAPI(FAIL)

    /* Check args */
    HDassert(loc);

    /* Get the object header */
    if(NULL == (oh = H5O_protect(loc, H5AC__READ_ONLY_FLAG, FALSE)))
        HGOTO_ERROR(H5E_OHDR, H5E_CANTPROTECT, FAIL, "unable to load object header")

    /* Set the object's reference count */
    if(rc)
        *rc = oh->nlink;

    /* Retrieve the type of the object */
    if(otype)
        if(H5O__obj_type_real(oh, otype) < 0)
            HGOTO_ERROR(H5E_OHDR, H5E_CANTINIT, FAIL, "unable to determine object type")

done:
    if(oh && H5O_unprotect(loc, oh, H5AC__NO_FLAGS_SET) < 0)
        HDONE_ERROR(H5E_OHDR, H5E_CANTUNPROTECT, FAIL, "unable to release object header")

    FUNC_LEAVE_NOAPI(ret_value)
} /* end H5O_get_rc_and_type() */


/*-------------------------------------------------------------------------
 * Function:    H5O__free_visit_visited
 *
 * Purpose:     Free the key for an object visited during a group traversal
 *
 * Return:      Non-negative on success, negative on failure
 *
 * Programmer:  Quincey Koziol
 *	        Nov 25, 2007
 *
 *-------------------------------------------------------------------------
 */
static herr_t
H5O__free_visit_visited(void *item, void H5_ATTR_UNUSED *key, void H5_ATTR_UNUSED *operator_data/*in,out*/)
{
    FUNC_ENTER_STATIC_NOERR

    item = H5FL_FREE(H5_obj_t, item);

    FUNC_LEAVE_NOAPI(SUCCEED)
} /* end H5O__free_visit_visited() */


/*-------------------------------------------------------------------------
 * Function:	H5O__visit_cb
 *
 * Purpose:     Callback function for recursively visiting objects from a group
 *
 * Return:	Success:        Non-negative
 *		Failure:	Negative
 *
 * Programmer:	Quincey Koziol
 *	        Nov 25, 2007
 *
 *-------------------------------------------------------------------------
 */
static herr_t
H5O__visit_cb(hid_t H5_ATTR_UNUSED group, const char *name, const H5L_info_t *linfo,
    void *_udata)
{
    H5O_iter_visit_ud_t *udata = (H5O_iter_visit_ud_t *)_udata;     /* User data for callback */
    H5G_loc_t   obj_loc;                /* Location of object */
    H5G_name_t  obj_path;            	/* Object's group hier. path */
    H5O_loc_t   obj_oloc;            	/* Object's object location */
    hbool_t     obj_found = FALSE;      /* Object at 'name' found */
    herr_t ret_value = H5_ITER_CONT;    /* Return value */

    FUNC_ENTER_STATIC

    /* Sanity check */
    HDassert(name);
    HDassert(linfo);
    HDassert(udata);

    /* Check if this is a hard link */
    if(linfo->type == H5L_TYPE_HARD) {
        H5_obj_t obj_pos;       /* Object "position" for this object */

        /* Set up opened group location to fill in */
        obj_loc.oloc = &obj_oloc;
        obj_loc.path = &obj_path;
        H5G_loc_reset(&obj_loc);

        /* Find the object using the LAPL passed in */
        /* (Correctly handles mounted files) */
        if(H5G_loc_find(udata->start_loc, name, &obj_loc/*out*/) < 0)
            HGOTO_ERROR(H5E_OHDR, H5E_NOTFOUND, H5_ITER_ERROR, "object not found")
        obj_found = TRUE;

        /* Construct unique "position" for this object */
        H5F_GET_FILENO(obj_oloc.file, obj_pos.fileno);
        obj_pos.addr = obj_oloc.addr;

        /* Check if we've seen the object the link references before */
        if(NULL == H5SL_search(udata->visited, &obj_pos)) {
            H5O_info_t oinfo;           /* Object info */

            /* Get the object's info */
            if(H5O_get_info(&obj_oloc, &oinfo, udata->fields) < 0)
                HGOTO_ERROR(H5E_OHDR, H5E_CANTGET, H5_ITER_ERROR, "unable to get object info")

            /* Make the application callback */
            ret_value = (udata->op)(udata->obj_id, name, &oinfo, udata->op_data);

            /* Check for continuing to visit objects */
            if(ret_value == H5_ITER_CONT) {
                /* If its ref count is > 1, we add it to the list of visited objects */
                /* (because it could come up again during traversal) */
                if(oinfo.rc > 1) {
                    H5_obj_t *new_node;                  /* New object node for visited list */

                    /* Allocate new object "position" node */
                    if((new_node = H5FL_MALLOC(H5_obj_t)) == NULL)
                        HGOTO_ERROR(H5E_OHDR, H5E_NOSPACE, H5_ITER_ERROR, "can't allocate object node")

                    /* Set node information */
                    *new_node = obj_pos;

                    /* Add to list of visited objects */
                    if(H5SL_insert(udata->visited, new_node, new_node) < 0)
                        HGOTO_ERROR(H5E_OHDR, H5E_CANTINSERT, H5_ITER_ERROR, "can't insert object node into visited list")
                } /* end if */
            } /* end if */
        } /* end if */
    } /* end if */

done:
    /* Release resources */
    if(obj_found && H5G_loc_free(&obj_loc) < 0)
        HDONE_ERROR(H5E_OHDR, H5E_CANTRELEASE, H5_ITER_ERROR, "can't free location")

    FUNC_LEAVE_NOAPI(ret_value)
} /* end H5O__visit_cb() */


/*-------------------------------------------------------------------------
 * Function:    H5O__visit
 *
 * Purpose:     Recursively visit an object and all the objects reachable
 *              from it.  If the starting object is a group, all the objects
 *              linked to from that group will be visited.  Links within
 *              each group are visited according to the order within the
 *              specified index (unless the specified index does not exist for
 *              a particular group, then the "name" index is used).
 *
 *              NOTE: Soft links and user-defined links are ignored during
 *              this operation.
 *
 *              NOTE: Each _object_ reachable from the initial group will only
 *              be visited once.  If multiple hard links point to the same
 *              object, the first link to the object's path (according to the
 *              iteration index and iteration order given) will be used to in
 *              the callback about the object.
 *
 * Note:        Add a parameter "fields" to indicate selection of object info.
 *
 * Return:      Success:    The return value of the first operator that
 *                          returns non-zero, or zero if all members were
 *                          processed with no operator returning non-zero.
 *
 *              Failure:    Negative if something goes wrong within the
 *                          library, or the negative value returned by one
 *                          of the operators.
 *
 * Programmer:	Quincey Koziol
 *              November 24 2007
 *
 *-------------------------------------------------------------------------
 */
herr_t
H5O__visit(H5G_loc_t *loc, const char *obj_name, H5_index_t idx_type,
    H5_iter_order_t order, H5O_iterate_t op, void *op_data, unsigned fields)
{
    H5O_iter_visit_ud_t udata;  /* User data for callback */
    H5G_loc_t   obj_loc;        /* Location used to open object */
    H5G_name_t  obj_path;       /* Opened object group hier. path */
    H5O_loc_t   obj_oloc;       /* Opened object object location */
    hbool_t     loc_found = FALSE;      /* Entry at 'name' found */
    H5O_info_t  oinfo;          /* Object info struct */
    void       *obj = NULL;     /* Object */
    H5I_type_t  opened_type;    /* ID type of object */
    hid_t       obj_id = H5I_INVALID_HID;  /* ID of object */
    herr_t      ret_value = FAIL;       /* Return value */

    FUNC_ENTER_PACKAGE

    /* Portably initialize user data struct to zeros */
    HDmemset(&udata, 0, sizeof(udata));

    /* Check args */
    HDassert(loc);

    /* Set up opened group location to fill in */
    obj_loc.oloc = &obj_oloc;
    obj_loc.path = &obj_path;
    H5G_loc_reset(&obj_loc);

    /* Find the object's location */
    if(H5G_loc_find(loc, obj_name, &obj_loc/*out*/) < 0)
        HGOTO_ERROR(H5E_OHDR, H5E_NOTFOUND, FAIL, "object not found")
    loc_found = TRUE;

    /* Get the object's info */
    if(H5O_get_info(&obj_oloc, &oinfo, fields) < 0)
        HGOTO_ERROR(H5E_OHDR, H5E_CANTGET, FAIL, "unable to get object info")

    /* Open the object */
    /* (Takes ownership of the obj_loc information) */
    if(NULL == (obj = H5O_open_by_loc(&obj_loc, &opened_type)))
        HGOTO_ERROR(H5E_OHDR, H5E_CANTOPENOBJ, FAIL, "unable to open object")

    /* Get an ID for the visited object */
    if((obj_id = H5VL_native_register(opened_type, obj, TRUE)) < 0)
        HGOTO_ERROR(H5E_ATOM, H5E_CANTREGISTER, FAIL, "unable to register visited object")

    /* Make callback for starting object */
    if((ret_value = op(obj_id, ".", &oinfo, op_data)) < 0)
        HGOTO_ERROR(H5E_OHDR, H5E_BADITER, FAIL, "can't visit objects")

    /* Check return value of first callback */
    if(ret_value != H5_ITER_CONT)
        HGOTO_DONE(ret_value);

    /* Check for object being a group */
    if(oinfo.type == H5O_TYPE_GROUP) {
        H5G_loc_t	start_loc;          /* Location of starting group */
        H5G_loc_t	vis_loc;            /* Location of visited group */

        /* Get the location of the starting group */
        if(H5G_loc(obj_id, &start_loc) < 0)
            HGOTO_ERROR(H5E_ARGS, H5E_BADTYPE, FAIL, "not a location")

        /* Set up user data for visiting links */
        udata.obj_id = obj_id;
        udata.start_loc = &start_loc;
        udata.op = op;
        udata.op_data = op_data;
        udata.fields = fields;

        /* Create skip list to store visited object information */
        if((udata.visited = H5SL_create(H5SL_TYPE_OBJ, NULL)) == NULL)
            HGOTO_ERROR(H5E_OHDR, H5E_CANTCREATE, FAIL, "can't create skip list for visited objects")

        /* If its ref count is > 1, we add it to the list of visited objects */
        /* (because it could come up again during traversal) */
        if(oinfo.rc > 1) {
            H5_obj_t *obj_pos;                  /* New object node for visited list */

            /* Allocate new object "position" node */
            if((obj_pos = H5FL_MALLOC(H5_obj_t)) == NULL)
                HGOTO_ERROR(H5E_OHDR, H5E_NOSPACE, FAIL, "can't allocate object node")

            /* Construct unique "position" for this object */
            obj_pos->fileno = oinfo.fileno;
            obj_pos->addr = oinfo.addr;

            /* Add to list of visited objects */
            if(H5SL_insert(udata.visited, obj_pos, obj_pos) < 0)
                HGOTO_ERROR(H5E_OHDR, H5E_CANTINSERT, FAIL, "can't insert object node into visited list")
        }

        /* Get the location of the visited group */
        if(H5G_loc(obj_id, &vis_loc) < 0)
            HGOTO_ERROR(H5E_ARGS, H5E_BADTYPE, FAIL, "not a location")

        /* Call internal group visitation routine */
        if((ret_value = H5G_visit(&vis_loc, ".", idx_type, order, H5O__visit_cb, &udata)) < 0)
            HGOTO_ERROR(H5E_OHDR, H5E_BADITER, FAIL, "object visitation failed")
    } /* end if */

done:
/* XXX (VOL MERGE): Probably also want to consider closing obj here on failures */
    if(obj_id != H5I_INVALID_HID) {
        if(H5I_dec_app_ref(obj_id) < 0)
            HDONE_ERROR(H5E_OHDR, H5E_CANTRELEASE, FAIL, "unable to close object")
    }
    else if(loc_found && H5G_loc_free(&obj_loc) < 0)
        HDONE_ERROR(H5E_OHDR, H5E_CANTRELEASE, FAIL, "can't free location")

    if(udata.visited)
        H5SL_destroy(udata.visited, H5O__free_visit_visited, NULL);

    FUNC_LEAVE_NOAPI(ret_value)
} /* end H5O__visit() */


/*-------------------------------------------------------------------------
 * Function:	H5O__inc_rc
 *
 * Purpose:	Increments the reference count on an object header
 *
 * Return:	Non-negative on success/Negative on failure
 *
 * Programmer:	Quincey Koziol
 *		koziol@hdfgroup.org
 *		Jul 13 2008
 *
 *-------------------------------------------------------------------------
 */
herr_t
H5O__inc_rc(H5O_t *oh)
{
    herr_t ret_value = SUCCEED;         /* Return value */

    FUNC_ENTER_PACKAGE

    /* check args */
    HDassert(oh);

    /* Pin the object header when the reference count goes above 0 */
    if(oh->rc == 0)
        if(H5AC_pin_protected_entry(oh) < 0)
            HGOTO_ERROR(H5E_OHDR, H5E_CANTPIN, FAIL, "unable to pin object header")

    /* Increment reference count */
    oh->rc++;

done:
    FUNC_LEAVE_NOAPI(ret_value)
} /* end H5O__inc_rc() */


/*-------------------------------------------------------------------------
 * Function:	H5O__dec_rc
 *
 * Purpose:	Decrements the reference count on an object header
 *
 * Return:	Non-negative on success/Negative on failure
 *
 * Programmer:	Quincey Koziol
 *		koziol@hdfgroup.org
 *		Jul 13 2008
 *
 *-------------------------------------------------------------------------
 */
herr_t
H5O__dec_rc(H5O_t *oh)
{
    herr_t ret_value = SUCCEED;         /* Return value */

    FUNC_ENTER_PACKAGE

    /* check args */
    HDassert(oh);

    /* Decrement reference count */
    oh->rc--;

    /* Unpin the object header when the reference count goes back to 0 */
    if(oh->rc == 0)
        if(H5AC_unpin_entry(oh) < 0)
            HGOTO_ERROR(H5E_OHDR, H5E_CANTUNPIN, FAIL, "unable to unpin object header")

done:
    FUNC_LEAVE_NOAPI(ret_value)
} /* end H5O__dec_rc() */


/*-------------------------------------------------------------------------
 * Function:   H5O_dec_rc_by_loc
 *
 * Purpose:    Decrement the refcount of an object header, using its
 *              object location information.
 *
 * Return:     Non-negative on success/Negative on failure
 *
 * Programmer: Quincey Koziol
 *             koziol@hdfgroup.org
 *             Oct 08 2010
 *
 *-------------------------------------------------------------------------
 */
herr_t
H5O_dec_rc_by_loc(const H5O_loc_t *loc)
{
    H5O_t       *oh = NULL;             /* Object header */
    herr_t      ret_value = SUCCEED;    /* Return value */

    FUNC_ENTER_NOAPI(FAIL)

    /* check args */
    HDassert(loc);

    /* Get header */
    if(NULL == (oh = H5O_protect(loc, H5AC__READ_ONLY_FLAG, FALSE)))
       HGOTO_ERROR(H5E_OHDR, H5E_CANTPROTECT, FAIL, "unable to protect object header")

    /* Decrement the reference count on the object header */
    /* (which will unpin it, if appropriate) */
    if(H5O__dec_rc(oh) < 0)
        HGOTO_ERROR(H5E_OHDR, H5E_CANTDEC, FAIL, "unable to decrement reference count on object header")

done:
    /* Release the object header from the cache */
    if(oh && H5O_unprotect(loc, oh, H5AC__NO_FLAGS_SET) < 0)
        HDONE_ERROR(H5E_OHDR, H5E_CANTUNPROTECT, FAIL, "unable to release object header")

    FUNC_LEAVE_NOAPI(ret_value)
} /* end H5O_dec_rc_by_loc() */


/*-------------------------------------------------------------------------
 * Function:	H5O_get_top_proxy
 *
 * Purpose:	Retrieve the 'top' proxy for the object header.
 *
 * Return:	Success:	Pointer to top proxy
 *		Failure:	NULL
 *
 * Programmer:	Quincey Koziol
 *		May 26 2018
 *
 *-------------------------------------------------------------------------
 */
H5AC_proxy_entry_t *
H5O_get_top_proxy(const H5O_t *oh)
{
    FUNC_ENTER_NOAPI_NOINIT_NOERR

    /* Check args */
    HDassert(oh);

    FUNC_LEAVE_NOAPI(oh->top_proxy)
} /* end H5O_get_top_proxy() */


/*-------------------------------------------------------------------------
 * Function:	H5O_get_bot_proxy
 *
 * Purpose:	Retrieve the 'bottom' proxy for the object header.
 *
 * Return:	Success:	Pointer to top proxy
 *		Failure:	NULL
 *
 * Programmer:	Quincey Koziol
 *		July 24 2016
 *
 *-------------------------------------------------------------------------
 */
H5AC_proxy_entry_t *
H5O_get_bot_proxy(const H5O_t *oh)
{
    FUNC_ENTER_NOAPI_NOINIT_NOERR

    /* Check args */
    HDassert(oh);

    FUNC_LEAVE_NOAPI(oh->bot_proxy)
} /* end H5O_get_bot_proxy() */


/*-------------------------------------------------------------------------
 * Function:	H5O__free
 *
 * Purpose:	Destroys an object header.
 *
 * Return:	Non-negative on success/Negative on failure
 *
 * Programmer:	Quincey Koziol
 *		koziol@ncsa.uiuc.edu
 *		Jan 15 2003
 *
 *-------------------------------------------------------------------------
 */
herr_t
H5O__free(H5O_t *oh)
{
    unsigned	u;                      /* Local index variable */
    herr_t      ret_value = SUCCEED;    /* Return value */

    FUNC_ENTER_PACKAGE

    /* check args */
    HDassert(oh);
    HDassert(0 == oh->rc);

    /* Destroy chunks */
    if(oh->chunk) {
        for(u = 0; u < oh->nchunks; u++)
            oh->chunk[u].image = H5FL_BLK_FREE(chunk_image, oh->chunk[u].image);

        oh->chunk = (H5O_chunk_t *)H5FL_SEQ_FREE(H5O_chunk_t, oh->chunk);
    } /* end if */

    /* Destroy messages */
    if(oh->mesg) {
        for(u = 0; u < oh->nmesgs; u++) {
#ifndef NDEBUG
            /* Verify that message is clean, unless it could have been marked
             * dirty by decoding */
            if(oh->ndecode_dirtied && oh->mesg[u].dirty)
                oh->ndecode_dirtied--;
            else
                HDassert(oh->mesg[u].dirty == 0);
#endif /* NDEBUG */

            H5O__msg_free_mesg(&oh->mesg[u]);
        } /* end for */

        /* Make sure we accounted for all the messages dirtied by decoding */
        HDassert(!oh->ndecode_dirtied);

        oh->mesg = (H5O_mesg_t *)H5FL_SEQ_FREE(H5O_mesg_t, oh->mesg);
    } /* end if */

    /* Destroy the proxies */
    if(oh->top_proxy) {
        if(H5AC_proxy_entry_dest(oh->top_proxy) < 0)
            HGOTO_ERROR(H5E_OHDR, H5E_CANTFREE, FAIL, "can't destroy object header 'top' proxy")
        oh->top_proxy = NULL;
    } /* end if */
    if(oh->bot_proxy) {
        if(H5AC_proxy_entry_dest(oh->bot_proxy) < 0)
            HGOTO_ERROR(H5E_OHDR, H5E_CANTFREE, FAIL, "can't destroy object header 'bottom' proxy")
        oh->bot_proxy = NULL;
    } /* end if */

    /* destroy object header */
    oh = H5FL_FREE(H5O_t, oh);

done:
    FUNC_LEAVE_NOAPI(ret_value)
} /* end H5O__free() */
<|MERGE_RESOLUTION|>--- conflicted
+++ resolved
@@ -579,48 +579,7 @@
  
 /*-------------------------------------------------------------------------
-<<<<<<< HEAD
- * Function:    H5O__open_name
- *
- * Purpose:     Internal routine to open an object by name
- *
- * Note:        This routine is needed so that there's a non-API routine
- *              that can set up VOL / SWMR info (which need a DXPL).
- *
- * Return:	Success:	Non-negative
- *		Failure:	Negative
- *
- * Programmer:	Quincey Koziol
- *		December 28, 2017
- *
- *-------------------------------------------------------------------------
- */
-hid_t
-H5O__open_name(const H5G_loc_t *loc, const char *name)
-{
-    hid_t ret_value = H5I_INVALID_HID;	/* Return value */
-
-    FUNC_ENTER_PACKAGE
-
-    /* Check arguments */
-    HDassert(loc);
-    HDassert(name);
-
-    /* Open the object */
-    if((ret_value = H5O_open_name(loc, name, TRUE)) < 0)
-        HGOTO_ERROR(H5E_OHDR, H5E_CANTOPENOBJ, H5I_INVALID_HID, "unable to open object")
-
-done:
-    FUNC_LEAVE_NOAPI(ret_value)
-} /* end H5O__open_name() */
-
--
-/*-------------------------------------------------------------------------
- * Function:    H5O__open_by_idx
-=======
  * Function:    H5O_open_by_idx
->>>>>>> 2f605eaa
  *
  * Purpose:     Internal routine to open an object by index within group
  *
@@ -642,11 +601,7 @@
     hbool_t     loc_found = FALSE;      /* Entry at 'name' found */
     void *ret_value = NULL;             /* Return value */
 
-<<<<<<< HEAD
-    FUNC_ENTER_PACKAGE
-=======
     FUNC_ENTER_NOAPI(NULL)
->>>>>>> 2f605eaa
 
     /* Check arguments */
     HDassert(loc);
@@ -672,11 +627,7 @@
             HDONE_ERROR(H5E_OHDR, H5E_CANTRELEASE, NULL, "can't free location")
 
     FUNC_LEAVE_NOAPI(ret_value)
-<<<<<<< HEAD
-} /* end H5O__open_by_idx() */
-=======
 } /* end H5O_open_by_idx() */
->>>>>>> 2f605eaa
 
  
@@ -701,11 +652,7 @@
     H5O_loc_t   obj_oloc;            	/* Opened object object location */
     void *ret_value = NULL;             /* Return value */
 
-<<<<<<< HEAD
-    FUNC_ENTER_PACKAGE
-=======
     FUNC_ENTER_NOAPI(NULL)
->>>>>>> 2f605eaa
 
     /* Check arguments */
     HDassert(loc);
@@ -724,11 +671,7 @@
 
 done:
     FUNC_LEAVE_NOAPI(ret_value)
-<<<<<<< HEAD
-} /* end H5O__open_by_addr() */
-=======
 } /* end H5O_open_by_addr() */
->>>>>>> 2f605eaa
 
  
@@ -766,50 +709,7 @@
 
 done:
     FUNC_LEAVE_NOAPI(ret_value)
-<<<<<<< HEAD
-} /* end H5O__open_by_loc() */
-
--
-/*-------------------------------------------------------------------------
- * Function:    H5O__create_link
- *
- * Purpose:     Internal routine to create a link from a group to an object
- *
- * Note:        This routine is needed so that there's a non-API routine
- *              that can set up VOL / SWMR info (which need a DXPL).
- *
- * Return:	Success:	Non-negative
- *		Failure:	Negative
- *
- * Programmer:	Quincey Koziol
- *		December 28, 2017
- *
- *-------------------------------------------------------------------------
- */
-herr_t
-H5O__create_link(const H5G_loc_t *new_loc, const char *new_name,
-    H5G_loc_t *obj_loc, hid_t lcpl_id)
-{
-    herr_t ret_value = SUCCEED;   /* Return value */
-
-    FUNC_ENTER_PACKAGE
-
-    /* Check arguments */
-    HDassert(new_loc);
-    HDassert(new_name && *new_name);
-    HDassert(obj_loc);
-
-    /* Link to the object */
-    if(H5L_link(new_loc, new_name, obj_loc, lcpl_id) < 0)
-        HGOTO_ERROR(H5E_OHDR, H5E_CANTCREATE, FAIL, "unable to create link")
-
-done:
-    FUNC_LEAVE_NOAPI(ret_value)
-} /* end H5O__create_link() */
-=======
 } /* end H5O_open_by_loc() */
->>>>>>> 2f605eaa
 
  
@@ -1043,45 +943,6 @@
  
 /*-------------------------------------------------------------------------
-<<<<<<< HEAD
- * Function:    H5O__link
- *
- * Purpose:     Internal routine to change the refcount for an object
- *
- * Note:        This routine is needed so that there's a non-API routine
- *              that can set up VOL / SWMR info (which need a DXPL).
- *
- * Return:	Success:	Non-negative
- *		Failure:	Negative
- *
- * Programmer:	Quincey Koziol
- *		December 28, 2017
- *
- *-------------------------------------------------------------------------
- */
-herr_t
-H5O__link(const H5O_loc_t *oloc, int adjust)
-{
-    herr_t ret_value = SUCCEED;   /* Return value */
-
-    FUNC_ENTER_PACKAGE
-
-    /* Check arguments */
-    HDassert(oloc);
-
-    /* Change the object's refcount */
-    if(H5O_link(oloc, adjust) < 0)
-        HGOTO_ERROR(H5E_OHDR, H5E_LINKCOUNT, FAIL, "modifying object link count failed")
-
-done:
-    FUNC_LEAVE_NOAPI(ret_value)
-} /* end H5O__link() */
-
--
-/*-------------------------------------------------------------------------
-=======
->>>>>>> 2f605eaa
  * Function:	H5O_protect
  *
  * Purpose:	Wrapper around H5AC_protect for use during a H5O_protect->
@@ -2133,46 +1994,6 @@
  
 /*-------------------------------------------------------------------------
-<<<<<<< HEAD
- * Function:    H5O__exists_by_name
- *
- * Purpose:     Internal routine to check if an object exists
- *
- * Note:        This routine is needed so that there's a non-API routine
- *              that can set up VOL / SWMR info (which need a DXPL).
- *
- * Return:	Success:	Non-negative
- *		Failure:	Negative
- *
- * Programmer:	Quincey Koziol
- *		December 28, 2017
- *
- *-------------------------------------------------------------------------
- */
-htri_t
-H5O__exists_by_name(const H5G_loc_t *loc, const char *name)
-{
-    htri_t ret_value = FAIL;	/* Return value */
-
-    FUNC_ENTER_PACKAGE
-
-    /* Check arguments */
-    HDassert(loc);
-    HDassert(name && *name);
-
-    /* Check if the object exists */
-    if((ret_value = H5G_loc_exists(loc, name)) < 0)
-        HGOTO_ERROR(H5E_OHDR, H5E_CANTGET, FAIL, "unable to determine if '%s' exists", name)
-
-done:
-    FUNC_LEAVE_NOAPI(ret_value)
-} /* end H5O__exists_by_name() */
-
--
-/*-------------------------------------------------------------------------
-=======
->>>>>>> 2f605eaa
  * Function:	H5O_get_hdr_info
  *
  * Purpose:	Retrieve the object header information for an object
@@ -2431,49 +2252,6 @@
  
 /*-------------------------------------------------------------------------
-<<<<<<< HEAD
- * Function:    H5O__get_info_by_name
- *
- * Purpose:     Internal routine to retrieve an object's info
- *
- * Note:        This routine is needed so that there's a non-API routine
- *              that can set up VOL / SWMR info (which need a DXPL).
- *
- * Note:        Add a parameter "fields" to indicate selection of object info.
- *
- * Return:      Success:	Non-negative
- *              Failure:	Negative
- *
- * Programmer:	Quincey Koziol
- *              December 28, 2017
- *
- *-------------------------------------------------------------------------
- */
-herr_t
-H5O__get_info_by_name(const H5G_loc_t *loc, const char *name, H5O_info_t *oinfo, unsigned fields)
-{
-    herr_t ret_value = SUCCEED;		/* Return value */
-
-    FUNC_ENTER_PACKAGE
-
-    /* Check arguments */
-    HDassert(loc);
-    HDassert(name && *name);
-    HDassert(oinfo);
-
-    /* Retrieve the object's information */
-    if(H5G_loc_info(loc, name, oinfo/*out*/, fields) < 0)
-        HGOTO_ERROR(H5E_OHDR, H5E_CANTGET, FAIL, "can't retrieve object info")
-
-done:
-    FUNC_LEAVE_NOAPI(ret_value)
-} /* end H5O__get_info_by_name() */
-
--
-/*-------------------------------------------------------------------------
-=======
->>>>>>> 2f605eaa
  * Function:    H5O__get_info_by_idx
  *
  * Purpose:     Internal routine to retrieve an object's info according to
@@ -2532,85 +2310,6 @@
  
 /*-------------------------------------------------------------------------
-<<<<<<< HEAD
- * Function:    H5O__set_comment_by_name
- *
- * Purpose:     Internal routine to set an object's "comment"
- *
- * Note:        This routine is needed so that there's a non-API routine
- *              that can set up VOL / SWMR info (which need a DXPL).
- *
- * Return:	Success:	Non-negative
- *		Failure:	Negative
- *
- * Programmer:	Quincey Koziol
- *		December 28, 2017
- *
- *-------------------------------------------------------------------------
- */
-herr_t
-H5O__set_comment_by_name(const H5G_loc_t *loc, const char *name,
-    const char *comment)
-{
-    herr_t ret_value = SUCCEED;		/* Return value */
-
-    FUNC_ENTER_PACKAGE
-
-    /* Check arguments */
-    HDassert(loc);
-    HDassert(name && *name);
-
-    /* (Re)set the object's comment */
-    if(H5G_loc_set_comment(loc, name, comment) < 0)
-        HGOTO_ERROR(H5E_OHDR, H5E_CANTSET, FAIL, "can't set comment for object")
-
-done:
-    FUNC_LEAVE_NOAPI(ret_value)
-} /* end H5O__set_comment_by_name() */
-
--
-/*-------------------------------------------------------------------------
- * Function:    H5O__get_comment_by_name
- *
- * Purpose:     Internal routine to retrieve an object's "comment"
- *
- * Note:        This routine is needed so that there's a non-API routine
- *              that can set up VOL / SWMR info (which need a DXPL).
- *
- * Return:	Success:	Non-negative
- *		Failure:	Negative
- *
- * Programmer:	Quincey Koziol
- *		December 28, 2017
- *
- *-------------------------------------------------------------------------
- */
-ssize_t
-H5O__get_comment_by_name(const H5G_loc_t *loc, const char *name,
-    char *comment, size_t bufsize)
-{
-    ssize_t ret_value = FAIL;		/* Return value */
-
-    FUNC_ENTER_PACKAGE
-
-    /* Check arguments */
-    HDassert(loc);
-    HDassert(name && *name);
-
-    /* Retrieve the object's comment */
-    if((ret_value = H5G_loc_get_comment(loc, name, comment/*out*/, bufsize)) < 0)
-        HGOTO_ERROR(H5E_OHDR, H5E_CANTGET, FAIL, "can't get comment for object")
-
-done:
-    FUNC_LEAVE_NOAPI(ret_value)
-} /* end H5O__get_comment_by_name() */
-
--
-/*-------------------------------------------------------------------------
-=======
->>>>>>> 2f605eaa
  * Function:	H5O_get_create_plist
  *
  * Purpose:	Retrieve the object creation properties for an object
