/* * * * * * * * * * * * * * * * * * * * * * * * * * * * * * * * * * * * * * *
 * Copyright by The HDF Group.                                               *
 * All rights reserved.                                                      *
 *                                                                           *
 * This file is part of HDF5.  The full HDF5 copyright notice, including     *
 * terms governing use, modification, and redistribution, is contained in    *
 * the COPYING file, which can be found at the root of the source code       *
 * distribution tree, or in https://support.hdfgroup.org/ftp/HDF5/releases.  *
 * If you do not have access to either file, you may request a copy from     *
 * help@hdfgroup.org.                                                        *
 * * * * * * * * * * * * * * * * * * * * * * * * * * * * * * * * * * * * * * */

/*
 *  Header file for API contexts, etc.
 */
#ifndef _H5CXprivate_H
#define _H5CXprivate_H

/* Include package's public header */
#ifdef NOT_YET
#include "H5CXpublic.h"
#endif /* NOT_YET */

/* Private headers needed by this file */
#include "H5private.h"   /* Generic Functions                    */
#include "H5ACprivate.h" /* Metadata cache                       */
#ifdef H5_HAVE_PARALLEL
#include "H5FDprivate.h" /* File drivers                         */
#endif                   /* H5_HAVE_PARALLEL */
#include "H5Zprivate.h"  /* Data filters                         */

/**************************/
/* Library Private Macros */
/**************************/

/****************************/
/* Library Private Typedefs */
/****************************/

/* API context state */
typedef struct H5CX_state_t {
    hid_t                 dcpl_id;            /* DCPL for operation */
    hid_t                 dxpl_id;            /* DXPL for operation */
    hid_t                 lapl_id;            /* LAPL for operation */
    hid_t                 lcpl_id;            /* LCPL for operation */
    void *                vol_wrap_ctx;       /* VOL connector's "wrap context" for creating IDs */
    H5VL_connector_prop_t vol_connector_prop; /* VOL connector property */

#ifdef H5_HAVE_PARALLEL
    /* Internal: Parallel I/O settings */
    hbool_t coll_metadata_read; /* Whether to use collective I/O for metadata read */
#endif                          /* H5_HAVE_PARALLEL */
} H5CX_state_t;

/*****************************/
/* Library-private Variables */
/*****************************/

/***************************************/
/* Library-private Function Prototypes */
/***************************************/

/* Library private routines */
#ifndef _H5private_H
H5_DLL herr_t H5CX_push(void);
<<<<<<< HEAD
H5_DLL herr_t H5CX_pop(hbool_t update_dxpl_props);
#endif  /* _H5private_H */
H5_DLL void H5CX_push_special(void);
=======
H5_DLL herr_t H5CX_pop(void);
#endif /* _H5private_H */
H5_DLL void    H5CX_push_special(void);
>>>>>>> 1a6fba94
H5_DLL hbool_t H5CX_is_def_dxpl(void);

/* API context state routines */
H5_DLL herr_t H5CX_retrieve_state(H5CX_state_t **api_state);
H5_DLL herr_t H5CX_restore_state(const H5CX_state_t *api_state);
H5_DLL herr_t H5CX_free_state(H5CX_state_t *api_state);

/* "Setter" routines for API context info */
H5_DLL void   H5CX_set_dxpl(hid_t dxpl_id);
H5_DLL void   H5CX_set_lcpl(hid_t lcpl_id);
H5_DLL void   H5CX_set_lapl(hid_t lapl_id);
H5_DLL void   H5CX_set_dcpl(hid_t dcpl_id);
H5_DLL herr_t H5CX_set_libver_bounds(H5F_t *f);
H5_DLL herr_t H5CX_set_apl(hid_t *acspl_id, const H5P_libclass_t *libclass, hid_t loc_id,
                           hbool_t is_collective);
H5_DLL herr_t H5CX_set_loc(hid_t loc_id);
H5_DLL herr_t H5CX_set_vol_wrap_ctx(void *wrap_ctx);
H5_DLL herr_t H5CX_set_vol_connector_prop(const H5VL_connector_prop_t *vol_connector_prop);

/* "Getter" routines for API context info */
H5_DLL hid_t       H5CX_get_dxpl(void);
H5_DLL hid_t       H5CX_get_lapl(void);
H5_DLL herr_t      H5CX_get_vol_wrap_ctx(void **wrap_ctx);
H5_DLL herr_t      H5CX_get_vol_connector_prop(H5VL_connector_prop_t *vol_connector_prop);
H5_DLL haddr_t     H5CX_get_tag(void);
H5_DLL H5AC_ring_t H5CX_get_ring(void);
#ifdef H5_HAVE_PARALLEL
H5_DLL hbool_t H5CX_get_coll_metadata_read(void);
H5_DLL herr_t  H5CX_get_mpi_coll_datatypes(MPI_Datatype *btype, MPI_Datatype *ftype);
H5_DLL hbool_t H5CX_get_mpi_file_flushing(void);
H5_DLL hbool_t H5CX_get_mpio_rank0_bcast(void);
#endif /* H5_HAVE_PARALLEL */

/* "Getter" routines for DXPL properties cached in API context */
H5_DLL herr_t H5CX_get_btree_split_ratios(double split_ratio[3]);
H5_DLL herr_t H5CX_get_max_temp_buf(size_t *max_temp_buf);
H5_DLL herr_t H5CX_get_tconv_buf(void **tconv_buf);
H5_DLL herr_t H5CX_get_bkgr_buf(void **bkgr_buf);
H5_DLL herr_t H5CX_get_bkgr_buf_type(H5T_bkg_t *bkgr_buf_type);
H5_DLL herr_t H5CX_get_vec_size(size_t *vec_size);
#ifdef H5_HAVE_PARALLEL
H5_DLL herr_t H5CX_get_io_xfer_mode(H5FD_mpio_xfer_t *io_xfer_mode);
H5_DLL herr_t H5CX_get_mpio_coll_opt(H5FD_mpio_collective_opt_t *mpio_coll_opt);
H5_DLL herr_t H5CX_get_mpio_local_no_coll_cause(uint32_t *mpio_local_no_coll_cause);
H5_DLL herr_t H5CX_get_mpio_global_no_coll_cause(uint32_t *mpio_global_no_coll_cause);
H5_DLL herr_t H5CX_get_mpio_chunk_opt_mode(H5FD_mpio_chunk_opt_t *mpio_chunk_opt_mode);
H5_DLL herr_t H5CX_get_mpio_chunk_opt_num(unsigned *mpio_chunk_opt_num);
H5_DLL herr_t H5CX_get_mpio_chunk_opt_ratio(unsigned *mpio_chunk_opt_ratio);
#endif /* H5_HAVE_PARALLEL */
H5_DLL herr_t H5CX_get_err_detect(H5Z_EDC_t *err_detect);
H5_DLL herr_t H5CX_get_filter_cb(H5Z_cb_t *filter_cb);
H5_DLL herr_t H5CX_get_data_transform(H5Z_data_xform_t **data_transform);
H5_DLL herr_t H5CX_get_vlen_alloc_info(H5T_vlen_alloc_info_t *vl_alloc_info);
H5_DLL herr_t H5CX_get_dt_conv_cb(H5T_conv_cb_t *cb_struct);

/* "Getter" routines for LCPL properties cached in API context */
H5_DLL herr_t H5CX_get_encoding(H5T_cset_t *encoding);
H5_DLL herr_t H5CX_get_intermediate_group(unsigned *crt_intermed_group);

/* "Getter" routines for LAPL properties cached in API context */
H5_DLL herr_t H5CX_get_nlinks(size_t *nlinks);

/* "Getter" routines for DCPL properties cached in API context */
H5_DLL herr_t H5CX_get_dset_min_ohdr_flag(hbool_t *dset_min_ohdr_flag);
H5_DLL herr_t H5CX_get_ohdr_flags(uint8_t *ohdr_flags);

/* "Getter" routines for DAPL properties cached in API context */
H5_DLL herr_t H5CX_get_ext_file_prefix(const char **prefix_extfile);
H5_DLL herr_t H5CX_get_vds_prefix(const char **prefix_vds);

/* "Getter" routines for FAPL properties cached in API context */
H5_DLL herr_t H5CX_get_libver_bounds(H5F_libver_t *low_bound, H5F_libver_t *high_bound);

/* "Setter" routines for API context info */
H5_DLL void H5CX_set_tag(haddr_t tag);
H5_DLL void H5CX_set_ring(H5AC_ring_t ring);
#ifdef H5_HAVE_PARALLEL
H5_DLL void   H5CX_set_coll_metadata_read(hbool_t cmdr);
H5_DLL herr_t H5CX_set_mpi_coll_datatypes(MPI_Datatype btype, MPI_Datatype ftype);
H5_DLL herr_t H5CX_set_mpio_coll_opt(H5FD_mpio_collective_opt_t mpio_coll_opt);
H5_DLL void   H5CX_set_mpi_file_flushing(hbool_t flushing);
H5_DLL void   H5CX_set_mpio_rank0_bcast(hbool_t rank0_bcast);
#endif /* H5_HAVE_PARALLEL */

/* "Setter" routines for DXPL properties cached in API context */
#ifdef H5_HAVE_PARALLEL
H5_DLL herr_t H5CX_set_io_xfer_mode(H5FD_mpio_xfer_t io_xfer_mode);
#endif /* H5_HAVE_PARALLEL */
H5_DLL herr_t H5CX_set_vlen_alloc_info(H5MM_allocate_t alloc_func, void *alloc_info, H5MM_free_t free_func,
                                       void *free_info);

/* "Setter" routines for LAPL properties cached in API context */
H5_DLL herr_t H5CX_set_nlinks(size_t nlinks);

/* "Setter" routines for cached DXPL properties that must be returned to application */
#ifdef H5_HAVE_PARALLEL
H5_DLL void H5CX_set_mpio_actual_chunk_opt(H5D_mpio_actual_chunk_opt_mode_t chunk_opt);
H5_DLL void H5CX_set_mpio_actual_io_mode(H5D_mpio_actual_io_mode_t actual_io_mode);
H5_DLL void H5CX_set_mpio_local_no_coll_cause(uint32_t mpio_local_no_coll_cause);
H5_DLL void H5CX_set_mpio_global_no_coll_cause(uint32_t mpio_global_no_coll_cause);
#ifdef H5_HAVE_INSTRUMENTED_LIBRARY
H5_DLL herr_t H5CX_test_set_mpio_coll_chunk_link_hard(int mpio_coll_chunk_link_hard);
H5_DLL herr_t H5CX_test_set_mpio_coll_chunk_multi_hard(int mpio_coll_chunk_multi_hard);
H5_DLL herr_t H5CX_test_set_mpio_coll_chunk_link_num_true(int mpio_coll_chunk_link_num_true);
H5_DLL herr_t H5CX_test_set_mpio_coll_chunk_link_num_false(int mpio_coll_chunk_link_num_false);
H5_DLL herr_t H5CX_test_set_mpio_coll_chunk_multi_ratio_coll(int mpio_coll_chunk_multi_ratio_coll);
H5_DLL herr_t H5CX_test_set_mpio_coll_chunk_multi_ratio_ind(int mpio_coll_chunk_multi_ratio_ind);
H5_DLL herr_t H5CX_test_set_mpio_coll_rank0_bcast(hbool_t rank0_bcast);
#endif /* H5_HAVE_INSTRUMENTED_LIBRARY */
#endif /* H5_HAVE_PARALLEL */

#endif /* _H5CXprivate_H */<|MERGE_RESOLUTION|>--- conflicted
+++ resolved
@@ -63,15 +63,9 @@
 /* Library private routines */
 #ifndef _H5private_H
 H5_DLL herr_t H5CX_push(void);
-<<<<<<< HEAD
 H5_DLL herr_t H5CX_pop(hbool_t update_dxpl_props);
-#endif  /* _H5private_H */
-H5_DLL void H5CX_push_special(void);
-=======
-H5_DLL herr_t H5CX_pop(void);
 #endif /* _H5private_H */
 H5_DLL void    H5CX_push_special(void);
->>>>>>> 1a6fba94
 H5_DLL hbool_t H5CX_is_def_dxpl(void);
 
 /* API context state routines */
