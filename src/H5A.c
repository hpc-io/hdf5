/* * * * * * * * * * * * * * * * * * * * * * * * * * * * * * * * * * * * * * *
 * Copyright by The HDF Group.                                               *
 * Copyright by the Board of Trustees of the University of Illinois.         *
 * All rights reserved.                                                      *
 *                                                                           *
 * This file is part of HDF5.  The full HDF5 copyright notice, including     *
 * terms governing use, modification, and redistribution, is contained in    *
 * the COPYING file, which can be found at the root of the source code       *
 * distribution tree, or in https://support.hdfgroup.org/ftp/HDF5/releases.  *
 * If you do not have access to either file, you may request a copy from     *
 * help@hdfgroup.org.                                                        *
 * * * * * * * * * * * * * * * * * * * * * * * * * * * * * * * * * * * * * * */

/****************/
/* Module Setup */
/****************/

#include "H5Amodule.h" /* This source code file is part of the H5A module */
#define H5O_FRIEND     /* Suppress error about including H5Opkg */

/***********/
/* Headers */
/***********/
#include "H5private.h"   /* Generic Functions                        */
#include "H5Apkg.h"      /* Attributes                               */
#include "H5CXprivate.h" /* API Contexts                             */
#include "H5Eprivate.h"  /* Error handling                           */
#include "H5ESprivate.h" /* Event Sets                               */
#include "H5FLprivate.h" /* Free Lists                               */
#include "H5Iprivate.h"  /* IDs                                      */
#include "H5MMprivate.h" /* Memory management                        */
#include "H5Opkg.h"      /* Object headers                           */
#include "H5Sprivate.h"  /* Dataspace functions                      */
#include "H5VLprivate.h" /* Virtual Object Layer                     */

/****************/
/* Local Macros */
/****************/

/******************/
/* Local Typedefs */
/******************/

/********************/
/* Package Typedefs */
/********************/

/********************/
/* Local Prototypes */
/********************/

/* Helper routines for sync/async API calls */
static hid_t  H5A__create_common(H5VL_object_t *vol_obj, H5VL_loc_params_t *loc_params, const char *attr_name,
                                 hid_t type_id, hid_t space_id, hid_t acpl_id, hid_t aapl_id,
                                 void **token_ptr);
static hid_t  H5A__create_api_common(hid_t loc_id, const char *attr_name, hid_t type_id, hid_t space_id,
                                     hid_t acpl_id, hid_t aapl_id, void **token_ptr,
                                     H5VL_object_t **_vol_obj_ptr);
static hid_t  H5A__create_by_name_api_common(hid_t loc_id, const char *obj_name, const char *attr_name,
                                             hid_t type_id, hid_t space_id, hid_t acpl_id, hid_t aapl_id,
                                             hid_t lapl_id, void **token_ptr, H5VL_object_t **_vol_obj_ptr);
static hid_t  H5A__open_common(H5VL_object_t *vol_obj, H5VL_loc_params_t *loc_params, const char *attr_name,
                               hid_t aapl_id, void **token_ptr);
static hid_t  H5A__open_api_common(hid_t loc_id, const char *attr_name, hid_t aapl_id, void **token_ptr,
                                   H5VL_object_t **_vol_obj_ptr);
static hid_t  H5A__open_by_name_api_common(hid_t loc_id, const char *obj_name, const char *attr_name,
                                           hid_t aapl_id, hid_t lapl_id, void **token_ptr,
                                           H5VL_object_t **_vol_obj_ptr);
static hid_t  H5A__open_by_idx_api_common(hid_t loc_id, const char *obj_name, H5_index_t idx_type,
                                          H5_iter_order_t order, hsize_t n, hid_t aapl_id, hid_t lapl_id,
                                          void **token_ptr, H5VL_object_t **_vol_obj_ptr);
static herr_t H5A__write_api_common(hid_t attr_id, hid_t type_id, const void *buf, void **token_ptr,
                                    H5VL_object_t **_vol_obj_ptr);
static herr_t H5A__read_api_common(hid_t attr_id, hid_t dtype_id, void *buf, void **token_ptr,
                                   H5VL_object_t **_vol_obj_ptr);
static herr_t H5A__rename_common(H5VL_object_t *vol_obj, H5VL_loc_params_t *loc_params, const char *old_name,
                                 const char *new_name, void **token_ptr);
static herr_t H5A__rename_api_common(hid_t loc_id, const char *old_name, const char *new_name,
                                     void **token_ptr, H5VL_object_t **_vol_obj_ptr);
static herr_t H5A__rename_by_name_api_common(hid_t loc_id, const char *obj_name, const char *old_attr_name,
                                             const char *new_attr_name, hid_t lapl_id, void **token_ptr,
                                             H5VL_object_t **_vol_obj_ptr);
static herr_t H5A__exists_common(H5VL_object_t *vol_obj, H5VL_loc_params_t *loc_params, const char *attr_name,
                                 hbool_t *attr_exists, void **token_ptr);
static herr_t H5A__exists_api_common(hid_t obj_id, const char *attr_name, hbool_t *attr_exists,
                                     void **token_ptr, H5VL_object_t **_vol_obj_ptr);
static herr_t H5A__exists_by_name_api_common(hid_t obj_id, const char *obj_name, const char *attr_name,
                                             hbool_t *attr_exists, hid_t lapl_id, void **token_ptr,
                                             H5VL_object_t **_vol_obj_ptr);

/*********************/
/* Package Variables */
/*********************/

/*****************************/
/* Library Private Variables */
/*****************************/

/*******************/
/* Local Variables */
/*******************/

/*--------------------------------------------------------------------------
 * Function:    H5A__create_common
 *
 * Purpose:     This is the common function for creating HDF5 datasets.
 *
 * Return:      Success:    A attribute ID
 *              Failure:    H5I_INVALID_HID
 *
 *-------------------------------------------------------------------------
 */
static hid_t
H5A__create_common(H5VL_object_t *vol_obj, H5VL_loc_params_t *loc_params, const char *attr_name,
                   hid_t type_id, hid_t space_id, hid_t acpl_id, hid_t aapl_id, void **token_ptr)
{
    void *attr      = NULL;            /* Attribute created */
    hid_t ret_value = H5I_INVALID_HID; /* Return value */

    FUNC_ENTER_STATIC

    /* Sanity checks */
    HDassert(vol_obj);
    HDassert(loc_params);
    HDassert(attr_name);

    /* Create the attribute */
    if (NULL == (attr = H5VL_attr_create(vol_obj, loc_params, attr_name, type_id, space_id, acpl_id, aapl_id,
                                         H5P_DATASET_XFER_DEFAULT, token_ptr)))
        HGOTO_ERROR(H5E_ATTR, H5E_CANTINIT, H5I_INVALID_HID, "unable to create attribute")

    /* Register the new attribute and get an ID for it */
    if ((ret_value = H5VL_register(H5I_ATTR, attr, vol_obj->connector, TRUE)) < 0)
        HGOTO_ERROR(H5E_ATTR, H5E_CANTREGISTER, H5I_INVALID_HID, "unable to register attribute for ID")

done:
    /* Cleanup on failure */
    if (H5I_INVALID_HID == ret_value)
        if (attr && H5VL_attr_close(vol_obj, H5P_DATASET_XFER_DEFAULT, H5_REQUEST_NULL) < 0)
            HDONE_ERROR(H5E_ATTR, H5E_CLOSEERROR, H5I_INVALID_HID, "can't close attribute")

    FUNC_LEAVE_NOAPI(ret_value)
} /* H5A__create_common() */

/*--------------------------------------------------------------------------
 * Function:    H5A__create_api_common
 *
 * Purpose:     This is the common function for creating HDF5 attributes
 *
 * Return:      Success:    A attribute ID
 *              Failure:    H5I_INVALID_HID
 *
 *-------------------------------------------------------------------------
 */
static hid_t
H5A__create_api_common(hid_t loc_id, const char *attr_name, hid_t type_id, hid_t space_id, hid_t acpl_id,
                       hid_t aapl_id, void **token_ptr, H5VL_object_t **_vol_obj_ptr)
{
    H5VL_object_t * tmp_vol_obj = NULL; /* Object for loc_id */
    H5VL_object_t **vol_obj_ptr =
        (_vol_obj_ptr ? _vol_obj_ptr : &tmp_vol_obj); /* Ptr to object ptr for loc_id */
    H5VL_loc_params_t loc_params;                     /* Location parameters for object access */
    hid_t             ret_value = H5I_INVALID_HID;    /* Return value */

    FUNC_ENTER_STATIC

    /* Check arguments */
    if (H5I_ATTR == H5I_get_type(loc_id))
        HGOTO_ERROR(H5E_ARGS, H5E_BADTYPE, H5I_INVALID_HID, "location is not valid for an attribute")
    if (!attr_name)
        HGOTO_ERROR(H5E_ARGS, H5E_BADVALUE, H5I_INVALID_HID, "attr_name parameter cannot be NULL")
    if (!*attr_name)
        HGOTO_ERROR(H5E_ARGS, H5E_BADVALUE, H5I_INVALID_HID, "attr_name parameter cannot be an empty string")

    /* Set up object access arguments */
    if (H5VL_setup_acc_args(loc_id, H5P_CLS_AACC, TRUE, &aapl_id, vol_obj_ptr, &loc_params) < 0)
        HGOTO_ERROR(H5E_ATTR, H5E_CANTSET, H5I_INVALID_HID, "can't set object access arguments")

    /* Get correct property list */
    if (H5P_DEFAULT == acpl_id)
        acpl_id = H5P_ATTRIBUTE_CREATE_DEFAULT;

    /* Create the attribute */
    if ((ret_value = H5A__create_common(*vol_obj_ptr, &loc_params, attr_name, type_id, space_id, acpl_id,
                                        aapl_id, token_ptr)) < 0)
        HGOTO_ERROR(H5E_ATTR, H5E_CANTCREATE, H5I_INVALID_HID, "unable to create attribute")

done:
    FUNC_LEAVE_NOAPI(ret_value)
} /* H5A__create_api_common() */

/*--------------------------------------------------------------------------
 * Function:    H5Acreate2
 *
 * Purpose:     Creates an attribute on an object
 *
 * Usage:
 *              hid_t H5Acreate2(loc_id, attr_name, type_id, space_id, acpl_id,
 *                  aapl_id)
 *
 * Description: This function creates an attribute which is attached to the
 *              object specified with 'loc_id'. The name specified with
 *              'attr_name' for each attribute for an object must be unique
 *              for that object. The 'type_id' and 'space_id' are created
 *              with the H5T and H5S interfaces respectively. The 'aapl_id'
 *              property list is currently unused, but will be used in the
 *              future for optional attribute access properties. The
 *              attribute ID returned from this function must be released
 *              with H5Aclose or resource leaks will develop.
 *
 * Parameters:
 *              hid_t loc_id;           IN: Object (dataset or group) to be attached to
 *              const char *attr_name;  IN: Name of attribute to locate and open
 *              hid_t type_id;          IN: ID of datatype for attribute
 *              hid_t space_id;         IN: ID of dataspace for attribute
 *              hid_t acpl_id;          IN: ID of creation property list (currently not used)
 *              hid_t aapl_id;          IN: Attribute access property list
 *
 * Return:      Success:    An ID for the created attribute
 *
 *              Failure:    H5I_INVALID_HID
 *
 *-------------------------------------------------------------------------
 */
hid_t
H5Acreate2(hid_t loc_id, const char *attr_name, hid_t type_id, hid_t space_id, hid_t acpl_id, hid_t aapl_id)
{
    hid_t ret_value = H5I_INVALID_HID; /* Return value */

    FUNC_ENTER_API(H5I_INVALID_HID)
    H5TRACE6("i", "i*siiii", loc_id, attr_name, type_id, space_id, acpl_id, aapl_id);

    /* Create the attribute synchronously */
    if ((ret_value =
             H5A__create_api_common(loc_id, attr_name, type_id, space_id, acpl_id, aapl_id, NULL, NULL)) < 0)
        HGOTO_ERROR(H5E_ATTR, H5E_CANTCREATE, H5I_INVALID_HID, "unable to synchronously create attribute")

done:
    FUNC_LEAVE_API(ret_value)
} /* H5Acreate2() */

/*--------------------------------------------------------------------------
 * Function:    H5Acreate_sync
 *
 * Purpose:     Asynchronous version of H5Acreate
 *
 * Return:      Success:    A attribute ID
 *              Failure:    H5I_INVALID_HID
 *
 *-------------------------------------------------------------------------
 */
hid_t
H5Acreate_async(const char *app_file, const char *app_func, unsigned app_line, hid_t loc_id,
                const char *attr_name, hid_t type_id, hid_t space_id, hid_t acpl_id, hid_t aapl_id,
                hid_t es_id)
{
    H5VL_object_t *vol_obj   = NULL;            /* Object for loc_id */
    void *         token     = NULL;            /* Request token for async operation        */
    void **        token_ptr = H5_REQUEST_NULL; /* Pointer to request token for async operation        */
    hid_t          ret_value = H5I_INVALID_HID; /* Return value */

    FUNC_ENTER_API(H5I_INVALID_HID)
    H5TRACE10("i", "*s*sIui*siiiii", app_file, app_func, app_line, loc_id, attr_name, type_id, space_id,
              acpl_id, aapl_id, es_id);

    /* Set up request token pointer for asynchronous operation */
    if (H5ES_NONE != es_id)
        token_ptr = &token; /* Point at token for VOL connector to set up */

    /* Create the attribute asynchronously */
    if ((ret_value = H5A__create_api_common(loc_id, attr_name, type_id, space_id, acpl_id, aapl_id, token_ptr,
                                            &vol_obj)) < 0)
        HGOTO_ERROR(H5E_ATTR, H5E_CANTCREATE, H5I_INVALID_HID, "unable to asynchronously create attribute")

    /* If a token was created, add the token to the event set */
    if (NULL != token)
        if (H5ES_insert(es_id, vol_obj->connector, token,
                        H5ARG_TRACE10(FUNC, "*s*sIui*siiiii", app_file, app_func, app_line, loc_id, attr_name,
                                      type_id, space_id, acpl_id, aapl_id, es_id)) < 0) {
            if (H5I_dec_app_ref(ret_value) < 0)
                HDONE_ERROR(H5E_ATTR, H5E_CANTDEC, H5I_INVALID_HID, "can't decrement count on attribute ID")
            HGOTO_ERROR(H5E_ATTR, H5E_CANTINSERT, H5I_INVALID_HID, "can't insert token into event set")
        } /* end if */

done:
    FUNC_LEAVE_API(ret_value)
} /* H5Acreate_async() */

/*--------------------------------------------------------------------------
 * Function:    H5A__create_by_name_api_common
 *
 * Purpose:     This is the common function for creating HDF5 attributes by name
 *
 * Return:      Success:    A attribute ID
 *              Failure:    H5I_INVALID_HID
 *
 *-------------------------------------------------------------------------
 */
static hid_t
H5A__create_by_name_api_common(hid_t loc_id, const char *obj_name, const char *attr_name, hid_t type_id,
                               hid_t space_id, hid_t acpl_id, hid_t aapl_id, hid_t lapl_id, void **token_ptr,
                               H5VL_object_t **_vol_obj_ptr)
{
    H5VL_object_t * tmp_vol_obj = NULL; /* Object for loc_id */
    H5VL_object_t **vol_obj_ptr =
        (_vol_obj_ptr ? _vol_obj_ptr : &tmp_vol_obj); /* Ptr to object ptr for loc_id */
    H5VL_loc_params_t loc_params;                     /* Location parameters for object access */
    hid_t             ret_value = H5I_INVALID_HID;    /* Return value */

    FUNC_ENTER_STATIC

    /* Check arguments */
    if (H5I_ATTR == H5I_get_type(loc_id))
        HGOTO_ERROR(H5E_ARGS, H5E_BADTYPE, H5I_INVALID_HID, "location is not valid for an attribute")
    if (!attr_name)
        HGOTO_ERROR(H5E_ARGS, H5E_BADVALUE, H5I_INVALID_HID, "attr_name parameter cannot be NULL")
    if (!*attr_name)
        HGOTO_ERROR(H5E_ARGS, H5E_BADVALUE, H5I_INVALID_HID, "attr_name parameter cannot be an empty string")

    /* obj_name is verified in H5VL_setup_name_args() */
    /* Set up object access arguments */
    if (H5VL_setup_name_args(loc_id, obj_name, H5P_CLS_LACC, TRUE, lapl_id, vol_obj_ptr, &loc_params) < 0)
        HGOTO_ERROR(H5E_ATTR, H5E_CANTSET, H5I_INVALID_HID, "can't set object access arguments")

    /* Verify access property list and set up collective metadata if appropriate */
    if (H5CX_set_apl(&aapl_id, H5P_CLS_AACC, loc_id, TRUE) < 0)
        HGOTO_ERROR(H5E_ATTR, H5E_CANTSET, H5I_INVALID_HID, "can't set attribute access property list info")

    /* Get correct property list */
    if (H5P_DEFAULT == acpl_id)
        acpl_id = H5P_ATTRIBUTE_CREATE_DEFAULT;

    /* Create the attribute */
    if ((ret_value = H5A__create_common(*vol_obj_ptr, &loc_params, attr_name, type_id, space_id, acpl_id,
                                        aapl_id, token_ptr)) < 0)
        HGOTO_ERROR(H5E_ATTR, H5E_CANTCREATE, H5I_INVALID_HID, "unable to create attribute")

done:
    FUNC_LEAVE_NOAPI(ret_value)
} /* H5A__create_by_name_api_common() */

/*--------------------------------------------------------------------------
 NAME
    H5Acreate_by_name
 PURPOSE
    Creates an attribute on an object
 USAGE
    hid_t H5Acreate_by_name(loc_id, obj_name, attr_name, type_id, space_id, acpl_id,
            aapl_id, lapl_id)
        hid_t loc_id;       IN: Object (dataset or group) to be attached to
        const char *obj_name;   IN: Name of object relative to location
        const char *attr_name;  IN: Name of attribute to locate and open
        hid_t type_id;          IN: ID of datatype for attribute
        hid_t space_id;         IN: ID of dataspace for attribute
        hid_t acpl_id;          IN: ID of creation property list (currently not used)
        hid_t aapl_id;          IN: Attribute access property list
        hid_t lapl_id;          IN: Link access property list
 RETURNS
    Non-negative on success/H5I_INVALID_HID on failure

 DESCRIPTION
        This function creates an attribute which is attached to the object
    specified with 'loc_id/obj_name'.  The name specified with 'attr_name' for
    each attribute for an object must be unique for that object.  The 'type_id'
    and 'space_id' are created with the H5T and H5S interfaces respectively.
    The 'aapl_id' property list is currently unused, but will be used in the
    future for optional attribute access properties.  The attribute ID returned
    from this function must be released with H5Aclose or resource leaks will
    develop.

--------------------------------------------------------------------------*/
hid_t
H5Acreate_by_name(hid_t loc_id, const char *obj_name, const char *attr_name, hid_t type_id, hid_t space_id,
                  hid_t acpl_id, hid_t aapl_id, hid_t lapl_id)
{
    hid_t ret_value = H5I_INVALID_HID; /* Return value */

    FUNC_ENTER_API(H5I_INVALID_HID)
    H5TRACE8("i", "i*s*siiiii", loc_id, obj_name, attr_name, type_id, space_id, acpl_id, aapl_id, lapl_id);

    /* Create the attribute synchronously */
    if ((ret_value = H5A__create_by_name_api_common(loc_id, obj_name, attr_name, type_id, space_id, acpl_id,
                                                    aapl_id, lapl_id, NULL, NULL)) < 0)
        HGOTO_ERROR(H5E_ATTR, H5E_CANTCREATE, H5I_INVALID_HID, "unable to synchronously create attribute")

done:
    FUNC_LEAVE_API(ret_value)
} /* H5Acreate_by_name() */

/*--------------------------------------------------------------------------
 * Function:    H5Acreate_by_name_async
 *
 * Purpose:     Asynchronous version of H5Acreate_by_name
 *
 * Return:      Success:    A attribute ID
 *              Failure:    H5I_INVALID_HID
 *
 *-------------------------------------------------------------------------
 */
hid_t
H5Acreate_by_name_async(const char *app_file, const char *app_func, unsigned app_line, hid_t loc_id,
                        const char *obj_name, const char *attr_name, hid_t type_id, hid_t space_id,
                        hid_t acpl_id, hid_t aapl_id, hid_t lapl_id, hid_t es_id)
{
    H5VL_object_t *vol_obj   = NULL;            /* Object for loc_id */
    void *         token     = NULL;            /* Request token for async operation        */
    void **        token_ptr = H5_REQUEST_NULL; /* Pointer to request token for async operation        */
    hid_t          ret_value = H5I_INVALID_HID; /* Return value */

    FUNC_ENTER_API(H5I_INVALID_HID)
    H5TRACE12("i", "*s*sIui*s*siiiiii", app_file, app_func, app_line, loc_id, obj_name, attr_name, type_id,
              space_id, acpl_id, aapl_id, lapl_id, es_id);

    /* Set up request token pointer for asynchronous operation */
    if (H5ES_NONE != es_id)
        token_ptr = &token; /* Point at token for VOL connector to set up */

    /* Create the attribute asynchronously */
    if ((ret_value = H5A__create_by_name_api_common(loc_id, obj_name, attr_name, type_id, space_id, acpl_id,
                                                    aapl_id, lapl_id, token_ptr, &vol_obj)) < 0)
        HGOTO_ERROR(H5E_ATTR, H5E_CANTCREATE, H5I_INVALID_HID, "unable to asynchronously create attribute")

    /* If a token was created, add the token to the event set */
    if (NULL != token)
        if (H5ES_insert(es_id, vol_obj->connector, token,
                        H5ARG_TRACE12(FUNC, "*s*sIui*s*siiiiii", app_file, app_func, app_line, loc_id,
                                      obj_name, attr_name, type_id, space_id, acpl_id, aapl_id, lapl_id,
                                      es_id)) < 0) {
            if (H5I_dec_app_ref(ret_value) < 0)
                HDONE_ERROR(H5E_ATTR, H5E_CANTDEC, H5I_INVALID_HID, "can't decrement count on attribute ID")
            HGOTO_ERROR(H5E_ATTR, H5E_CANTINSERT, H5I_INVALID_HID, "can't insert token into event set")
        } /* end if */

done:
    FUNC_LEAVE_API(ret_value)
} /* H5Acreate_by_name_async() */

/*-------------------------------------------------------------------------
 * Function:    H5A__open_common
 *
 * Purpose:     This is the common function for opening an attribute
 *
 * Return:      Success:    A group ID
 *              Failure:    H5I_INVALID_HID
 *
 *-------------------------------------------------------------------------
 */
static hid_t
H5A__open_common(H5VL_object_t *vol_obj, H5VL_loc_params_t *loc_params, const char *attr_name, hid_t aapl_id,
                 void **token_ptr)
{
    void *attr      = NULL; /* attr object from VOL connector */
    hid_t ret_value = H5I_INVALID_HID;

    FUNC_ENTER_STATIC

    /* Sanity checks */
    HDassert(vol_obj);
    HDassert(loc_params);

    /* Open the attribute */
    if (NULL ==
        (attr = H5VL_attr_open(vol_obj, loc_params, attr_name, aapl_id, H5P_DATASET_XFER_DEFAULT, token_ptr)))
        HGOTO_ERROR(H5E_ATTR, H5E_CANTOPENOBJ, H5I_INVALID_HID, "unable to open attribute: '%s'", attr_name)

    /* Register the attribute and get an ID for it */
    if ((ret_value = H5VL_register(H5I_ATTR, attr, vol_obj->connector, TRUE)) < 0)
        HGOTO_ERROR(H5E_ATTR, H5E_CANTREGISTER, H5I_INVALID_HID, "unable to register attribute for ID")

done:
    /* Cleanup on failure */
    if (H5I_INVALID_HID == ret_value)
        if (attr && H5VL_attr_close(vol_obj, H5P_DATASET_XFER_DEFAULT, H5_REQUEST_NULL) < 0)
            HDONE_ERROR(H5E_ATTR, H5E_CLOSEERROR, H5I_INVALID_HID, "can't close attribute")

    FUNC_LEAVE_NOAPI(ret_value)
} /* H5A__open_common() */

/*-------------------------------------------------------------------------
 * Function:    H5A__open_api_common
 *
 * Purpose:     This is the common function for opening an attribute
 *
 * Return:      Success:    A group ID
 *              Failure:    H5I_INVALID_HID
 *
 *-------------------------------------------------------------------------
 */
static hid_t
H5A__open_api_common(hid_t loc_id, const char *attr_name, hid_t aapl_id, void **token_ptr,
                     H5VL_object_t **_vol_obj_ptr)
{
    H5VL_object_t * tmp_vol_obj = NULL; /* Object for loc_id */
    H5VL_object_t **vol_obj_ptr =
        (_vol_obj_ptr ? _vol_obj_ptr : &tmp_vol_obj); /* Ptr to object ptr for loc_id */
    H5VL_loc_params_t loc_params;                     /* Location parameters for object access */
    hid_t             ret_value = H5I_INVALID_HID;    /* Return value */

    FUNC_ENTER_STATIC

    /* Check arguments */
    if (H5I_ATTR == H5I_get_type(loc_id))
        HGOTO_ERROR(H5E_ARGS, H5E_BADTYPE, H5I_INVALID_HID, "location is not valid for an attribute")
    if (!attr_name)
        HGOTO_ERROR(H5E_ARGS, H5E_BADVALUE, H5I_INVALID_HID, "name parameter cannot be NULL")
    if (!*attr_name)
        HGOTO_ERROR(H5E_ARGS, H5E_BADVALUE, H5I_INVALID_HID, "name parameter cannot be an empty string")

    /* Set up object access arguments */
    if (H5VL_setup_acc_args(loc_id, H5P_CLS_AACC, FALSE, &aapl_id, vol_obj_ptr, &loc_params) < 0)
        HGOTO_ERROR(H5E_ATTR, H5E_CANTSET, H5I_INVALID_HID, "can't set object access arguments")

    /* Open the attribute */
    if ((ret_value = H5A__open_common(*vol_obj_ptr, &loc_params, attr_name, aapl_id, token_ptr)) < 0)
        HGOTO_ERROR(H5E_ATTR, H5E_CANTOPENOBJ, H5I_INVALID_HID, "unable to open attribute: '%s'", attr_name)

done:
    FUNC_LEAVE_NOAPI(ret_value)
} /* H5A__open_api_common() */

/*--------------------------------------------------------------------------
 NAME
    H5Aopen
 PURPOSE
    Opens an attribute for an object by looking up the attribute name
 USAGE
    hid_t H5Aopen(loc_id, attr_name, aapl_id)
        hid_t loc_id;           IN: Object that attribute is attached to
        const char *attr_name;  IN: Name of attribute to locate and open
        hid_t aapl_id;          IN: Attribute access property list
 RETURNS
    ID of attribute on success, H5I_INVALID_HID on failure

 DESCRIPTION
        This function opens an existing attribute for access.  The attribute
    name specified is used to look up the corresponding attribute for the
    object.  The attribute ID returned from this function must be released with
    H5Aclose or resource leaks will develop.
--------------------------------------------------------------------------*/
hid_t
H5Aopen(hid_t loc_id, const char *attr_name, hid_t aapl_id)
{
    hid_t ret_value = H5I_INVALID_HID;

    FUNC_ENTER_API(H5I_INVALID_HID)
    H5TRACE3("i", "i*si", loc_id, attr_name, aapl_id);

    /* Open the attribute synchronously */
    if ((ret_value = H5A__open_api_common(loc_id, attr_name, aapl_id, NULL, NULL)) < 0)
        HGOTO_ERROR(H5E_ATTR, H5E_CANTCREATE, H5I_INVALID_HID, "unable to synchronously open attribute")

done:
    FUNC_LEAVE_API(ret_value)
} /* H5Aopen() */

/*--------------------------------------------------------------------------
 *  NAME
 *      H5Aopen_async
 *  PURPOSE
 *      Asynchronous version of H5Aopen
 *
 *  RETURNS
 *      ID of attribute on success, H5I_INVALID_HID on failure
 *
 *--------------------------------------------------------------------------*/
hid_t
H5Aopen_async(const char *app_file, const char *app_func, unsigned app_line, hid_t loc_id,
              const char *attr_name, hid_t aapl_id, hid_t es_id)
{
    H5VL_object_t *vol_obj   = NULL;            /* Object for loc_id */
    void *         token     = NULL;            /* Request token for async operation        */
    void **        token_ptr = H5_REQUEST_NULL; /* Pointer to request token for async operation        */
    hid_t          ret_value = H5I_INVALID_HID; /* Return value */

    FUNC_ENTER_API(H5I_INVALID_HID)
    H5TRACE7("i", "*s*sIui*sii", app_file, app_func, app_line, loc_id, attr_name, aapl_id, es_id);

    /* Set up request token pointer for asynchronous operation */
    if (H5ES_NONE != es_id)
        token_ptr = &token; /* Point at token for VOL connector to set up */

    /* Open the attribute asynchronously */
    if ((ret_value = H5A__open_api_common(loc_id, attr_name, aapl_id, token_ptr, &vol_obj)) < 0)
        HGOTO_ERROR(H5E_ATTR, H5E_CANTCREATE, H5I_INVALID_HID, "unable to asynchronously open attribute")

    /* If a token was created, add the token to the event set */
    if (NULL != token)
        if (H5ES_insert(es_id, vol_obj->connector, token,
                        H5ARG_TRACE7(FUNC, "*s*sIui*sii", app_file, app_func, app_line, loc_id, attr_name,
                                     aapl_id, es_id)) < 0) {
            if (H5I_dec_app_ref(ret_value) < 0)
                HDONE_ERROR(H5E_ATTR, H5E_CANTDEC, H5I_INVALID_HID, "can't decrement count on attribute ID")
            HGOTO_ERROR(H5E_ATTR, H5E_CANTINSERT, H5I_INVALID_HID, "can't insert token into event set")
        } /* end if */

done:
    FUNC_LEAVE_API(ret_value)
} /* H5Aopen_async() */

/*-------------------------------------------------------------------------
 * Function:    H5A__open_by_name_api_common
 *
 * Purpose:     This is the common function for opening an attribute
 *
 * Return:      Success:    A group ID
 *              Failure:    H5I_INVALID_HID
 *
 *-------------------------------------------------------------------------
 */
static hid_t
H5A__open_by_name_api_common(hid_t loc_id, const char *obj_name, const char *attr_name, hid_t aapl_id,
                             hid_t lapl_id, void **token_ptr, H5VL_object_t **_vol_obj_ptr)
{
    H5VL_object_t * tmp_vol_obj = NULL; /* Object for loc_id */
    H5VL_object_t **vol_obj_ptr =
        (_vol_obj_ptr ? _vol_obj_ptr : &tmp_vol_obj); /* Ptr to object ptr for loc_id */
    H5VL_loc_params_t loc_params;                     /* Location parameters for object access */
    hid_t             ret_value = H5I_INVALID_HID;

    FUNC_ENTER_STATIC

    /* Check arguments */
    if (H5I_ATTR == H5I_get_type(loc_id))
        HGOTO_ERROR(H5E_ARGS, H5E_BADTYPE, H5I_INVALID_HID, "location is not valid for an attribute")

    if (!attr_name || !*attr_name)
        HGOTO_ERROR(H5E_ARGS, H5E_BADVALUE, H5I_INVALID_HID, "no attribute name")

    /* obj_name is verified in H5VL_setup_name_args() */
    /* Set up object access arguments */
    if (H5VL_setup_name_args(loc_id, obj_name, H5P_CLS_LACC, FALSE, lapl_id, vol_obj_ptr, &loc_params) < 0)
        HGOTO_ERROR(H5E_ATTR, H5E_CANTSET, H5I_INVALID_HID, "can't set object access arguments")

    /* Verify access property list and set up collective metadata if appropriate */
    if (H5CX_set_apl(&aapl_id, H5P_CLS_AACC, loc_id, FALSE) < 0)
        HGOTO_ERROR(H5E_ATTR, H5E_CANTSET, H5I_INVALID_HID, "can't set attribute access property list info")

    /* Open the attribute */
    if ((ret_value = H5A__open_common(*vol_obj_ptr, &loc_params, attr_name, aapl_id, token_ptr)) < 0)
        HGOTO_ERROR(H5E_ATTR, H5E_CANTOPENOBJ, H5I_INVALID_HID, "unable to open attribute: '%s'", attr_name)

done:
    FUNC_LEAVE_NOAPI(ret_value)
} /* H5A__open_by_name_api_common() */

/*--------------------------------------------------------------------------
 NAME
    H5Aopen_by_name
 PURPOSE
    Opens an attribute for an object by looking up the attribute name
 USAGE
    hid_t H5Aopen_by_name(loc_id, obj_name, attr_name, aapl_id, lapl_id)
        hid_t loc_id;           IN: Object that attribute is attached to
        const char *obj_name;   IN: Name of object relative to location
        const char *attr_name;  IN: Name of attribute to locate and open
        hid_t aapl_id;          IN: Attribute access property list
        hid_t lapl_id;          IN: Link access property list
 RETURNS
    ID of attribute on success, H5I_INVALID_HID on failure

 DESCRIPTION
        This function opens an existing attribute for access.  The attribute
    name specified is used to look up the corresponding attribute for the
    object.  The attribute ID returned from this function must be released with
    H5Aclose or resource leaks will develop.
--------------------------------------------------------------------------*/
hid_t
H5Aopen_by_name(hid_t loc_id, const char *obj_name, const char *attr_name, hid_t aapl_id, hid_t lapl_id)
{
    hid_t ret_value = H5I_INVALID_HID;

    FUNC_ENTER_API(H5I_INVALID_HID)
    H5TRACE5("i", "i*s*sii", loc_id, obj_name, attr_name, aapl_id, lapl_id);

    /* Open the attribute by name asynchronously */
    if ((ret_value =
             H5A__open_by_name_api_common(loc_id, obj_name, attr_name, aapl_id, lapl_id, NULL, NULL)) < 0)
        HGOTO_ERROR(H5E_ATTR, H5E_CANTOPENOBJ, H5I_INVALID_HID, "unable to synchronously open attribute")

done:
    FUNC_LEAVE_API(ret_value)
} /* end H5Aopen_by_name() */

/*--------------------------------------------------------------------------
 *  NAME
 *      H5Aopen_by_name_async
 *  PURPOSE
 *      Asynchronous version of H5Aopen_by_name
 *
 *  RETURNS
 *      ID of attribute on success, H5I_INVALID_HID on failure
 *
 *--------------------------------------------------------------------------*/
hid_t
H5Aopen_by_name_async(const char *app_file, const char *app_func, unsigned app_line, hid_t loc_id,
                      const char *obj_name, const char *attr_name, hid_t aapl_id, hid_t lapl_id, hid_t es_id)
{
    H5VL_object_t *vol_obj   = NULL;            /* Object for loc_id */
    void *         token     = NULL;            /* Request token for async operation        */
    void **        token_ptr = H5_REQUEST_NULL; /* Pointer to request token for async operation        */
    hid_t          ret_value = H5I_INVALID_HID;

    FUNC_ENTER_API(H5I_INVALID_HID)
    H5TRACE9("i", "*s*sIui*s*siii", app_file, app_func, app_line, loc_id, obj_name, attr_name, aapl_id,
             lapl_id, es_id);

    /* Set up request token pointer for asynchronous operation */
    if (H5ES_NONE != es_id)
        token_ptr = &token; /* Point at token for VOL connector to set up */

    /* Open the attribute by name asynchronously */
    if ((ret_value = H5A__open_by_name_api_common(loc_id, obj_name, attr_name, aapl_id, lapl_id, token_ptr,
                                                  &vol_obj)) < 0)
        HGOTO_ERROR(H5E_ATTR, H5E_CANTOPENOBJ, H5I_INVALID_HID, "unable to asynchronously open attribute")

    /* If a token was created, add the token to the event set */
    if (NULL != token)
        if (H5ES_insert(es_id, vol_obj->connector, token,
                        H5ARG_TRACE9(FUNC, "*s*sIui*s*siii", app_file, app_func, app_line, loc_id, obj_name,
                                     attr_name, aapl_id, lapl_id, es_id)) < 0) {
            if (H5I_dec_app_ref(ret_value) < 0)
                HDONE_ERROR(H5E_ATTR, H5E_CANTDEC, H5I_INVALID_HID, "can't decrement count on attribute ID")
            HGOTO_ERROR(H5E_ATTR, H5E_CANTINSERT, H5I_INVALID_HID, "can't insert token into event set")
        } /* end if */

done:
    FUNC_LEAVE_API(ret_value)
} /* end H5Aopen_by_name_async() */

/*-------------------------------------------------------------------------
 * Function:    H5A__open_by_idx_api_common
 *
 * Purpose:     This is the common function for opening an attribute
 *
 * Return:      Success:    A group ID
 *              Failure:    H5I_INVALID_HID
 *
 *-------------------------------------------------------------------------
 */
static hid_t
H5A__open_by_idx_api_common(hid_t loc_id, const char *obj_name, H5_index_t idx_type, H5_iter_order_t order,
                            hsize_t n, hid_t aapl_id, hid_t lapl_id, void **token_ptr,
                            H5VL_object_t **_vol_obj_ptr)
{
    H5VL_object_t * tmp_vol_obj = NULL; /* Object for loc_id */
    H5VL_object_t **vol_obj_ptr =
        (_vol_obj_ptr ? _vol_obj_ptr : &tmp_vol_obj); /* Ptr to object ptr for loc_id */
    H5VL_loc_params_t loc_params;                     /* Location parameters for object access */
    hid_t             ret_value = H5I_INVALID_HID;

    FUNC_ENTER_STATIC

    /* Check arguments */
    if (H5I_ATTR == H5I_get_type(loc_id))
        HGOTO_ERROR(H5E_ARGS, H5E_BADTYPE, H5I_INVALID_HID, "location is not valid for an attribute")
    if (!obj_name || !*obj_name)
        HGOTO_ERROR(H5E_ARGS, H5E_BADVALUE, H5I_INVALID_HID, "no object name")
    if (idx_type <= H5_INDEX_UNKNOWN || idx_type >= H5_INDEX_N)
        HGOTO_ERROR(H5E_ARGS, H5E_BADVALUE, H5I_INVALID_HID, "invalid index type specified")
    if (order <= H5_ITER_UNKNOWN || order >= H5_ITER_N)
        HGOTO_ERROR(H5E_ARGS, H5E_BADVALUE, H5I_INVALID_HID, "invalid iteration order specified")

    /* Set up object access arguments */
    if (H5VL_setup_idx_args(loc_id, obj_name, idx_type, order, n, H5P_CLS_LACC, FALSE, lapl_id, vol_obj_ptr,
                            &loc_params) < 0)
        HGOTO_ERROR(H5E_ATTR, H5E_CANTSET, H5I_INVALID_HID, "can't set object access arguments")

    /* Verify access property list and set up collective metadata if appropriate */
    if (H5CX_set_apl(&aapl_id, H5P_CLS_AACC, loc_id, FALSE) < 0)
        HGOTO_ERROR(H5E_ATTR, H5E_CANTSET, H5I_INVALID_HID, "can't set attribute access property list info")

    /* Open the attribute */
    if ((ret_value = H5A__open_common(*vol_obj_ptr, &loc_params, NULL, aapl_id, token_ptr)) < 0)
        HGOTO_ERROR(H5E_ATTR, H5E_CANTOPENOBJ, H5I_INVALID_HID, "unable to open attribute")

done:
    FUNC_LEAVE_NOAPI(ret_value)
} /* H5A__open_by_idx_api_common() */

/*--------------------------------------------------------------------------
 NAME
    H5Aopen_by_idx
 PURPOSE
    Opens the n'th attribute for an object, according to the order within
    an index
 USAGE
    hid_t H5Aopen_by_idx(loc_id, obj_ame, idx_type, order, n, aapl_id, lapl_id)
        hid_t loc_id;           IN: Object that attribute is attached to
        const char *obj_name;   IN: Name of object relative to location
        H5_index_t idx_type;    IN: Type of index to use
        H5_iter_order_t order;  IN: Order to iterate over index
        hsize_t n;              IN: Index (0-based) attribute to open
        hid_t aapl_id;          IN: Attribute access property list
        hid_t lapl_id;          IN: Link access property list
 RETURNS
    ID of attribute on success, H5I_INVALID_HID on failure

 DESCRIPTION
        This function opens an existing attribute for access.  The attribute
    index specified is used to look up the corresponding attribute for the
    object.  The attribute ID returned from this function must be released with
    H5Aclose or resource leaks will develop.
--------------------------------------------------------------------------*/
hid_t
H5Aopen_by_idx(hid_t loc_id, const char *obj_name, H5_index_t idx_type, H5_iter_order_t order, hsize_t n,
               hid_t aapl_id, hid_t lapl_id)
{
    hid_t ret_value = H5I_INVALID_HID; /* Return value */

    FUNC_ENTER_API(H5I_INVALID_HID)
    H5TRACE7("i", "i*sIiIohii", loc_id, obj_name, idx_type, order, n, aapl_id, lapl_id);

    /* Open the attribute by idx synchronously */
    if ((ret_value = H5A__open_by_idx_api_common(loc_id, obj_name, idx_type, order, n, aapl_id, lapl_id, NULL,
                                                 NULL)) < 0)
        HGOTO_ERROR(H5E_ATTR, H5E_CANTCREATE, H5I_INVALID_HID, "unable to synchronously open attribute")

done:
    FUNC_LEAVE_API(ret_value)
} /* H5Aopen_by_idx() */

/*--------------------------------------------------------------------------
 *  NAME
 *      H5Aopen_by_idx_async
 *  PURPOSE
 *      Asynchronous version of H5Aopen_by_idx
 *
 *  RETURNS
 *      ID of attribute on success, H5I_INVALID_HID on failure
 *
 *--------------------------------------------------------------------------*/
hid_t
H5Aopen_by_idx_async(const char *app_file, const char *app_func, unsigned app_line, hid_t loc_id,
                     const char *obj_name, H5_index_t idx_type, H5_iter_order_t order, hsize_t n,
                     hid_t aapl_id, hid_t lapl_id, hid_t es_id)
{
    H5VL_object_t *vol_obj   = NULL;            /* Object for loc_id */
    void *         token     = NULL;            /* Request token for async operation        */
    void **        token_ptr = H5_REQUEST_NULL; /* Pointer to request token for async operation        */
    hid_t          ret_value = H5I_INVALID_HID;

    FUNC_ENTER_API(H5I_INVALID_HID)
    H5TRACE11("i", "*s*sIui*sIiIohiii", app_file, app_func, app_line, loc_id, obj_name, idx_type, order, n,
              aapl_id, lapl_id, es_id);

    /* Set up request token pointer for asynchronous operation */
    if (H5ES_NONE != es_id)
        token_ptr = &token; /* Point at token for VOL connector to set up */

    /* Open the attribute by idx asynchronously */
    if ((ret_value = H5A__open_by_idx_api_common(loc_id, obj_name, idx_type, order, n, aapl_id, lapl_id,
                                                 token_ptr, &vol_obj)) < 0)
        HGOTO_ERROR(H5E_ATTR, H5E_CANTCREATE, H5I_INVALID_HID, "unable to asynchronously open attribute")

    /* If a token was created, add the token to the event set */
    if (NULL != token)
        if (H5ES_insert(es_id, vol_obj->connector, token,
                        H5ARG_TRACE11(FUNC, "*s*sIui*sIiIohiii", app_file, app_func, app_line, loc_id,
                                      obj_name, idx_type, order, n, aapl_id, lapl_id, es_id)) < 0) {
            if (H5I_dec_app_ref(ret_value) < 0)
                HDONE_ERROR(H5E_ATTR, H5E_CANTDEC, H5I_INVALID_HID, "can't decrement count on attribute ID")
            HGOTO_ERROR(H5E_ATTR, H5E_CANTINSERT, H5I_INVALID_HID, "can't insert token into event set")
        } /* end if */

done:
    FUNC_LEAVE_API(ret_value)
} /* end H5Aopen_by_idx_async() */

/*--------------------------------------------------------------------------
 NAME
    H5A__write_api_common
 PURPOSE
    Common helper routine for sync/async dataset write operations.
 RETURNS
    Non-negative on success/Negative on failure
--------------------------------------------------------------------------*/
static herr_t
H5A__write_api_common(hid_t attr_id, hid_t type_id, const void *buf, void **token_ptr,
                      H5VL_object_t **_vol_obj_ptr)
{
    H5VL_object_t * tmp_vol_obj = NULL; /* Object for loc_id */
    H5VL_object_t **vol_obj_ptr =
        (_vol_obj_ptr ? _vol_obj_ptr : &tmp_vol_obj); /* Ptr to object ptr for loc_id */
    herr_t ret_value = SUCCEED;                       /* Return value */

    FUNC_ENTER_STATIC

    /* Check arguments */
    if (H5I_DATATYPE != H5I_get_type(type_id))
        HGOTO_ERROR(H5E_ARGS, H5E_BADTYPE, FAIL, "not a datatype")
    if (NULL == buf)
        HGOTO_ERROR(H5E_ARGS, H5E_BADVALUE, FAIL, "buf parameter can't be NULL")

    /* Get attribute pointer */
    if (H5VL_setup_args(attr_id, H5I_ATTR, vol_obj_ptr) < 0)
        HGOTO_ERROR(H5E_ATTR, H5E_CANTGET, FAIL, "can't get VOL object for attribute")

    /* Write the attribute data */
    if (H5VL_attr_write(*vol_obj_ptr, type_id, buf, H5P_DATASET_XFER_DEFAULT, token_ptr) < 0)
        HGOTO_ERROR(H5E_ATTR, H5E_WRITEERROR, FAIL, "unable to write attribute")

done:
    FUNC_LEAVE_NOAPI(ret_value)
} /* H5A__write_api_common() */

/*--------------------------------------------------------------------------
 NAME
    H5Awrite
 PURPOSE
    Write out data to an attribute
 USAGE
    herr_t H5Awrite (attr_id, dtype_id, buf)
        hid_t attr_id;       IN: Attribute to write
        hid_t dtype_id;       IN: Memory datatype of buffer
        const void *buf;     IN: Buffer of data to write
 RETURNS
    Non-negative on success/Negative on failure

 DESCRIPTION
        This function writes a complete attribute to disk.
--------------------------------------------------------------------------*/
herr_t
H5Awrite(hid_t attr_id, hid_t dtype_id, const void *buf)
{
    herr_t ret_value = SUCCEED; /* Return value */

    FUNC_ENTER_API(FAIL)
    H5TRACE3("e", "ii*x", attr_id, dtype_id, buf);

    /* Synchronously write the data */
    if (H5A__write_api_common(attr_id, dtype_id, buf, NULL, NULL) < 0)
        HGOTO_ERROR(H5E_ATTR, H5E_WRITEERROR, FAIL, "can't synchronously write data")

done:
    FUNC_LEAVE_API(ret_value)
} /* H5Awrite() */

/*--------------------------------------------------------------------------
 NAME
    H5Awrite_async
 PURPOSE
    Asynchronous version of H5Awrite
 RETURNS
    Non-negative on success/Negative on failure
--------------------------------------------------------------------------*/
herr_t
H5Awrite_async(const char *app_file, const char *app_func, unsigned app_line, hid_t attr_id, hid_t dtype_id,
               const void *buf, hid_t es_id)
{
    H5VL_object_t *vol_obj   = NULL;            /* Object for attr_id */
    void *         token     = NULL;            /* Request token for async operation        */
    void **        token_ptr = H5_REQUEST_NULL; /* Pointer to request token for async operation        */
    herr_t         ret_value = SUCCEED;         /* Return value */

    FUNC_ENTER_API(FAIL)
    H5TRACE7("e", "*s*sIuii*xi", app_file, app_func, app_line, attr_id, dtype_id, buf, es_id);

    /* Set up request token pointer for asynchronous operation */
    if (H5ES_NONE != es_id)
        token_ptr = &token; /* Point at token for VOL connector to set up */

    /* Asynchronously write the data */
    if (H5A__write_api_common(attr_id, dtype_id, buf, token_ptr, &vol_obj) < 0)
        HGOTO_ERROR(H5E_ATTR, H5E_WRITEERROR, FAIL, "can't asynchronously write data")

    /* If a token was created, add the token to the event set */
    if (NULL != token)
        if (H5ES_insert(es_id, vol_obj->connector, token,
                        H5ARG_TRACE7(FUNC, "*s*sIuii*xi", app_file, app_func, app_line, attr_id, dtype_id,
                                     buf, es_id)) < 0)
            HGOTO_ERROR(H5E_ATTR, H5E_CANTINSERT, FAIL, "can't insert token into event set")

done:
    FUNC_LEAVE_API(ret_value)
} /* H5Awrite_async() */

/*--------------------------------------------------------------------------
 *  NAME
 *       H5A__read_api_common
 *  PURPOSE
 *      Common helper routine for sync/async attribute read operations.
 *  RETURNS
 *      Non-negative on success/Negative on failure
 *--------------------------------------------------------------------------*/
static herr_t
H5A__read_api_common(hid_t attr_id, hid_t dtype_id, void *buf, void **token_ptr, H5VL_object_t **_vol_obj_ptr)
{
    H5VL_object_t * tmp_vol_obj = NULL; /* Object for loc_id */
    H5VL_object_t **vol_obj_ptr =
        (_vol_obj_ptr ? _vol_obj_ptr : &tmp_vol_obj); /* Ptr to object ptr for loc_id */
    herr_t ret_value = SUCCEED;                       /* Return value */

    FUNC_ENTER_STATIC

    /* Check arguments */
    if (H5I_DATATYPE != H5I_get_type(dtype_id))
        HGOTO_ERROR(H5E_ARGS, H5E_BADTYPE, FAIL, "not a datatype")
    if (NULL == buf)
        HGOTO_ERROR(H5E_ARGS, H5E_BADVALUE, FAIL, "buf parameter can't be NULL")

    /* Get attribute object pointer */
    if (NULL == (*vol_obj_ptr = (H5VL_object_t *)H5I_object_verify(attr_id, H5I_ATTR)))
        HGOTO_ERROR(H5E_ARGS, H5E_BADTYPE, FAIL, "not an attribute")

    /* Read the attribute data */
    if (H5VL_attr_read(*vol_obj_ptr, dtype_id, buf, H5P_DATASET_XFER_DEFAULT, token_ptr) < 0)
        HGOTO_ERROR(H5E_ATTR, H5E_READERROR, FAIL, "unable to read attribute")

done:
    FUNC_LEAVE_NOAPI(ret_value)
} /* H5A__read_api_common() */

/*--------------------------------------------------------------------------
 NAME
    H5Aread
 PURPOSE
    Read in data from an attribute
 USAGE
    herr_t H5Aread (attr_id, dtype_id, buf)
        hid_t attr_id;       IN: Attribute to read
        hid_t dtype_id;       IN: Memory datatype of buffer
        void *buf;           IN: Buffer for data to read
 RETURNS
    Non-negative on success/Negative on failure

 DESCRIPTION
        This function reads a complete attribute from disk.
--------------------------------------------------------------------------*/
herr_t
H5Aread(hid_t attr_id, hid_t dtype_id, void *buf /*out*/)
{
    herr_t ret_value = SUCCEED; /* Return value */

    FUNC_ENTER_API(FAIL)
    H5TRACE3("e", "iix", attr_id, dtype_id, buf);

    /* Synchronously read the data */
    if (H5A__read_api_common(attr_id, dtype_id, buf, NULL, NULL) < 0)
        HGOTO_ERROR(H5E_ATTR, H5E_READERROR, FAIL, "can't synchronously read data")

done:
    FUNC_LEAVE_API(ret_value)
} /* H5Aread() */

/*--------------------------------------------------------------------------
 *  NAME
 *      H5Aread_async
 *  PURPOSE
 *      Asynchronous version of H5Aread
 *  RETURNS
 *      Non-negative on success/Negative on failure
 *--------------------------------------------------------------------------*/
herr_t
H5Aread_async(const char *app_file, const char *app_func, unsigned app_line, hid_t attr_id, hid_t dtype_id,
              void *buf /*out*/, hid_t es_id)
{
    H5VL_object_t *vol_obj   = NULL;            /* Object for attr_id */
    void *         token     = NULL;            /* Request token for async operation        */
    void **        token_ptr = H5_REQUEST_NULL; /* Pointer to request token for async operation        */
    herr_t         ret_value = SUCCEED;         /* Return value */

    FUNC_ENTER_API(FAIL)
    H5TRACE7("e", "*s*sIuiixi", app_file, app_func, app_line, attr_id, dtype_id, buf, es_id);

    /* Set up request token pointer for asynchronous operation */
    if (H5ES_NONE != es_id)
        token_ptr = &token; /* Point at token for VOL connector to set up */

    /* Asynchronously read the data */
    if (H5A__read_api_common(attr_id, dtype_id, buf, token_ptr, &vol_obj) < 0)
        HGOTO_ERROR(H5E_ATTR, H5E_READERROR, FAIL, "can't asynchronously read data")

    /* If a token was created, add the token to the event set */
    if (NULL != token)
        if (H5ES_insert(es_id, vol_obj->connector, token,
<<<<<<< HEAD
                        H5ARG_TRACE7(FUNC, "*s*sIuiixi", app_file, app_func, app_line, attr_id, dtype_id, buf, es_id)) < 0)
=======
                        H5ARG_TRACE7(FUNC, "*s*sIuii*xi", app_file, app_func, app_line, attr_id, dtype_id,
                                     buf, es_id)) < 0)
>>>>>>> 93fd699a
            HGOTO_ERROR(H5E_ATTR, H5E_CANTINSERT, FAIL, "can't insert token into event set")

done:
    FUNC_LEAVE_API(ret_value)
} /* H5Aread_async() */

/*--------------------------------------------------------------------------
 NAME
    H5Aget_space
 PURPOSE
    Gets a copy of the dataspace for an attribute
 USAGE
    hid_t H5Aget_space (attr_id)
        hid_t attr_id;       IN: Attribute to get dataspace of
 RETURNS
    A dataspace ID on success, H5I_INVALID_HID on failure

 DESCRIPTION
        This function retrieves a copy of the dataspace for an attribute.
    The dataspace ID returned from this function must be released with H5Sclose
    or resource leaks will develop.
--------------------------------------------------------------------------*/
hid_t
H5Aget_space(hid_t attr_id)
{
    H5VL_object_t *vol_obj   = NULL;            /* Attribute object for ID */
    hid_t          ret_value = H5I_INVALID_HID; /* Return value */

    FUNC_ENTER_API(H5I_INVALID_HID)
    H5TRACE1("i", "i", attr_id);

    /* Check arguments */
    if (NULL == (vol_obj = (H5VL_object_t *)H5I_object_verify(attr_id, H5I_ATTR)))
        HGOTO_ERROR(H5E_ARGS, H5E_BADTYPE, H5I_INVALID_HID, "not an attribute")

    /* Get the dataspace */
    if (H5VL_attr_get(vol_obj, H5VL_ATTR_GET_SPACE, H5P_DATASET_XFER_DEFAULT, H5_REQUEST_NULL, &ret_value) <
        0)
        HGOTO_ERROR(H5E_ATTR, H5E_CANTGET, H5I_INVALID_HID, "unable to get dataspace of attribute")

done:
    FUNC_LEAVE_API(ret_value)
} /* H5Aget_space() */

/*--------------------------------------------------------------------------
 NAME
    H5Aget_type
 PURPOSE
    Gets a copy of the datatype for an attribute
 USAGE
    hid_t H5Aget_type (attr_id)
        hid_t attr_id;       IN: Attribute to get datatype of
 RETURNS
    A datatype ID on success, H5I_INVALID_HID on failure

 DESCRIPTION
        This function retrieves a copy of the datatype for an attribute.
    The datatype ID returned from this function must be released with H5Tclose
    or resource leaks will develop.
--------------------------------------------------------------------------*/
hid_t
H5Aget_type(hid_t attr_id)
{
    H5VL_object_t *vol_obj   = NULL;            /* Attribute object for ID */
    hid_t          ret_value = H5I_INVALID_HID; /* Return value */

    FUNC_ENTER_API(H5I_INVALID_HID)
    H5TRACE1("i", "i", attr_id);

    /* Check arguments */
    if (NULL == (vol_obj = (H5VL_object_t *)H5I_object_verify(attr_id, H5I_ATTR)))
        HGOTO_ERROR(H5E_ARGS, H5E_BADTYPE, H5I_INVALID_HID, "not an attribute")

    /* Get the datatype */
    if (H5VL_attr_get(vol_obj, H5VL_ATTR_GET_TYPE, H5P_DATASET_XFER_DEFAULT, H5_REQUEST_NULL, &ret_value) < 0)
        HGOTO_ERROR(H5E_ATTR, H5E_CANTGET, H5I_INVALID_HID, "unable to get datatype of attribute")

done:
    FUNC_LEAVE_API(ret_value)
} /* H5Aget_type() */

/*--------------------------------------------------------------------------
 NAME
    H5Aget_create_plist
 PURPOSE
    Gets a copy of the creation property list for an attribute
 USAGE
    hssize_t H5Aget_create_plist (attr_id, buf_size, buf)
        hid_t attr_id;      IN: Attribute to get name of
 RETURNS
    This function returns the ID of a copy of the attribute's creation
    property list, or H5I_INVALID_HID on failure.

 ERRORS

 DESCRIPTION
        This function returns a copy of the creation property list for
    an attribute.  The resulting ID must be closed with H5Pclose() or
    resource leaks will occur.
--------------------------------------------------------------------------*/
hid_t
H5Aget_create_plist(hid_t attr_id)
{
    H5VL_object_t *vol_obj   = NULL;            /* Attribute object for ID */
    hid_t          ret_value = H5I_INVALID_HID; /* Return value */

    FUNC_ENTER_API(H5I_INVALID_HID)
    H5TRACE1("i", "i", attr_id);

    HDassert(H5P_LST_ATTRIBUTE_CREATE_ID_g != -1);

    /* Check arguments */
    if (NULL == (vol_obj = (H5VL_object_t *)H5I_object_verify(attr_id, H5I_ATTR)))
        HGOTO_ERROR(H5E_ARGS, H5E_BADTYPE, H5I_INVALID_HID, "not an attribute")

    /* Get the acpl */
    if (H5VL_attr_get(vol_obj, H5VL_ATTR_GET_ACPL, H5P_DATASET_XFER_DEFAULT, H5_REQUEST_NULL, &ret_value) < 0)
        HGOTO_ERROR(H5E_ATTR, H5E_CANTGET, H5I_INVALID_HID,
                    "unable to get creation property list for attribute")

done:
    FUNC_LEAVE_API(ret_value)
} /* end H5Aget_create_plist() */

/*--------------------------------------------------------------------------
 NAME
    H5Aget_name
 PURPOSE
    Gets a copy of the name for an attribute
 USAGE
    hssize_t H5Aget_name (attr_id, buf_size, buf)
        hid_t attr_id;      IN: Attribute to get name of
        size_t buf_size;    IN: The size of the buffer to store the string in.
        char *buf;          IN: Buffer to store name in
 RETURNS
    This function returns the length of the attribute's name (which may be
    longer than 'buf_size') on success or negative for failure.

 DESCRIPTION
        This function retrieves the name of an attribute for an attribute ID.
    Up to 'buf_size' characters are stored in 'buf' followed by a '\0' string
    terminator.  If the name of the attribute is longer than 'buf_size'-1,
    the string terminator is stored in the last position of the buffer to
    properly terminate the string.
--------------------------------------------------------------------------*/
ssize_t
H5Aget_name(hid_t attr_id, size_t buf_size, char *buf /*out*/)
{
    H5VL_object_t *   vol_obj = NULL; /* Attribute object for ID */
    H5VL_loc_params_t loc_params;
    ssize_t           ret_value = -1;

    FUNC_ENTER_API((-1))
    H5TRACE3("Zs", "izx", attr_id, buf_size, buf);

    /* check arguments */
    if (NULL == (vol_obj = (H5VL_object_t *)H5I_object_verify(attr_id, H5I_ATTR)))
        HGOTO_ERROR(H5E_ARGS, H5E_BADTYPE, (-1), "not an attribute")
    if (!buf && buf_size)
        HGOTO_ERROR(H5E_ARGS, H5E_BADVALUE, (-1), "buf cannot be NULL if buf_size is non-zero")

    /* Set location struct parameters */
    loc_params.type     = H5VL_OBJECT_BY_SELF;
    loc_params.obj_type = H5I_get_type(attr_id);

    /* Get the attribute name */
    if (H5VL_attr_get(vol_obj, H5VL_ATTR_GET_NAME, H5P_DATASET_XFER_DEFAULT, H5_REQUEST_NULL, &loc_params,
                      buf_size, buf, &ret_value) < 0)
        HGOTO_ERROR(H5E_ATTR, H5E_CANTGET, (-1), "unable to get attribute name")

done:
    FUNC_LEAVE_API(ret_value)
} /* H5Aget_name() */

/*-------------------------------------------------------------------------
 * Function:	H5Aget_name_by_idx
 *
 * Purpose:	Retrieve name of an attribute, according to the
 *		order within an index.
 *
 *              Same pattern of behavior as H5Iget_name.
 *
 * Return:	Success:	Non-negative length of name, with information
 *				in NAME buffer
 *		Failure:	Negative
 *
 * Programmer:	Quincey Koziol
 *              February  8, 2007
 *
 *-------------------------------------------------------------------------
 */
ssize_t
H5Aget_name_by_idx(hid_t loc_id, const char *obj_name, H5_index_t idx_type, H5_iter_order_t order, hsize_t n,
                   char *name /*out*/, size_t size, hid_t lapl_id)
{
    H5VL_object_t *   vol_obj;
    H5VL_loc_params_t loc_params;
    ssize_t           ret_value; /* Return value */

    FUNC_ENTER_API(FAIL)
    H5TRACE8("Zs", "i*sIiIohxzi", loc_id, obj_name, idx_type, order, n, name, size, lapl_id);

    /* Check args */
    if (H5I_ATTR == H5I_get_type(loc_id))
        HGOTO_ERROR(H5E_ARGS, H5E_BADTYPE, FAIL, "location is not valid for an attribute")
    if (!obj_name || !*obj_name)
        HGOTO_ERROR(H5E_ARGS, H5E_BADVALUE, FAIL, "no name")
    if (!name && size)
        HGOTO_ERROR(H5E_ARGS, H5E_BADVALUE, FAIL, "name cannot be NULL if size is non-zero")
    if (idx_type <= H5_INDEX_UNKNOWN || idx_type >= H5_INDEX_N)
        HGOTO_ERROR(H5E_ARGS, H5E_BADVALUE, FAIL, "invalid index type specified")
    if (order <= H5_ITER_UNKNOWN || order >= H5_ITER_N)
        HGOTO_ERROR(H5E_ARGS, H5E_BADVALUE, FAIL, "invalid iteration order specified")

    /* Verify access property list and set up collective metadata if appropriate */
    if (H5CX_set_apl(&lapl_id, H5P_CLS_LACC, loc_id, FALSE) < 0)
        HGOTO_ERROR(H5E_ATTR, H5E_CANTSET, FAIL, "can't set access property list info")

    /* Get the object */
    if (NULL == (vol_obj = H5VL_vol_object(loc_id)))
        HGOTO_ERROR(H5E_ARGS, H5E_BADTYPE, FAIL, "invalid object identifier")

    loc_params.type                         = H5VL_OBJECT_BY_IDX;
    loc_params.loc_data.loc_by_idx.name     = obj_name;
    loc_params.loc_data.loc_by_idx.idx_type = idx_type;
    loc_params.loc_data.loc_by_idx.order    = order;
    loc_params.loc_data.loc_by_idx.n        = n;
    loc_params.loc_data.loc_by_idx.lapl_id  = lapl_id;
    loc_params.obj_type                     = H5I_get_type(loc_id);

    /* Get the name */
    if (H5VL_attr_get(vol_obj, H5VL_ATTR_GET_NAME, H5P_DATASET_XFER_DEFAULT, H5_REQUEST_NULL, &loc_params,
                      size, name, &ret_value) < 0)
        HGOTO_ERROR(H5E_ATTR, H5E_CANTGET, FAIL, "unable to get name")

done:
    FUNC_LEAVE_API(ret_value)
} /* end H5Aget_name_by_idx() */

/*-------------------------------------------------------------------------
 * Function:	H5Aget_storage_size
 *
 * Purpose:	Returns the amount of storage size that is required for this
 *		attribute.
 *
 * Return:	Success:	The amount of storage size allocated for the
 *				attribute.  The return value may be zero
 *                              if no data has been stored.
 *
 *		Failure:	Zero
 *
 * Programmer:	Raymond Lu
 *              October 23, 2002
 *
 *-------------------------------------------------------------------------
 */
hsize_t
H5Aget_storage_size(hid_t attr_id)
{
    H5VL_object_t *vol_obj;
    hsize_t        ret_value; /* Return value */

    FUNC_ENTER_API(0)
    H5TRACE1("h", "i", attr_id);

    /* Check arguments */
    if (NULL == (vol_obj = (H5VL_object_t *)H5I_object_verify(attr_id, H5I_ATTR)))
        HGOTO_ERROR(H5E_ARGS, H5E_BADTYPE, 0, "not an attribute")

    /* Get the storage size */
    if (H5VL_attr_get(vol_obj, H5VL_ATTR_GET_STORAGE_SIZE, H5P_DATASET_XFER_DEFAULT, H5_REQUEST_NULL,
                      &ret_value) < 0)
        HGOTO_ERROR(H5E_ATTR, H5E_CANTGET, 0, "unable to get acpl")

done:
    FUNC_LEAVE_API(ret_value)
} /* end H5Aget_storage_size() */

/*-------------------------------------------------------------------------
 * Function:	H5Aget_info
 *
 * Purpose:	Retrieve information about an attribute.
 *
 * Return:	Success:	Non-negative
 *		Failure:	Negative
 *
 * Programmer:	Quincey Koziol
 *              February  6, 2007
 *
 *-------------------------------------------------------------------------
 */
herr_t
H5Aget_info(hid_t attr_id, H5A_info_t *ainfo /*out*/)
{
    H5VL_object_t *   vol_obj;
    H5VL_loc_params_t loc_params;
    herr_t            ret_value = SUCCEED; /* Return value */

    FUNC_ENTER_API(FAIL)
    H5TRACE2("e", "ix", attr_id, ainfo);

    /* Check args */
    if (NULL == (vol_obj = (H5VL_object_t *)H5I_object_verify(attr_id, H5I_ATTR)))
        HGOTO_ERROR(H5E_ARGS, H5E_BADTYPE, FAIL, "not an attribute")
    if (!ainfo)
        HGOTO_ERROR(H5E_ARGS, H5E_BADVALUE, FAIL, "attribute_info parameter cannot be NULL")

    loc_params.type     = H5VL_OBJECT_BY_SELF;
    loc_params.obj_type = H5I_get_type(attr_id);

    /* Get the attribute information */
    if (H5VL_attr_get(vol_obj, H5VL_ATTR_GET_INFO, H5P_DATASET_XFER_DEFAULT, H5_REQUEST_NULL, &loc_params,
                      ainfo) < 0)
        HGOTO_ERROR(H5E_ATTR, H5E_CANTGET, FAIL, "unable to get attribute info")

done:
    FUNC_LEAVE_API(ret_value)
} /* end H5Aget_info() */

/*-------------------------------------------------------------------------
 * Function:	H5Aget_info_by_name
 *
 * Purpose:	Retrieve information about an attribute by name.
 *
 * Return:	Success:	Non-negative
 *		Failure:	Negative
 *
 * Programmer:	Quincey Koziol
 *              February  6, 2007
 *
 *-------------------------------------------------------------------------
 */
herr_t
H5Aget_info_by_name(hid_t loc_id, const char *obj_name, const char *attr_name, H5A_info_t *ainfo /*out*/,
                    hid_t lapl_id)
{
    H5VL_object_t *   vol_obj;
    H5VL_loc_params_t loc_params;
    herr_t            ret_value = SUCCEED; /* Return value */

    FUNC_ENTER_API(FAIL)
    H5TRACE5("e", "i*s*sxi", loc_id, obj_name, attr_name, ainfo, lapl_id);

    /* Check args */
    if (H5I_ATTR == H5I_get_type(loc_id))
        HGOTO_ERROR(H5E_ARGS, H5E_BADTYPE, FAIL, "location is not valid for an attribute")
    if (!obj_name || !*obj_name)
        HGOTO_ERROR(H5E_ARGS, H5E_BADVALUE, FAIL, "no object name")
    if (!attr_name || !*attr_name)
        HGOTO_ERROR(H5E_ARGS, H5E_BADVALUE, FAIL, "no attribute name")
    if (NULL == ainfo)
        HGOTO_ERROR(H5E_ARGS, H5E_BADVALUE, FAIL, "invalid info pointer")

    /* Verify access property list and set up collective metadata if appropriate */
    if (H5CX_set_apl(&lapl_id, H5P_CLS_LACC, loc_id, FALSE) < 0)
        HGOTO_ERROR(H5E_ATTR, H5E_CANTSET, FAIL, "can't set access property list info")

    loc_params.type                         = H5VL_OBJECT_BY_NAME;
    loc_params.loc_data.loc_by_name.name    = obj_name;
    loc_params.loc_data.loc_by_name.lapl_id = lapl_id;
    loc_params.obj_type                     = H5I_get_type(loc_id);

    /* Get the object */
    if (NULL == (vol_obj = H5VL_vol_object(loc_id)))
        HGOTO_ERROR(H5E_ARGS, H5E_BADTYPE, FAIL, "invalid object identifier")

    /* Get the attribute information */
    if (H5VL_attr_get(vol_obj, H5VL_ATTR_GET_INFO, H5P_DATASET_XFER_DEFAULT, H5_REQUEST_NULL, &loc_params,
                      ainfo, attr_name) < 0)
        HGOTO_ERROR(H5E_ATTR, H5E_CANTGET, FAIL, "unable to get attribute info")

done:
    FUNC_LEAVE_API(ret_value)
} /* end H5Aget_info_by_name() */

/*-------------------------------------------------------------------------
 * Function:	H5Aget_info_by_idx
 *
 * Purpose:	Retrieve information about an attribute, according to the
 *		order within an index.
 *
 * Return:	Success:	Non-negative with information in AINFO
 *		Failure:	Negative
 *
 * Programmer:	Quincey Koziol
 *              February  8, 2007
 *
 *-------------------------------------------------------------------------
 */
herr_t
H5Aget_info_by_idx(hid_t loc_id, const char *obj_name, H5_index_t idx_type, H5_iter_order_t order, hsize_t n,
                   H5A_info_t *ainfo /*out*/, hid_t lapl_id)
{
    H5VL_object_t *   vol_obj;
    H5VL_loc_params_t loc_params;
    herr_t            ret_value = SUCCEED; /* Return value */

    FUNC_ENTER_API(FAIL)
    H5TRACE7("e", "i*sIiIohxi", loc_id, obj_name, idx_type, order, n, ainfo, lapl_id);

    /* Check args */
    if (H5I_ATTR == H5I_get_type(loc_id))
        HGOTO_ERROR(H5E_ARGS, H5E_BADTYPE, FAIL, "location is not valid for an attribute")
    if (!obj_name || !*obj_name)
        HGOTO_ERROR(H5E_ARGS, H5E_BADVALUE, FAIL, "no name")
    if (idx_type <= H5_INDEX_UNKNOWN || idx_type >= H5_INDEX_N)
        HGOTO_ERROR(H5E_ARGS, H5E_BADVALUE, FAIL, "invalid index type specified")
    if (order <= H5_ITER_UNKNOWN || order >= H5_ITER_N)
        HGOTO_ERROR(H5E_ARGS, H5E_BADVALUE, FAIL, "invalid iteration order specified")
    if (NULL == ainfo)
        HGOTO_ERROR(H5E_ARGS, H5E_BADVALUE, FAIL, "invalid info pointer")

    /* Verify access property list and set up collective metadata if appropriate */
    if (H5CX_set_apl(&lapl_id, H5P_CLS_LACC, loc_id, FALSE) < 0)
        HGOTO_ERROR(H5E_ATTR, H5E_CANTSET, FAIL, "can't set access property list info")

    loc_params.type                         = H5VL_OBJECT_BY_IDX;
    loc_params.loc_data.loc_by_idx.name     = obj_name;
    loc_params.loc_data.loc_by_idx.idx_type = idx_type;
    loc_params.loc_data.loc_by_idx.order    = order;
    loc_params.loc_data.loc_by_idx.n        = n;
    loc_params.loc_data.loc_by_idx.lapl_id  = lapl_id;
    loc_params.obj_type                     = H5I_get_type(loc_id);

    /* Get the object */
    if (NULL == (vol_obj = H5VL_vol_object(loc_id)))
        HGOTO_ERROR(H5E_ARGS, H5E_BADTYPE, FAIL, "invalid object identifier")

    /* Get the attribute information */
    if (H5VL_attr_get(vol_obj, H5VL_ATTR_GET_INFO, H5P_DATASET_XFER_DEFAULT, H5_REQUEST_NULL, &loc_params,
                      ainfo) < 0)
        HGOTO_ERROR(H5E_ATTR, H5E_CANTGET, FAIL, "unable to get attribute info")

done:
    FUNC_LEAVE_API(ret_value)
} /* end H5Aget_info_by_idx() */

/*--------------------------------------------------------------------------
 NAME
    H5A__rename_common
 PURPOSE
    Common helper routine for sync/async attribute rename operations
 RETURNS
    Non-negative on success/Negative on failure
--------------------------------------------------------------------------*/
static herr_t
H5A__rename_common(H5VL_object_t *vol_obj, H5VL_loc_params_t *loc_params, const char *old_name,
                   const char *new_name, void **token_ptr)
{
    herr_t ret_value = SUCCEED; /* Return value */

    FUNC_ENTER_STATIC

    /* Sanity checks */
    HDassert(vol_obj);
    HDassert(loc_params);
    HDassert(old_name);
    HDassert(new_name);

    /* Avoid thrashing things if the names are the same */
    if (HDstrcmp(old_name, new_name))
        /* Rename the attribute */
        if (H5VL_attr_specific(vol_obj, loc_params, H5VL_ATTR_RENAME, H5P_DATASET_XFER_DEFAULT, token_ptr,
                               old_name, new_name) < 0)
            HGOTO_ERROR(H5E_ATTR, H5E_CANTRENAME, FAIL, "can't rename attribute from '%s' to '%s'", old_name,
                        new_name)

done:
    FUNC_LEAVE_NOAPI(ret_value)
} /* H5A__rename_common() */

/*--------------------------------------------------------------------------
 NAME
    H5A__rename_api_common
 PURPOSE
    Common helper routine for sync/async attribute rename operations
 RETURNS
    Non-negative on success/Negative on failure
--------------------------------------------------------------------------*/
static herr_t
H5A__rename_api_common(hid_t loc_id, const char *old_name, const char *new_name, void **token_ptr,
                       H5VL_object_t **_vol_obj_ptr)
{
    H5VL_object_t * tmp_vol_obj = NULL; /* Object for loc_id */
    H5VL_object_t **vol_obj_ptr =
        (_vol_obj_ptr ? _vol_obj_ptr : &tmp_vol_obj); /* Ptr to object ptr for loc_id */
    H5VL_loc_params_t loc_params;                     /* Location parameters for object access */
    herr_t            ret_value = SUCCEED;            /* Return value */

    FUNC_ENTER_STATIC

    /* Check arguments */
    if (H5I_ATTR == H5I_get_type(loc_id))
        HGOTO_ERROR(H5E_ARGS, H5E_BADTYPE, FAIL, "location is not valid for an attribute")
    if (!old_name)
        HGOTO_ERROR(H5E_ARGS, H5E_BADVALUE, FAIL, "old attribute name cannot be NULL")
    if (!*old_name)
        HGOTO_ERROR(H5E_ARGS, H5E_BADVALUE, FAIL, "old attribute name cannot be an empty string")
    if (!new_name)
        HGOTO_ERROR(H5E_ARGS, H5E_BADVALUE, FAIL, "new attribute name cannot be NULL")
    if (!*new_name)
        HGOTO_ERROR(H5E_ARGS, H5E_BADVALUE, FAIL, "new attribute name cannot be an empty string")

    /* Set up object access arguments */
    if (H5VL_setup_loc_args(loc_id, vol_obj_ptr, &loc_params) < 0)
        HGOTO_ERROR(H5E_ATTR, H5E_CANTSET, FAIL, "can't set object access arguments")

    /* Rename the attribute */
    if (H5A__rename_common(*vol_obj_ptr, &loc_params, old_name, new_name, token_ptr) < 0)
        HGOTO_ERROR(H5E_ATTR, H5E_CANTRENAME, FAIL, "can't rename attribute")

done:
    FUNC_LEAVE_NOAPI(ret_value)
} /* H5A__rename_api_common() */

/*-------------------------------------------------------------------------
 * Function:    H5Arename
 *
 * Purpose:     Rename an attribute
 *
 * Return:      Success:    Non-negative
 *              Failure:    Negative
 *
 * Programmer:	Raymond Lu
 *              October 23, 2002
 *
 *-------------------------------------------------------------------------
 */
herr_t
H5Arename(hid_t loc_id, const char *old_name, const char *new_name)
{
    herr_t ret_value = SUCCEED; /* Return value */

    FUNC_ENTER_API(FAIL)
    H5TRACE3("e", "i*s*s", loc_id, old_name, new_name);

    /* Synchronously rename the attribute */
    if (H5A__rename_api_common(loc_id, old_name, new_name, NULL, NULL) < 0)
        HGOTO_ERROR(H5E_ATTR, H5E_CANTRENAME, FAIL, "can't synchronously rename attribute")

done:
    FUNC_LEAVE_API(ret_value)
} /* H5Arename() */

/*--------------------------------------------------------------------------
 *  NAME
 *      H5Arename_async
 *  PURPOSE
 *      Asynchronous version of H5Arename
 *  RETURNS
 *      Non-negative on success/Negative on failure
 *--------------------------------------------------------------------------*/
herr_t
H5Arename_async(const char *app_file, const char *app_func, unsigned app_line, hid_t loc_id,
                const char *old_name, const char *new_name, hid_t es_id)
{
    H5VL_object_t *vol_obj   = NULL;            /* Object for loc_id */
    void *         token     = NULL;            /* Request token for async operation        */
    void **        token_ptr = H5_REQUEST_NULL; /* Pointer to request token for async operation        */
    herr_t         ret_value = SUCCEED;         /* Return value */

    FUNC_ENTER_API(FAIL)
    H5TRACE7("e", "*s*sIui*s*si", app_file, app_func, app_line, loc_id, old_name, new_name, es_id);

    /* Set up request token pointer for asynchronous operation */
    if (H5ES_NONE != es_id)
        token_ptr = &token; /* Point at token for VOL connector to set up */

    /* Asynchronously rename the attribute */
    if (H5A__rename_api_common(loc_id, old_name, new_name, token_ptr, &vol_obj) < 0)
        HGOTO_ERROR(H5E_ATTR, H5E_CANTRENAME, FAIL, "can't asynchronously rename attribute")

    /* If a token was created, add the token to the event set */
    if (NULL != token)
        if (H5ES_insert(es_id, vol_obj->connector, token,
                        H5ARG_TRACE7(FUNC, "*s*sIui*s*si", app_file, app_func, app_line, loc_id, old_name,
                                     new_name, es_id)) < 0)
            HGOTO_ERROR(H5E_ATTR, H5E_CANTINSERT, FAIL, "can't insert token into event set")

done:
    FUNC_LEAVE_API(ret_value)
} /* H5Arename_async() */

/*--------------------------------------------------------------------------
 NAME
    H5A__rename_by_name_api_common
 PURPOSE
    Common helper routine for sync/async attribute rename operations
 RETURNS
    Non-negative on success/Negative on failure
--------------------------------------------------------------------------*/
static herr_t
H5A__rename_by_name_api_common(hid_t loc_id, const char *obj_name, const char *old_name, const char *new_name,
                               hid_t lapl_id, void **token_ptr, H5VL_object_t **_vol_obj_ptr)
{
    H5VL_object_t * tmp_vol_obj = NULL; /* Object for loc_id */
    H5VL_object_t **vol_obj_ptr =
        (_vol_obj_ptr ? _vol_obj_ptr : &tmp_vol_obj); /* Ptr to object ptr for loc_id */
    H5VL_loc_params_t loc_params;                     /* Location parameters for object access */
    herr_t            ret_value = SUCCEED;            /* Return value */

    FUNC_ENTER_STATIC

    /* Check arguments */
    if (H5I_ATTR == H5I_get_type(loc_id))
        HGOTO_ERROR(H5E_ARGS, H5E_BADTYPE, FAIL, "location is not valid for an attribute")
<<<<<<< HEAD
=======

>>>>>>> 93fd699a
    if (!old_name)
        HGOTO_ERROR(H5E_ARGS, H5E_BADVALUE, FAIL, "old attribute name cannot be NULL")
    if (!*old_name)
        HGOTO_ERROR(H5E_ARGS, H5E_BADVALUE, FAIL, "old attribute name cannot be an empty string")
    if (!new_name)
        HGOTO_ERROR(H5E_ARGS, H5E_BADVALUE, FAIL, "new attribute name cannot be NULL")
    if (!*new_name)
        HGOTO_ERROR(H5E_ARGS, H5E_BADVALUE, FAIL, "new attribute name cannot be an empty string")

    /* obj_name is verified in H5VL_setup_name_args() */
    /* Set up object access arguments */
    if (H5VL_setup_name_args(loc_id, obj_name, H5P_CLS_LACC, TRUE, lapl_id, vol_obj_ptr, &loc_params) < 0)
        HGOTO_ERROR(H5E_ATTR, H5E_CANTSET, FAIL, "can't set object access arguments")

    /* Rename the attribute */
    if (H5A__rename_common(*vol_obj_ptr, &loc_params, old_name, new_name, token_ptr) < 0)
        HGOTO_ERROR(H5E_ATTR, H5E_CANTRENAME, FAIL, "can't rename attribute")

done:
    FUNC_LEAVE_NOAPI(ret_value)
} /* H5A__rename_by_name_api_common() */

/*-------------------------------------------------------------------------
 * Function:    H5Arename_by_name
 *
 * Purpose:     Rename an attribute
 *
 * Return:      Success:    Non-negative
 *              Failure:    Negative
 *
 * Programmer:	Quincey Koziol
 *              February 20, 2007
 *
 *-------------------------------------------------------------------------
 */
herr_t
H5Arename_by_name(hid_t loc_id, const char *obj_name, const char *old_attr_name, const char *new_attr_name,
                  hid_t lapl_id)
{
    herr_t ret_value = SUCCEED; /* Return value */

    FUNC_ENTER_API(FAIL)
    H5TRACE5("e", "i*s*s*si", loc_id, obj_name, old_attr_name, new_attr_name, lapl_id);

    /* Synchronously rename the attribute */
    if (H5A__rename_by_name_api_common(loc_id, obj_name, old_attr_name, new_attr_name, lapl_id, NULL, NULL) <
        0)
        HGOTO_ERROR(H5E_ATTR, H5E_CANTRENAME, FAIL, "can't synchronously rename attribute")

done:
    FUNC_LEAVE_API(ret_value)
} /* H5Arename_by_name() */

/*--------------------------------------------------------------------------
 *  NAME
 *      H5Arename_by_name_async
 *  PURPOSE
 *      Asynchronous version of H5Arename_by_name
 *  RETURNS
 *      Non-negative on success/Negative on failure
 *--------------------------------------------------------------------------*/
herr_t
H5Arename_by_name_async(const char *app_file, const char *app_func, unsigned app_line, hid_t loc_id,
                        const char *obj_name, const char *old_attr_name, const char *new_attr_name,
                        hid_t lapl_id, hid_t es_id)
{
    H5VL_object_t *vol_obj   = NULL;            /* Object for loc_id */
    void *         token     = NULL;            /* Request token for async operation        */
    void **        token_ptr = H5_REQUEST_NULL; /* Pointer to request token for async operation        */
    herr_t         ret_value = SUCCEED;         /* Return value */

    FUNC_ENTER_API(FAIL)
    H5TRACE9("e", "*s*sIui*s*s*sii", app_file, app_func, app_line, loc_id, obj_name, old_attr_name,
             new_attr_name, lapl_id, es_id);

    /* Set up request token pointer for asynchronous operation */
    if (H5ES_NONE != es_id)
        token_ptr = &token; /* Point at token for VOL connector to set up */

    /* Asynchronously rename the attribute */
    if (H5A__rename_by_name_api_common(loc_id, obj_name, old_attr_name, new_attr_name, lapl_id, token_ptr,
                                       &vol_obj) < 0)
        HGOTO_ERROR(H5E_ATTR, H5E_CANTRENAME, FAIL, "can't synchronously rename attribute")

    /* If a token was created, add the token to the event set */
    if (NULL != token)
        if (H5ES_insert(es_id, vol_obj->connector, token,
                        H5ARG_TRACE9(FUNC, "*s*sIui*s*s*sii", app_file, app_func, app_line, loc_id, obj_name,
                                     old_attr_name, new_attr_name, lapl_id, es_id)) < 0)
            HGOTO_ERROR(H5E_ATTR, H5E_CANTINSERT, FAIL, "can't insert token into event set")

done:
    FUNC_LEAVE_API(ret_value)
} /* H5Arename_by_name_async() */

/*--------------------------------------------------------------------------
 NAME
    H5Aiterate2
 PURPOSE
    Calls a user's function for each attribute on an object
 USAGE
    herr_t H5Aiterate2(loc_id, idx_type, order, idx, op, op_data)
        hid_t loc_id;           IN: Base location for object
        H5_index_t idx_type;    IN: Type of index to use
        H5_iter_order_t order;  IN: Order to iterate over index
        hsize_t *idx;           IN/OUT: Starting (IN) & Ending (OUT) attribute
                                    in index & order
        H5A_operator2_t op;     IN: User's function to pass each attribute to
        void *op_data;          IN/OUT: User's data to pass through to iterator
                                    operator function
 RETURNS
        Returns a negative value if an error occurs, the return value of the
    last operator if it was non-zero (which can be a negative value), or zero
    if all attributes were processed.

 DESCRIPTION
        This function interates over the attributes of dataset or group
    specified with 'loc_id' & 'obj_name'.  For each attribute of the object,
    the 'op_data' and some additional information (specified below) are passed
    to the 'op' function.  The iteration begins with the '*idx'
    object in the group and the next attribute to be processed by the operator
    is returned in '*idx'.
        The operation receives the ID for the group or dataset being iterated
    over ('loc_id'), the name of the current attribute about the object
    ('attr_name'), the attribute's "info" struct ('ainfo') and the pointer to
    the operator data passed in to H5Aiterate2 ('op_data').  The return values
    from an operator are:
        A. Zero causes the iterator to continue, returning zero when all
            attributes have been processed.
        B. Positive causes the iterator to immediately return that positive
            value, indicating short-circuit success.  The iterator can be
            restarted at the next attribute.
        C. Negative causes the iterator to immediately return that value,
            indicating failure.  The iterator can be restarted at the next
            attribute.
--------------------------------------------------------------------------*/
herr_t
H5Aiterate2(hid_t loc_id, H5_index_t idx_type, H5_iter_order_t order, hsize_t *idx /*in,out */,
            H5A_operator2_t op, void *op_data)
{
    H5VL_object_t *   vol_obj = NULL; /* object of loc_id */
    H5VL_loc_params_t loc_params;
    herr_t            ret_value; /* Return value */

    FUNC_ENTER_API(FAIL)
    H5TRACE6("e", "iIiIo*hAO*x", loc_id, idx_type, order, idx, op, op_data);

    /* check arguments */
    if (H5I_ATTR == H5I_get_type(loc_id))
        HGOTO_ERROR(H5E_ARGS, H5E_BADTYPE, FAIL, "location is not valid for an attribute")
    if (idx_type <= H5_INDEX_UNKNOWN || idx_type >= H5_INDEX_N)
        HGOTO_ERROR(H5E_ARGS, H5E_BADVALUE, FAIL, "invalid index type specified")
    if (order <= H5_ITER_UNKNOWN || order >= H5_ITER_N)
        HGOTO_ERROR(H5E_ARGS, H5E_BADVALUE, FAIL, "invalid iteration order specified")

    loc_params.type     = H5VL_OBJECT_BY_SELF;
    loc_params.obj_type = H5I_get_type(loc_id);

    /* get the loc object */
    if (NULL == (vol_obj = H5VL_vol_object(loc_id)))
        HGOTO_ERROR(H5E_ARGS, H5E_BADTYPE, FAIL, "invalid location identifier")

    /* Iterate over attributes */
    if ((ret_value = H5VL_attr_specific(vol_obj, &loc_params, H5VL_ATTR_ITER, H5P_DATASET_XFER_DEFAULT,
                                        H5_REQUEST_NULL, (int)idx_type, (int)order, idx, op, op_data)) < 0)
        HERROR(H5E_ATTR, H5E_BADITER, "error iterating over attributes");

done:
    FUNC_LEAVE_API(ret_value)
} /* H5Aiterate2() */

/*--------------------------------------------------------------------------
 NAME
    H5Aiterate_by_name
 PURPOSE
    Calls a user's function for each attribute on an object
 USAGE
    herr_t H5Aiterate2(loc_id, obj_name, idx_type, order, idx, op, op_data, lapl_id)
        hid_t loc_id;           IN: Base location for object
        const char *obj_name;   IN: Name of object relative to location
        H5_index_t idx_type;    IN: Type of index to use
        H5_iter_order_t order;  IN: Order to iterate over index
        hsize_t *idx;           IN/OUT: Starting (IN) & Ending (OUT) attribute
                                    in index & order
        H5A_operator2_t op;     IN: User's function to pass each attribute to
        void *op_data;          IN/OUT: User's data to pass through to iterator
                                    operator function
        hid_t lapl_id;          IN: Link access property list
 RETURNS
        Returns a negative value if an error occurs, the return value of the
    last operator if it was non-zero (which can be a negative value), or zero
    if all attributes were processed.

 DESCRIPTION
        This function interates over the attributes of dataset or group
    specified with 'loc_id' & 'obj_name'.  For each attribute of the object,
    the 'op_data' and some additional information (specified below) are passed
    to the 'op' function.  The iteration begins with the '*idx'
    object in the group and the next attribute to be processed by the operator
    is returned in '*idx'.
        The operation receives the ID for the group or dataset being iterated
    over ('loc_id'), the name of the current attribute about the object
    ('attr_name'), the attribute's "info" struct ('ainfo') and the pointer to
    the operator data passed in to H5Aiterate_by_name ('op_data').  The return values
    from an operator are:
        A. Zero causes the iterator to continue, returning zero when all
            attributes have been processed.
        B. Positive causes the iterator to immediately return that positive
            value, indicating short-circuit success.  The iterator can be
            restarted at the next attribute.
        C. Negative causes the iterator to immediately return that value,
            indicating failure.  The iterator can be restarted at the next
            attribute.
--------------------------------------------------------------------------*/
herr_t
H5Aiterate_by_name(hid_t loc_id, const char *obj_name, H5_index_t idx_type, H5_iter_order_t order,
                   hsize_t *idx /*in,out */, H5A_operator2_t op, void *op_data, hid_t lapl_id)
{
    H5VL_object_t *   vol_obj = NULL; /* Object location */
    H5VL_loc_params_t loc_params;
    herr_t            ret_value = SUCCEED; /* Return value */

    FUNC_ENTER_API(FAIL)
    H5TRACE8("e", "i*sIiIo*hAO*xi", loc_id, obj_name, idx_type, order, idx, op, op_data, lapl_id);

    /* Check arguments */
    if (H5I_ATTR == H5I_get_type(loc_id))
        HGOTO_ERROR(H5E_ARGS, H5E_BADTYPE, FAIL, "location is not valid for an attribute")
    if (!obj_name || !*obj_name)
        HGOTO_ERROR(H5E_ARGS, H5E_BADVALUE, FAIL, "no object name")
    if (idx_type <= H5_INDEX_UNKNOWN || idx_type >= H5_INDEX_N)
        HGOTO_ERROR(H5E_ARGS, H5E_BADVALUE, FAIL, "invalid index type specified")
    if (order <= H5_ITER_UNKNOWN || order >= H5_ITER_N)
        HGOTO_ERROR(H5E_ARGS, H5E_BADVALUE, FAIL, "invalid iteration order specified")

    /* Verify access property list and set up collective metadata if appropriate */
    if (H5CX_set_apl(&lapl_id, H5P_CLS_LACC, loc_id, FALSE) < 0)
        HGOTO_ERROR(H5E_ATTR, H5E_CANTSET, FAIL, "can't set access property list info")

    loc_params.type                         = H5VL_OBJECT_BY_NAME;
    loc_params.obj_type                     = H5I_get_type(loc_id);
    loc_params.loc_data.loc_by_name.name    = obj_name;
    loc_params.loc_data.loc_by_name.lapl_id = lapl_id;

    /* get the loc object */
    if (NULL == (vol_obj = H5VL_vol_object(loc_id)))
        HGOTO_ERROR(H5E_ARGS, H5E_BADTYPE, FAIL, "invalid location identifier")

    /* Iterate over attributes */
    if ((ret_value = H5VL_attr_specific(vol_obj, &loc_params, H5VL_ATTR_ITER, H5P_DATASET_XFER_DEFAULT,
                                        H5_REQUEST_NULL, (int)idx_type, (int)order, idx, op, op_data)) < 0)
        HERROR(H5E_ATTR, H5E_BADITER, "attribute iteration failed");

done:
    FUNC_LEAVE_API(ret_value)
} /* H5Aiterate_by_name() */

/*--------------------------------------------------------------------------
 NAME
    H5Adelete
 PURPOSE
    Deletes an attribute from a location
 USAGE
    herr_t H5Adelete(loc_id, name)
        hid_t loc_id;       IN: Object (dataset or group) to have attribute deleted from
        const char *name;   IN: Name of attribute to delete
 RETURNS
    Non-negative on success/Negative on failure
 DESCRIPTION
    This function removes the named attribute from a dataset or group.
--------------------------------------------------------------------------*/
herr_t
H5Adelete(hid_t loc_id, const char *name)
{
    H5VL_object_t *   vol_obj = NULL;
    H5VL_loc_params_t loc_params;
    herr_t            ret_value = SUCCEED; /* Return value */

    FUNC_ENTER_API(FAIL)
    H5TRACE2("e", "i*s", loc_id, name);

    /* Check arguments */
    if (H5I_ATTR == H5I_get_type(loc_id))
        HGOTO_ERROR(H5E_ARGS, H5E_BADTYPE, FAIL, "location is not valid for an attribute")
    if (!name)
        HGOTO_ERROR(H5E_ARGS, H5E_BADVALUE, FAIL, "name parameter cannot be NULL")
    if (!*name)
        HGOTO_ERROR(H5E_ARGS, H5E_BADVALUE, FAIL, "name parameter cannot be an empty string")

    /* Set up collective metadata if appropriate */
    if (H5CX_set_loc(loc_id) < 0)
        HGOTO_ERROR(H5E_ATTR, H5E_CANTSET, FAIL, "can't set collective metadata read")

    /* Fill in location struct fields */
    loc_params.type     = H5VL_OBJECT_BY_SELF;
    loc_params.obj_type = H5I_get_type(loc_id);

    /* Get the object */
    if (NULL == (vol_obj = H5VL_vol_object(loc_id)))
        HGOTO_ERROR(H5E_ARGS, H5E_BADTYPE, FAIL, "invalid object identifier")

    /* Delete the attribute */
    if (H5VL_attr_specific(vol_obj, &loc_params, H5VL_ATTR_DELETE, H5P_DATASET_XFER_DEFAULT, H5_REQUEST_NULL,
                           name) < 0)
        HGOTO_ERROR(H5E_ATTR, H5E_CANTDELETE, FAIL, "unable to delete attribute")

done:
    FUNC_LEAVE_API(ret_value)
} /* H5Adelete() */

/*--------------------------------------------------------------------------
 NAME
    H5Adelete_by_name
 PURPOSE
    Deletes an attribute from a location
 USAGE
    herr_t H5Adelete_by_name(loc_id, obj_name, attr_name, lapl_id)
        hid_t loc_id;           IN: Base location for object
        const char *obj_name;   IN: Name of object relative to location
        const char *attr_name;  IN: Name of attribute to delete
        hid_t lapl_id;          IN: Link access property list
 RETURNS
    Non-negative on success/Negative on failure
 DESCRIPTION
    This function removes the named attribute from an object.
--------------------------------------------------------------------------*/
herr_t
H5Adelete_by_name(hid_t loc_id, const char *obj_name, const char *attr_name, hid_t lapl_id)
{
    H5VL_object_t *   vol_obj;
    H5VL_loc_params_t loc_params;
    herr_t            ret_value = SUCCEED; /* Return value */

    FUNC_ENTER_API(FAIL)
    H5TRACE4("e", "i*s*si", loc_id, obj_name, attr_name, lapl_id);

    /* Check arguments */
    if (H5I_ATTR == H5I_get_type(loc_id))
        HGOTO_ERROR(H5E_ARGS, H5E_BADTYPE, FAIL, "location is not valid for an attribute")
    if (!obj_name || !*obj_name)
        HGOTO_ERROR(H5E_ARGS, H5E_BADVALUE, FAIL, "no object name")
    if (!attr_name || !*attr_name)
        HGOTO_ERROR(H5E_ARGS, H5E_BADVALUE, FAIL, "no attribute name")

    /* Verify access property list and set up collective metadata if appropriate */
    if (H5CX_set_apl(&lapl_id, H5P_CLS_LACC, loc_id, TRUE) < 0)
        HGOTO_ERROR(H5E_ATTR, H5E_CANTSET, FAIL, "can't set access property list info")

    /* Fill in location struct fields */
    loc_params.type                         = H5VL_OBJECT_BY_NAME;
    loc_params.loc_data.loc_by_name.name    = obj_name;
    loc_params.loc_data.loc_by_name.lapl_id = lapl_id;
    loc_params.obj_type                     = H5I_get_type(loc_id);

    /* Get the object */
    if (NULL == (vol_obj = H5VL_vol_object(loc_id)))
        HGOTO_ERROR(H5E_ARGS, H5E_BADTYPE, FAIL, "invalid object identifier")

    /* Delete the attribute */
    if (H5VL_attr_specific(vol_obj, &loc_params, H5VL_ATTR_DELETE, H5P_DATASET_XFER_DEFAULT, H5_REQUEST_NULL,
                           attr_name) < 0)
        HGOTO_ERROR(H5E_ATTR, H5E_CANTDELETE, FAIL, "unable to delete attribute")

done:
    FUNC_LEAVE_API(ret_value)
} /* H5Adelete_by_name() */

/*--------------------------------------------------------------------------
 NAME
    H5Adelete_by_idx
 PURPOSE
    Deletes an attribute from a location, according to the order within an index
 USAGE
    herr_t H5Adelete_by_idx(loc_id, obj_name, idx_type, order, n, lapl_id)
        hid_t loc_id;           IN: Base location for object
        const char *obj_name;   IN: Name of object relative to location
        H5_index_t idx_type;    IN: Type of index to use
        H5_iter_order_t order;  IN: Order to iterate over index
        hsize_t n;              IN: Offset within index
        hid_t lapl_id;          IN: Link access property list
 RETURNS
    Non-negative on success/Negative on failure
 DESCRIPTION
        This function removes an attribute from an object, using the IDX_TYPE
    index to delete the N'th attribute in ORDER direction in the index.  The
    object is specified relative to the LOC_ID with the OBJ_NAME path.  To
    remove an attribute on the object specified by LOC_ID, pass in "." for
    OBJ_NAME.  The link access property list, LAPL_ID, controls aspects of
    the group hierarchy traversal when using the OBJ_NAME to locate the final
    object to operate on.
--------------------------------------------------------------------------*/
herr_t
H5Adelete_by_idx(hid_t loc_id, const char *obj_name, H5_index_t idx_type, H5_iter_order_t order, hsize_t n,
                 hid_t lapl_id)
{
    H5VL_object_t *   vol_obj;
    H5VL_loc_params_t loc_params;
    herr_t            ret_value = SUCCEED; /* Return value */

    FUNC_ENTER_API(FAIL)
    H5TRACE6("e", "i*sIiIohi", loc_id, obj_name, idx_type, order, n, lapl_id);

    /* check arguments */
    if (H5I_ATTR == H5I_get_type(loc_id))
        HGOTO_ERROR(H5E_ARGS, H5E_BADTYPE, FAIL, "location is not valid for an attribute")
    if (!obj_name || !*obj_name)
        HGOTO_ERROR(H5E_ARGS, H5E_BADVALUE, FAIL, "no object name")
    if (idx_type <= H5_INDEX_UNKNOWN || idx_type >= H5_INDEX_N)
        HGOTO_ERROR(H5E_ARGS, H5E_BADVALUE, FAIL, "invalid index type specified")
    if (order <= H5_ITER_UNKNOWN || order >= H5_ITER_N)
        HGOTO_ERROR(H5E_ARGS, H5E_BADVALUE, FAIL, "invalid iteration order specified")

    /* Verify access property list and set up collective metadata if appropriate */
    if (H5CX_set_apl(&lapl_id, H5P_CLS_LACC, loc_id, TRUE) < 0)
        HGOTO_ERROR(H5E_ATTR, H5E_CANTSET, FAIL, "can't set access property list info")

    loc_params.type                         = H5VL_OBJECT_BY_IDX;
    loc_params.loc_data.loc_by_idx.name     = obj_name;
    loc_params.loc_data.loc_by_idx.idx_type = idx_type;
    loc_params.loc_data.loc_by_idx.order    = order;
    loc_params.loc_data.loc_by_idx.n        = n;
    loc_params.loc_data.loc_by_idx.lapl_id  = lapl_id;
    loc_params.obj_type                     = H5I_get_type(loc_id);

    /* get the object */
    if (NULL == (vol_obj = H5VL_vol_object(loc_id)))
        HGOTO_ERROR(H5E_ARGS, H5E_BADTYPE, FAIL, "invalid object identifier")

    /* Delete the attribute */
    if (H5VL_attr_specific(vol_obj, &loc_params, H5VL_ATTR_DELETE, H5P_DATASET_XFER_DEFAULT, H5_REQUEST_NULL,
                           NULL) < 0)
        HGOTO_ERROR(H5E_ATTR, H5E_CANTDELETE, FAIL, "unable to delete attribute")

done:
    FUNC_LEAVE_API(ret_value)
} /* H5Adelete_by_idx() */

/*-------------------------------------------------------------------------
 * Function:    H5Aclose
 *
 * Purpose:     Closes access to an attribute and releases resources used by
 *              it. It is illegal to subsequently use that same dataset
 *              ID in calls to other attribute functions.
 *
 * Return:      SUCCEED/FAIL
 *
 *-------------------------------------------------------------------------
 */
herr_t
H5Aclose(hid_t attr_id)
{
    herr_t ret_value = SUCCEED; /* Return value */

    FUNC_ENTER_API(FAIL)
    H5TRACE1("e", "i", attr_id);

    /* Check arguments */
    if (H5I_ATTR != H5I_get_type(attr_id))
        HGOTO_ERROR(H5E_ARGS, H5E_BADTYPE, FAIL, "not an attribute ID")

    /* Decrement the counter on the attribute ID. It will be freed if the count
     * reaches zero.
     */
    if (H5I_dec_app_ref(attr_id) < 0)
        HGOTO_ERROR(H5E_ATTR, H5E_CANTDEC, FAIL, "decrementing attribute ID failed")

done:
    FUNC_LEAVE_API(ret_value)
} /* H5Aclose() */

/*-------------------------------------------------------------------------
 * Function:    H5Aclose_async
 *
 * Purpose:     Asynchronous version of H5Aclose
 *
 * Return:      SUCCEED/FAIL
 *
 *-------------------------------------------------------------------------
 */
herr_t
H5Aclose_async(const char *app_file, const char *app_func, unsigned app_line, hid_t attr_id, hid_t es_id)
{
    H5VL_object_t *vol_obj   = NULL;            /* Object for loc_id */
    H5VL_t *       connector = NULL;            /* VOL connector */
    void *         token     = NULL;            /* Request token for async operation        */
    void **        token_ptr = H5_REQUEST_NULL; /* Pointer to request token for async operation        */
    herr_t         ret_value = SUCCEED;         /* Return value */

    FUNC_ENTER_API(FAIL)
    H5TRACE5("e", "*s*sIuii", app_file, app_func, app_line, attr_id, es_id);

    /* Check arguments */
    if (H5I_ATTR != H5I_get_type(attr_id))
        HGOTO_ERROR(H5E_ARGS, H5E_BADTYPE, FAIL, "not a attribute ID")

    /* Prepare for possible asynchronous operation */
    if (H5ES_NONE != es_id) {
        /* Get attribute object's connector */
        if (NULL == (vol_obj = H5VL_vol_object(attr_id)))
            HGOTO_ERROR(H5E_ATTR, H5E_CANTGET, FAIL, "can't get VOL object for attribute")

        /* Increase connector's refcount, so it doesn't get closed if closing
         * the attribute closes the file */
        connector = vol_obj->connector;
        H5VL_conn_inc_rc(connector);

        /* Point at token for operation to set up */
        token_ptr = &token;
    } /* end if */

    /* Decrement the counter on the attribute ID. It will be freed if the count
     * reaches zero.
     */
    if (H5I_dec_app_ref_async(attr_id, token_ptr) < 0)
        HGOTO_ERROR(H5E_ATTR, H5E_CANTDEC, FAIL, "decrementing attribute ID failed")

    /* If a token was created, add the token to the event set */
    if (NULL != token)
        if (H5ES_insert(es_id, vol_obj->connector, token,
                        H5ARG_TRACE5(FUNC, "*s*sIuii", app_file, app_func, app_line, attr_id, es_id)) < 0)
            HGOTO_ERROR(H5E_ATTR, H5E_CANTINSERT, FAIL, "can't insert token into event set")

done:
    if (connector && H5VL_conn_dec_rc(connector) < 0)
        HDONE_ERROR(H5E_ATTR, H5E_CANTDEC, FAIL, "can't decrement ref count on connector")

    FUNC_LEAVE_API(ret_value)
} /* H5Aclose_async() */

/*--------------------------------------------------------------------------
 *  NAME
 *      H5A__exists_common
 *  PURPOSE
 *      Common helper routine for sync/async check if an attribute exists
 *  RETURNS
 *      Non-negative on success/Negative on failure
 *--------------------------------------------------------------------------*/
static herr_t
H5A__exists_common(H5VL_object_t *vol_obj, H5VL_loc_params_t *loc_params, const char *attr_name,
                   hbool_t *attr_exists, void **token_ptr)
{
    herr_t ret_value = SUCCEED; /* Return value */

    FUNC_ENTER_STATIC

    /* Sanity checks */
    HDassert(vol_obj);
    HDassert(loc_params);

    /* Check arguments */
    if (!attr_name || !*attr_name)
        HGOTO_ERROR(H5E_ARGS, H5E_BADVALUE, FAIL, "no attribute name")

    /* Check if the attribute exists */
    if (H5VL_attr_specific(vol_obj, loc_params, H5VL_ATTR_EXISTS, H5P_DATASET_XFER_DEFAULT, token_ptr,
                           attr_name, attr_exists) < 0)
        HGOTO_ERROR(H5E_ATTR, H5E_CANTGET, FAIL, "unable to determine if attribute exists")

done:
    FUNC_LEAVE_NOAPI(ret_value)
} /* H5A__exists_common() */

/*--------------------------------------------------------------------------
 *  NAME
 *      H5A__exists_api_common
 *  PURPOSE
 *      Common helper routine for sync/async check if an attribute exists
 *  RETURNS
 *      Non-negative on success/Negative on failure
 *--------------------------------------------------------------------------*/
static herr_t
H5A__exists_api_common(hid_t obj_id, const char *attr_name, hbool_t *attr_exists, void **token_ptr,
                       H5VL_object_t **_vol_obj_ptr)
{
    H5VL_object_t * tmp_vol_obj = NULL; /* Object for loc_id */
    H5VL_object_t **vol_obj_ptr =
        (_vol_obj_ptr ? _vol_obj_ptr : &tmp_vol_obj); /* Ptr to object ptr for loc_id */
    H5VL_loc_params_t loc_params;                     /* Location parameters for object access */
    herr_t            ret_value = SUCCEED;            /* Return value */

    FUNC_ENTER_STATIC

    /* Check arguments */
    if (H5I_ATTR == H5I_get_type(obj_id))
        HGOTO_ERROR(H5E_ARGS, H5E_BADTYPE, FAIL, "location is not valid for an attribute")
    if (!attr_name || !*attr_name)
        HGOTO_ERROR(H5E_ARGS, H5E_BADVALUE, FAIL, "no attribute name")
    if (NULL == attr_exists)
        HGOTO_ERROR(H5E_ARGS, H5E_BADVALUE, FAIL, "invalid pointer for attribute existence")

    /* Set up object access arguments */
    if (H5VL_setup_self_args(obj_id, vol_obj_ptr, &loc_params) < 0)
        HGOTO_ERROR(H5E_ATTR, H5E_CANTSET, FAIL, "can't set object access arguments")

    /* Check if the attribute exists */
    if (H5A__exists_common(*vol_obj_ptr, &loc_params, attr_name, attr_exists, token_ptr) < 0)
        HGOTO_ERROR(H5E_ATTR, H5E_CANTGET, FAIL, "unable to determine if attribute exists")

done:
    FUNC_LEAVE_NOAPI(ret_value)
} /* H5A__exists_api_common() */

/*-------------------------------------------------------------------------
 * Function:	H5Aexists
 *
 * Purpose:	Checks if an attribute with a given name exists on an opened
 *              object.
 *
 * Return:	Success:	TRUE/FALSE
 * 		Failure:	Negative
 *
 * Programmer:	Quincey Koziol
 *              Thursday, November 1, 2007
 *
 *-------------------------------------------------------------------------
 */
htri_t
H5Aexists(hid_t obj_id, const char *attr_name)
{
    hbool_t exists;           /* Flag for attribute existance */
    htri_t  ret_value = FAIL; /* Return value */

    FUNC_ENTER_API(FAIL)
    H5TRACE2("t", "i*s", obj_id, attr_name);

    /* Synchronously check if an attribute exists */
    exists = FALSE;
    if (H5A__exists_api_common(obj_id, attr_name, &exists, NULL, NULL) < 0)
        HGOTO_ERROR(H5E_ATTR, H5E_CANTRENAME, FAIL, "can't synchronously rename attribute")

    /* Set return value */
    ret_value = (htri_t)exists;

done:
    FUNC_LEAVE_API(ret_value)
} /* H5Aexists() */

/*--------------------------------------------------------------------------
 * NAME
 *      H5Aexists_async
 * PURPOSE
 *      Asynchronous version of H5Aexists
 * RETURNS
 *      Non-negative on success/Negative on failure
 *--------------------------------------------------------------------------*/
herr_t
H5Aexists_async(const char *app_file, const char *app_func, unsigned app_line, hid_t obj_id,
                const char *attr_name, hbool_t *attr_exists, hid_t es_id)
{
    H5VL_object_t *vol_obj   = NULL;            /* Object for loc_id */
    void *         token     = NULL;            /* Request token for async operation        */
    void **        token_ptr = H5_REQUEST_NULL; /* Pointer to request token for async operation        */
    herr_t         ret_value = SUCCEED;         /* Return value */

    FUNC_ENTER_API(FAIL)
    H5TRACE7("e", "*s*sIui*s*bi", app_file, app_func, app_line, obj_id, attr_name, attr_exists, es_id);

    /* Set up request token pointer for asynchronous operation */
    if (H5ES_NONE != es_id)
        token_ptr = &token; /* Point at token for VOL connector to set up */

    /* Asynchronously check if an attribute exists */
    if (H5A__exists_api_common(obj_id, attr_name, attr_exists, token_ptr, &vol_obj) < 0)
        HGOTO_ERROR(H5E_ATTR, H5E_CANTRENAME, FAIL, "can't asynchronously check if attribute exists")

    /* If a token was created, add the token to the event set */
    if (NULL != token)
        if (H5ES_insert(es_id, vol_obj->connector, token,
<<<<<<< HEAD
                        H5ARG_TRACE7(FUNC, "*s*sIui*s*bi", app_file, app_func, app_line, obj_id, attr_name, attr_exists, es_id)) < 0)
=======
                        H5ARG_TRACE7(FUNC, "*s*sIui*s*bi", app_file, app_func, app_line, obj_id, attr_name,
                                     attr_exists, es_id)) < 0)
>>>>>>> 93fd699a
            HGOTO_ERROR(H5E_ATTR, H5E_CANTINSERT, FAIL, "can't insert token into event set")

done:
    FUNC_LEAVE_API(ret_value)
} /* H5Aexists_async() */

/*--------------------------------------------------------------------------
 *  NAME
 *      H5A__exists_by_name_api_common
 *  PURPOSE
 *      Common helper routine for sync/async check if an attribute exists
 *  RETURNS
 *      Non-negative on success/Negative on failure
 *--------------------------------------------------------------------------*/
static herr_t
H5A__exists_by_name_api_common(hid_t loc_id, const char *obj_name, const char *attr_name,
                               hbool_t *attr_exists, hid_t lapl_id, void **token_ptr,
                               H5VL_object_t **_vol_obj_ptr)
{
    H5VL_object_t * tmp_vol_obj = NULL; /* Object for loc_id */
    H5VL_object_t **vol_obj_ptr =
        (_vol_obj_ptr ? _vol_obj_ptr : &tmp_vol_obj); /* Ptr to object ptr for loc_id */
    H5VL_loc_params_t loc_params;                     /* Location parameters for object access */
    herr_t            ret_value = SUCCEED;            /* Return value */

    FUNC_ENTER_STATIC

    /* Check arguments */
    if (H5I_ATTR == H5I_get_type(loc_id))
        HGOTO_ERROR(H5E_ARGS, H5E_BADTYPE, FAIL, "location is not valid for an attribute")
    if (!attr_name || !*attr_name)
        HGOTO_ERROR(H5E_ARGS, H5E_BADVALUE, FAIL, "no attribute name")
    if (NULL == attr_exists)
        HGOTO_ERROR(H5E_ARGS, H5E_BADVALUE, FAIL, "invalid pointer for attribute existence")

    /* obj_name is verified in H5VL_setup_name_args() */
    /* Set up object access arguments */
    if (H5VL_setup_name_args(loc_id, obj_name, H5P_CLS_LACC, FALSE, lapl_id, vol_obj_ptr, &loc_params) < 0)
        HGOTO_ERROR(H5E_ATTR, H5E_CANTSET, FAIL, "can't set object access arguments")

    /* Check if the attribute exists */
    if (H5A__exists_common(*vol_obj_ptr, &loc_params, attr_name, attr_exists, token_ptr) < 0)
        HGOTO_ERROR(H5E_ATTR, H5E_CANTGET, FAIL, "unable to determine if attribute exists")

done:
    FUNC_LEAVE_NOAPI(ret_value)
} /* H5A__exists_by_name_api_common() */

/*-------------------------------------------------------------------------
 * Function:	H5Aexists_by_name
 *
 * Purpose:	Checks if an attribute with a given name exists on an object.
 *
 * Return:	Success:	TRUE/FALSE
 * 		Failure:	Negative
 *
 * Programmer:	Quincey Koziol
 *              Thursday, November 1, 2007
 *
 *-------------------------------------------------------------------------
 */
htri_t
H5Aexists_by_name(hid_t loc_id, const char *obj_name, const char *attr_name, hid_t lapl_id)
{
    hbool_t exists;           /* Flag for attribute existance */
    htri_t  ret_value = FAIL; /* Return value */

    FUNC_ENTER_API(FAIL)
    H5TRACE4("t", "i*s*si", loc_id, obj_name, attr_name, lapl_id);

    /* Synchronously check if an attribute exists */
    exists = FALSE;
    if (H5A__exists_by_name_api_common(loc_id, obj_name, attr_name, &exists, lapl_id, NULL, NULL) < 0)
        HGOTO_ERROR(H5E_ATTR, H5E_CANTRENAME, FAIL, "can't synchronously rename attribute")

    /* Set return value */
    ret_value = (htri_t)exists;

done:
    FUNC_LEAVE_API(ret_value)
} /* H5Aexists_by_name() */

/*--------------------------------------------------------------------------
 * NAME
 *      H5Aexists_by_name_async
 * PURPOSE
 *      Asynchronous version of H5Aexists_by_name
 * RETURNS
 *      Non-negative on success/Negative on failure
 *--------------------------------------------------------------------------*/
herr_t
H5Aexists_by_name_async(const char *app_file, const char *app_func, unsigned app_line, hid_t loc_id,
                        const char *obj_name, const char *attr_name, hbool_t *attr_exists, hid_t lapl_id,
                        hid_t es_id)
{
    H5VL_object_t *vol_obj   = NULL;            /* Object for loc_id */
    void *         token     = NULL;            /* Request token for async operation        */
    void **        token_ptr = H5_REQUEST_NULL; /* Pointer to request token for async operation        */
    herr_t         ret_value = SUCCEED;         /* Return value */

    FUNC_ENTER_API(FAIL)
    H5TRACE9("e", "*s*sIui*s*s*bii", app_file, app_func, app_line, loc_id, obj_name, attr_name, attr_exists,
             lapl_id, es_id);

    /* Set up request token pointer for asynchronous operation */
    if (H5ES_NONE != es_id)
        token_ptr = &token; /* Point at token for VOL connector to set up */

    /* Asynchronously check if an attribute exists */
    if (H5A__exists_by_name_api_common(loc_id, obj_name, attr_name, attr_exists, lapl_id, token_ptr,
                                       &vol_obj) < 0)
        HGOTO_ERROR(H5E_ATTR, H5E_CANTRENAME, FAIL, "can't asynchronously rename attribute")

    /* If a token was created, add the token to the event set */
    if (NULL != token)
        if (H5ES_insert(es_id, vol_obj->connector, token,
                        H5ARG_TRACE9(FUNC, "*s*sIui*s*s*bii", app_file, app_func, app_line, loc_id, obj_name,
                                     attr_name, attr_exists, lapl_id, es_id)) < 0)
            HGOTO_ERROR(H5E_ATTR, H5E_CANTINSERT, FAIL, "can't insert token into event set")

done:
    FUNC_LEAVE_API(ret_value)
} /* H5Aexists_by_name_async() */<|MERGE_RESOLUTION|>--- conflicted
+++ resolved
@@ -1073,12 +1073,8 @@
     /* If a token was created, add the token to the event set */
     if (NULL != token)
         if (H5ES_insert(es_id, vol_obj->connector, token,
-<<<<<<< HEAD
-                        H5ARG_TRACE7(FUNC, "*s*sIuiixi", app_file, app_func, app_line, attr_id, dtype_id, buf, es_id)) < 0)
-=======
                         H5ARG_TRACE7(FUNC, "*s*sIuii*xi", app_file, app_func, app_line, attr_id, dtype_id,
                                      buf, es_id)) < 0)
->>>>>>> 93fd699a
             HGOTO_ERROR(H5E_ATTR, H5E_CANTINSERT, FAIL, "can't insert token into event set")
 
 done:
@@ -1685,10 +1681,6 @@
     /* Check arguments */
     if (H5I_ATTR == H5I_get_type(loc_id))
         HGOTO_ERROR(H5E_ARGS, H5E_BADTYPE, FAIL, "location is not valid for an attribute")
-<<<<<<< HEAD
-=======
-
->>>>>>> 93fd699a
     if (!old_name)
         HGOTO_ERROR(H5E_ARGS, H5E_BADVALUE, FAIL, "old attribute name cannot be NULL")
     if (!*old_name)
@@ -2357,12 +2349,8 @@
     /* If a token was created, add the token to the event set */
     if (NULL != token)
         if (H5ES_insert(es_id, vol_obj->connector, token,
-<<<<<<< HEAD
-                        H5ARG_TRACE7(FUNC, "*s*sIui*s*bi", app_file, app_func, app_line, obj_id, attr_name, attr_exists, es_id)) < 0)
-=======
                         H5ARG_TRACE7(FUNC, "*s*sIui*s*bi", app_file, app_func, app_line, obj_id, attr_name,
                                      attr_exists, es_id)) < 0)
->>>>>>> 93fd699a
             HGOTO_ERROR(H5E_ATTR, H5E_CANTINSERT, FAIL, "can't insert token into event set")
 
 done:
