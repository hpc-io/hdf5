/* * * * * * * * * * * * * * * * * * * * * * * * * * * * * * * * * * * * * * *
 * Copyright by The HDF Group.                                               *
 * Copyright by the Board of Trustees of the University of Illinois.         *
 * All rights reserved.                                                      *
 *                                                                           *
 * This file is part of HDF5.  The full HDF5 copyright notice, including     *
 * terms governing use, modification, and redistribution, is contained in    *
 * the COPYING file, which can be found at the root of the source code       *
 * distribution tree, or in https://support.hdfgroup.org/ftp/HDF5/releases.  *
 * If you do not have access to either file, you may request a copy from     *
 * help@hdfgroup.org.                                                        *
 * * * * * * * * * * * * * * * * * * * * * * * * * * * * * * * * * * * * * * */

/****************/
/* Module Setup */
/****************/

#include "H5Fmodule.h" /* This source code file is part of the H5F module */

/***********/
/* Headers */
/***********/
<<<<<<< HEAD
#include "H5private.h"          /* Generic Functions                        */
#include "H5ACprivate.h"        /* Metadata cache                           */
#include "H5CXprivate.h"        /* API Contexts                             */
#include "H5Eprivate.h"         /* Error handling                           */
#include "H5ESprivate.h"        /* Event Sets                               */
#include "H5Fpkg.h"             /* File access                              */
#include "H5FLprivate.h"        /* Free lists                               */
#include "H5Iprivate.h"         /* IDs                                      */
#include "H5Pprivate.h"         /* Property lists                           */
#include "H5VLprivate.h"        /* Virtual Object Layer                     */
=======
#include "H5private.h"   /* Generic Functions                        */
#include "H5Aprivate.h"  /* Attributes                               */
#include "H5ACprivate.h" /* Metadata cache                           */
#include "H5CXprivate.h" /* API Contexts                             */
#include "H5Dprivate.h"  /* Datasets                                 */
#include "H5Eprivate.h"  /* Error handling                           */
#include "H5Fpkg.h"      /* File access                              */
#include "H5FDprivate.h" /* File drivers                             */
#include "H5FLprivate.h" /* Free lists                               */
#include "H5Gprivate.h"  /* Groups                                   */
#include "H5Iprivate.h"  /* IDs                                      */
#include "H5MFprivate.h" /* File memory management                   */
#include "H5MMprivate.h" /* Memory management                        */
#include "H5Pprivate.h"  /* Property lists                           */
#include "H5Tprivate.h"  /* Datatypes                                */
#include "H5VLprivate.h" /* Virtual Object Layer                     */
>>>>>>> 1a6fba94

#include "H5VLnative_private.h" /* Native VOL connector                     */

/****************/
/* Local Macros */
/****************/

/******************/
/* Local Typedefs */
/******************/

/* User data for traversal routine to get ID counts */
typedef struct {
    size_t   obj_count; /* Number of objects counted so far */
    unsigned types;     /* Types of objects to be counted */
} H5F_trav_obj_cnt_t;

/* User data for traversal routine to get ID lists */
typedef struct {
    size_t max_objs;  /* Maximum # of IDs to record */
    hid_t *oid_list;  /* Array of recorded IDs*/
    size_t obj_count; /* Number of objects counted so far */
} H5F_trav_obj_ids_t;

/********************/
/* Package Typedefs */
/********************/

/********************/
/* Local Prototypes */
/********************/

/* Callback for getting object counts in a file */
static int H5F__get_all_count_cb(void H5_ATTR_UNUSED *obj_ptr, hid_t H5_ATTR_UNUSED obj_id, void *key);

/* Callback for getting IDs for open objects in a file */
static int H5F__get_all_ids_cb(void H5_ATTR_UNUSED *obj_ptr, hid_t obj_id, void *key);

<<<<<<< HEAD
/* Helper routines for sync/async API calls */
static hid_t H5F__create_api_common(const char *filename, unsigned flags, hid_t fcpl_id,
    hid_t fapl_id, hid_t es_id);
static hid_t H5F__open_api_common(const char *filename, unsigned flags, hid_t fapl_id,
    hid_t es_id);
static herr_t H5F__close_api_common(hid_t file_id, hid_t es_id);


=======
>>>>>>> 1a6fba94
/*********************/
/* Package Variables */
/*********************/

/*****************************/
/* Library Private Variables */
/*****************************/

/*******************/
/* Local Variables */
/*******************/

/* Declare a free list to manage the H5VL_t struct */
H5FL_EXTERN(H5VL_t);

/* Declare a free list to manage the H5VL_object_t struct */
H5FL_EXTERN(H5VL_object_t);

<<<<<<< HEAD

=======
>>>>>>> 1a6fba94
/*-------------------------------------------------------------------------
 * Function:    H5Fget_create_plist
 *
 * Purpose:     Get an atom for a copy of the file-creation property list for
 *              this file. This function returns an atom with a copy of the
 *              properties used to create a file.
 *
 * Return:      Success:    Object ID for a copy of the file creation
 *                          property list.
 *
 *              Failure:    H5I_INVALID_HID
 *
 *-------------------------------------------------------------------------
 */
hid_t
H5Fget_create_plist(hid_t file_id)
{
    H5VL_object_t *vol_obj;                     /* File info */
    hid_t          ret_value = H5I_INVALID_HID; /* Return value */

    FUNC_ENTER_API(H5I_INVALID_HID)
    H5TRACE1("i", "i", file_id);

    /* check args */
    if (NULL == (vol_obj = (H5VL_object_t *)H5I_object(file_id)))
        HGOTO_ERROR(H5E_ARGS, H5E_BADTYPE, H5I_INVALID_HID, "invalid file identifier")

    /* Retrieve the file creation property list */
    if (H5VL_file_get(vol_obj, H5VL_FILE_GET_FCPL, H5P_DATASET_XFER_DEFAULT, H5_REQUEST_NULL, &ret_value) < 0)
        HGOTO_ERROR(H5E_FILE, H5E_CANTCOPY, H5I_INVALID_HID, "unable to retrieve file creation properties")

done:
    FUNC_LEAVE_API(ret_value)
} /* end H5Fget_create_plist() */

/*-------------------------------------------------------------------------
 * Function:    H5Fget_access_plist
 *
 * Purpose:     Returns a copy of the file access property list of the
 *              specified file.
 *
 *              NOTE: Make sure that, if you are going to overwrite
 *              information in the copied property list that was
 *              previously opened and assigned to the property list, then
 *              you must close it before overwriting the values.
 *
 * Return:      Success:    Object ID for a copy of the file access
 *                          property list.
 *
 *              Failure:    H5I_INVALID_HID
 *
 *-------------------------------------------------------------------------
 */
hid_t
H5Fget_access_plist(hid_t file_id)
{
    H5VL_object_t *vol_obj;                     /* File info */
    hid_t          ret_value = H5I_INVALID_HID; /* Return value */

    FUNC_ENTER_API(H5I_INVALID_HID)
    H5TRACE1("i", "i", file_id);

    /* Check args */
    if (NULL == (vol_obj = (H5VL_object_t *)H5I_object(file_id)))
        HGOTO_ERROR(H5E_ARGS, H5E_BADTYPE, H5I_INVALID_HID, "invalid file identifier")

    /* Retrieve the file's access property list */
    if (H5VL_file_get(vol_obj, H5VL_FILE_GET_FAPL, H5P_DATASET_XFER_DEFAULT, H5_REQUEST_NULL, &ret_value) < 0)
        HGOTO_ERROR(H5E_FILE, H5E_CANTGET, H5I_INVALID_HID, "can't get file access property list")

done:
    FUNC_LEAVE_API(ret_value)
} /* end H5Fget_access_plist() */

/*-------------------------------------------------------------------------
 * Function:    H5F__get_all_count_cb
 *
 * Purpose:     Get counter of all object types currently open.
 *
 * Return:      Success:    H5_ITER_CONT or H5_ITER_STOP
 *
 *              Failure:    H5_ITER_ERROR
 *
 *-------------------------------------------------------------------------
 */
static int
H5F__get_all_count_cb(void H5_ATTR_UNUSED *obj_ptr, hid_t H5_ATTR_UNUSED obj_id, void *key)
{
    H5F_trav_obj_cnt_t *udata     = (H5F_trav_obj_cnt_t *)key;
    int                 ret_value = H5_ITER_CONT; /* Return value */

    FUNC_ENTER_STATIC_NOERR

    udata->obj_count++;

    FUNC_LEAVE_NOAPI(ret_value)
} /* H5F_get_all_count_cb */

/*-------------------------------------------------------------------------
 * Function:    H5Fget_obj_count
 *
 * Purpose:     Public function returning the number of opened object IDs
 *              (files, datasets, groups and datatypes) in the same file.
 *
 * Return:      Success:    The number of opened object IDs
 *
 *              Failure:    -1
 *
 *-------------------------------------------------------------------------
 */
ssize_t
H5Fget_obj_count(hid_t file_id, unsigned types)
{
    ssize_t ret_value = 0; /* Return value */

    FUNC_ENTER_API((-1))
    H5TRACE2("Zs", "iIu", file_id, types);

    /* Check arguments */
    if (0 == (types & H5F_OBJ_ALL))
        HGOTO_ERROR(H5E_ARGS, H5E_BADVALUE, (-1), "not an object type")

    /* Perform the query */
    /* If the 'special' ID wasn't passed in, just make a normal call to
     * count the IDs in the file.
     */
    if (file_id != (hid_t)H5F_OBJ_ALL) {
        H5VL_object_t *vol_obj;

        /* Get the file object */
        if (NULL == (vol_obj = (H5VL_object_t *)H5I_object_verify(file_id, H5I_FILE)))
            HGOTO_ERROR(H5E_ARGS, H5E_BADTYPE, (-1), "not a file id")

        /* Get the count */
        if (H5VL_file_get(vol_obj, H5VL_FILE_GET_OBJ_COUNT, H5P_DATASET_XFER_DEFAULT, H5_REQUEST_NULL, types,
                          &ret_value) < 0)
            HGOTO_ERROR(H5E_FILE, H5E_CANTGET, (-1), "unable to get object count in file(s)")
    }
    /* If we passed in the 'special' ID, get the count for everything open in the
     * library, iterating over all open files and getting the object count for each.
     */
    else {
        H5F_trav_obj_cnt_t udata;

        /* Set up callback context */
        udata.types     = types | H5F_OBJ_LOCAL;
        udata.obj_count = 0;

        if (types & H5F_OBJ_FILE)
            if (H5I_iterate(H5I_FILE, H5F__get_all_count_cb, &udata, TRUE) < 0)
                HGOTO_ERROR(H5E_FILE, H5E_BADITER, (-1), "iteration over file IDs failed")
        if (types & H5F_OBJ_DATASET)
            if (H5I_iterate(H5I_DATASET, H5F__get_all_count_cb, &udata, TRUE) < 0)
                HGOTO_ERROR(H5E_FILE, H5E_BADITER, (-1), "iteration over dataset IDs failed")
        if (types & H5F_OBJ_GROUP)
            if (H5I_iterate(H5I_GROUP, H5F__get_all_count_cb, &udata, TRUE) < 0)
                HGOTO_ERROR(H5E_FILE, H5E_BADITER, (-1), "iteration over group IDs failed")
        if (types & H5F_OBJ_DATATYPE)
            if (H5I_iterate(H5I_DATATYPE, H5F__get_all_count_cb, &udata, TRUE) < 0)
                HGOTO_ERROR(H5E_FILE, H5E_BADITER, (-1), "iteration over datatype IDs failed")
        if (types & H5F_OBJ_ATTR)
            if (H5I_iterate(H5I_ATTR, H5F__get_all_count_cb, &udata, TRUE) < 0)
                HGOTO_ERROR(H5E_FILE, H5E_BADITER, (-1), "iteration over attribute IDs failed")

        /* Set return value */
        ret_value = (ssize_t)udata.obj_count;
    } /* end else */

done:
    FUNC_LEAVE_API(ret_value)
} /* end H5Fget_obj_count() */

/*-------------------------------------------------------------------------
 * Function:    H5F__get_all_ids_cb
 *
 * Purpose:     Get IDs of all currently open objects of a given type.
 *
 * Return:      Success:    H5_ITER_CONT or H5_ITER_STOP
 *
 *              Failure:    H5_ITER_ERROR
 *
 *-------------------------------------------------------------------------
 */
static int
H5F__get_all_ids_cb(void H5_ATTR_UNUSED *obj_ptr, hid_t obj_id, void *key)
{
    H5F_trav_obj_ids_t *udata     = (H5F_trav_obj_ids_t *)key;
    int                 ret_value = H5_ITER_CONT; /* Return value */

    FUNC_ENTER_STATIC_NOERR

    if (udata->obj_count >= udata->max_objs)
        HGOTO_DONE(H5_ITER_STOP);

    /* Add the ID to the array */
    udata->oid_list[udata->obj_count] = obj_id;
    udata->obj_count++;

done:
    FUNC_LEAVE_NOAPI(ret_value)
} /* H5F__get_all_ids_cb */

/*-------------------------------------------------------------------------
 * Function:    H5Fget_object_ids
 *
 * Purpose:     Public function to return a list of opened object IDs.
 *
 * NOTE:        Type mismatch - You can ask for more objects than can be
 *              returned.
 *
 * NOTE:        Currently, the IDs' ref counts are not incremented.  Is this
 *              intentional and documented?
 *
 * Return:      Success:    The number of IDs in oid_list
 *
 *              Failure:    -1
 *
 *-------------------------------------------------------------------------
 */
ssize_t
H5Fget_obj_ids(hid_t file_id, unsigned types, size_t max_objs, hid_t *oid_list/*out*/)
{
    ssize_t ret_value = 0; /* Return value */

    FUNC_ENTER_API((-1))
    H5TRACE4("Zs", "iIuzx", file_id, types, max_objs, oid_list);

    /* Check arguments */
    if (0 == (types & H5F_OBJ_ALL))
        HGOTO_ERROR(H5E_ARGS, H5E_BADVALUE, (-1), "not an object type")
    if (!oid_list)
        HGOTO_ERROR(H5E_ARGS, H5E_BADVALUE, (-1), "object ID list cannot be NULL")

    /* Perform the query */
    /* If the 'special' ID wasn't passed in, just make a normal VOL call to
     * get the IDs from the file.
     */
    if (file_id != (hid_t)H5F_OBJ_ALL) {
        H5VL_object_t *vol_obj;

        /* get the file object */
        if (NULL == (vol_obj = (H5VL_object_t *)H5I_object_verify(file_id, H5I_FILE)))
            HGOTO_ERROR(H5E_ARGS, H5E_BADTYPE, (-1), "invalid file identifier")

        /* Get the IDs */
        if (H5VL_file_get(vol_obj, H5VL_FILE_GET_OBJ_IDS, H5P_DATASET_XFER_DEFAULT, H5_REQUEST_NULL, types,
                          max_objs, oid_list, &ret_value) < 0)
            HGOTO_ERROR(H5E_FILE, H5E_CANTGET, (-1), "unable to get object ids in file(s)")
    } /* end if */
    /* If we passed in the 'special' ID, get the count for everything open in the
     * library, iterating over all open files and getting the object count for each.
     *
     * XXX: Note that the RM states that passing in a negative value for max_objs
     *      gets you all the objects. This technically works, but is clearly wrong
     *      behavior since max_objs is an unsigned type.
     */
    else {
        H5F_trav_obj_ids_t udata;

        /* Set up callback context */
        udata.max_objs  = max_objs;
        udata.oid_list  = oid_list;
        udata.obj_count = 0;

        if (types & H5F_OBJ_FILE)
            if (H5I_iterate(H5I_FILE, H5F__get_all_ids_cb, &udata, TRUE) < 0)
                HGOTO_ERROR(H5E_FILE, H5E_BADITER, (-1), "iteration over file IDs failed")
        if (types & H5F_OBJ_DATASET)
            if (H5I_iterate(H5I_DATASET, H5F__get_all_ids_cb, &udata, TRUE) < 0)
                HGOTO_ERROR(H5E_FILE, H5E_BADITER, (-1), "iteration over dataset IDs failed")
        if (types & H5F_OBJ_GROUP)
            if (H5I_iterate(H5I_GROUP, H5F__get_all_ids_cb, &udata, TRUE) < 0)
                HGOTO_ERROR(H5E_FILE, H5E_BADITER, (-1), "iteration over group IDs failed")
        if (types & H5F_OBJ_DATATYPE)
            if (H5I_iterate(H5I_DATATYPE, H5F__get_all_ids_cb, &udata, TRUE) < 0)
                HGOTO_ERROR(H5E_FILE, H5E_BADITER, (-1), "iteration over datatype IDs failed")
        if (types & H5F_OBJ_ATTR)
            if (H5I_iterate(H5I_ATTR, H5F__get_all_ids_cb, &udata, TRUE) < 0)
                HGOTO_ERROR(H5E_FILE, H5E_BADITER, (-1), "iteration over attribute IDs failed")

        /* Set return value */
        ret_value = (ssize_t)udata.obj_count;
    } /* end else */

done:
    FUNC_LEAVE_API(ret_value)
} /* end H5Fget_obj_ids() */

/*-------------------------------------------------------------------------
 * Function:    H5Fget_vfd_handle
 *
 * Purpose:     Returns a pointer to the file handle of the low-level file
 *              driver.
 *
 * Return:      Success:    Non-negative
 *              Failure:    Negative
 *-------------------------------------------------------------------------
 */
herr_t
H5Fget_vfd_handle(hid_t file_id, hid_t fapl_id, void **file_handle/*out*/)
{
    H5VL_object_t *vol_obj;             /* File info */
    herr_t         ret_value = SUCCEED; /* Return value */

    FUNC_ENTER_API(FAIL)
    H5TRACE3("e", "iix", file_id, fapl_id, file_handle);

    /* Check args */
    if (!file_handle)
        HGOTO_ERROR(H5E_ARGS, H5E_BADVALUE, FAIL, "invalid file handle pointer")

    /* Get the file object */
    if (NULL == (vol_obj = (H5VL_object_t *)H5I_object(file_id)))
        HGOTO_ERROR(H5E_ARGS, H5E_BADTYPE, FAIL, "invalid file identifier")

    /* Retrieve the VFD handle for the file */
    if (H5VL_file_optional(vol_obj, H5VL_NATIVE_FILE_GET_VFD_HANDLE, H5P_DATASET_XFER_DEFAULT,
                           H5_REQUEST_NULL, file_handle, fapl_id) < 0)
        HGOTO_ERROR(H5E_FILE, H5E_CANTGET, FAIL, "unable to get VFD handle")

done:
    FUNC_LEAVE_API(ret_value)
} /* end H5Fget_vfd_handle() */

/*-------------------------------------------------------------------------
 * Function:    H5Fis_accessible
 *
 * Purpose:     Check if the file can be opened with the given fapl.
 *
 * Return:      Success:    TRUE/FALSE
 *              Failure:    -1 (includes file does not exist)
 *
 *-------------------------------------------------------------------------
 */
htri_t
H5Fis_accessible(const char *filename, hid_t fapl_id)
{
    htri_t ret_value; /* Return value */

    FUNC_ENTER_API(FAIL)
    H5TRACE2("t", "*si", filename, fapl_id);

    /* Check args */
    if (!filename || !*filename)
        HGOTO_ERROR(H5E_ARGS, H5E_BADRANGE, FAIL, "no file name specified")

    /* Check the file access property list */
    if (H5P_DEFAULT == fapl_id)
        fapl_id = H5P_FILE_ACCESS_DEFAULT;
    else if (TRUE != H5P_isa_class(fapl_id, H5P_FILE_ACCESS))
        HGOTO_ERROR(H5E_ARGS, H5E_BADTYPE, FAIL, "not file access property list")

    /* Check if file is accessible */
    if (H5VL_file_specific(NULL, H5VL_FILE_IS_ACCESSIBLE, H5P_DATASET_XFER_DEFAULT, H5_REQUEST_NULL, fapl_id,
                           filename, &ret_value) < 0)
        HGOTO_ERROR(H5E_FILE, H5E_NOTHDF5, FAIL, "unable to determine if file is accessible as HDF5")

done:
    FUNC_LEAVE_API(ret_value)
} /* end H5Fis_accessible() */

/*-------------------------------------------------------------------------
 * Function:    H5F__create_api_common
 *
 * Purpose:     This is the common function for creating new  HDF5 files.
 *
 * Return:      Success:    A file ID
 *              Failure:    H5I_INVALID_HID
 *-------------------------------------------------------------------------
 */
static hid_t
H5F__create_api_common(const char *filename, unsigned flags, hid_t fcpl_id,
    hid_t fapl_id, hid_t es_id)
{
<<<<<<< HEAD
    H5F_t *new_file = NULL;             /* File struct for new file                 */
    H5P_genplist_t *plist;              /* Property list pointer                    */
    H5VL_connector_prop_t connector_prop;   /* Property for VOL connector ID & info     */
    H5ES_t *es = NULL;                  /* Event set for the operation              */
    void *token = NULL, **token_ptr;    /* Request token for async operation        */
    H5VL_object_t *vol_obj = NULL;      /* VOL object for file                      */
    H5VL_object_t *token_obj = NULL;    /* Async token VOL object */
    hbool_t supported;                  /* Whether 'post open' operation is supported by VOL connector */
    hid_t ret_value = H5I_INVALID_HID;  /* Return value                             */
=======
    H5F_t *               new_file = NULL; /* File struct for new file                 */
    H5P_genplist_t *      plist;           /* Property list pointer                    */
    H5VL_connector_prop_t connector_prop;  /* Property for VOL connector ID & info     */
    H5VL_object_t *       vol_obj = NULL;  /* VOL object for file                      */
    hbool_t               supported;       /* Whether 'post open' operation is supported by VOL connector */
    hid_t                 ret_value;       /* return value                             */
>>>>>>> 1a6fba94

    FUNC_ENTER_STATIC

    /* Check/fix arguments */
    if (!filename || !*filename)
        HGOTO_ERROR(H5E_ARGS, H5E_BADVALUE, H5I_INVALID_HID, "invalid file name")

    /* In this routine, we only accept the following flags:
     *          H5F_ACC_EXCL, H5F_ACC_TRUNC and H5F_ACC_SWMR_WRITE
     */
    if (flags & ~(H5F_ACC_EXCL | H5F_ACC_TRUNC | H5F_ACC_SWMR_WRITE))
        HGOTO_ERROR(H5E_ARGS, H5E_BADVALUE, H5I_INVALID_HID, "invalid flags")

    /* The H5F_ACC_EXCL and H5F_ACC_TRUNC flags are mutually exclusive */
    if ((flags & H5F_ACC_EXCL) && (flags & H5F_ACC_TRUNC))
        HGOTO_ERROR(H5E_ARGS, H5E_BADVALUE, H5I_INVALID_HID, "mutually exclusive flags for file creation")

    /* Check file creation property list */
    if (H5P_DEFAULT == fcpl_id)
        fcpl_id = H5P_FILE_CREATE_DEFAULT;
    else if (TRUE != H5P_isa_class(fcpl_id, H5P_FILE_CREATE))
        HGOTO_ERROR(H5E_ARGS, H5E_BADTYPE, H5I_INVALID_HID, "not file create property list")

    /* Verify access property list and set up collective metadata if appropriate */
    if (H5CX_set_apl(&fapl_id, H5P_CLS_FACC, H5I_INVALID_HID, TRUE) < 0)
        HGOTO_ERROR(H5E_FILE, H5E_CANTSET, H5I_INVALID_HID, "can't set access property list info")

    /* Get the VOL info from the fapl */
    if (NULL == (plist = (H5P_genplist_t *)H5I_object(fapl_id)))
        HGOTO_ERROR(H5E_ARGS, H5E_BADTYPE, H5I_INVALID_HID, "not a file access property list")
    if (H5P_peek(plist, H5F_ACS_VOL_CONN_NAME, &connector_prop) < 0)
        HGOTO_ERROR(H5E_FILE, H5E_CANTGET, H5I_INVALID_HID, "can't get VOL connector info")

    /* Stash a copy of the "top-level" connector property, before any pass-through
     *  connectors modify or unwrap it.
     */
    if (H5CX_set_vol_connector_prop(&connector_prop) < 0)
        HGOTO_ERROR(H5E_FILE, H5E_CANTSET, H5I_INVALID_HID, "can't set VOL connector info in API context")

    /* Adjust bit flags by turning on the creation bit and making sure that
     * the EXCL or TRUNC bit is set.  All newly-created files are opened for
     * reading and writing.
     */
    if (0 == (flags & (H5F_ACC_EXCL | H5F_ACC_TRUNC)))
        flags |= H5F_ACC_EXCL; /*default*/
    flags |= H5F_ACC_RDWR | H5F_ACC_CREAT;

    /* Get the event set and set up request token pointer for operation */
    if(H5ES_NONE != es_id) {
        /* Get event set */
        if(NULL == (es = (H5ES_t *)H5I_object_verify(es_id, H5I_EVENTSET)))
            HGOTO_ERROR(H5E_ARGS, H5E_BADTYPE, FAIL, "not an event set")

        /* Point at token for operation to set up */
        token_ptr = &token;
    } /* end if */
    else
        /* Synchronous operation */
        token_ptr = H5_REQUEST_NULL;

    /* Create a new file or truncate an existing file through the VOL */
<<<<<<< HEAD
    if(NULL == (new_file = (H5F_t *)H5VL_file_create(&connector_prop, filename, flags, fcpl_id, fapl_id, H5P_DATASET_XFER_DEFAULT, token_ptr)))
=======
    if (NULL == (new_file = (H5F_t *)H5VL_file_create(&connector_prop, filename, flags, fcpl_id, fapl_id,
                                                      H5P_DATASET_XFER_DEFAULT, H5_REQUEST_NULL)))
>>>>>>> 1a6fba94
        HGOTO_ERROR(H5E_FILE, H5E_CANTOPENFILE, H5I_INVALID_HID, "unable to create file")

    /* Get an atom for the file */
    if ((ret_value = H5VL_register_using_vol_id(H5I_FILE, new_file, connector_prop.connector_id, TRUE)) < 0)
        HGOTO_ERROR(H5E_FILE, H5E_CANTREGISTER, H5I_INVALID_HID, "unable to atomize file handle")

    /* Get the file object */
    if (NULL == (vol_obj = H5VL_vol_object(ret_value)))
        HGOTO_ERROR(H5E_ARGS, H5E_BADTYPE, H5I_INVALID_HID, "invalid object identifier")

    /* If there's an event set and a token was created, add the token to it */
    if(H5ES_NONE != es_id && NULL != token) {
        /* Create vol object for token */
        if(NULL == (token_obj = H5VL_create_object(token, vol_obj->connector))) {
            if(H5VL_request_free(token) < 0)
                HDONE_ERROR(H5E_FILE, H5E_CANTFREE, FAIL, "can't free request")
            HGOTO_ERROR(H5E_FILE, H5E_CANTINIT, FAIL, "can't create vol object for request token")
        } /* end if */

        /* Add token to event set */
        if(H5ES_insert(es, token_obj) < 0)
            HGOTO_ERROR(H5E_FILE, H5E_CANTINSERT, FAIL, "can't insert token into event set")
        token_obj = NULL;
    } /* end if */

    /* Check for 'post open' callback */
    supported = FALSE;
    if (H5VL_introspect_opt_query(vol_obj, H5VL_SUBCLS_FILE, H5VL_NATIVE_FILE_POST_OPEN, &supported) < 0)
        HGOTO_ERROR(H5E_FILE, H5E_CANTGET, H5I_INVALID_HID, "can't check for 'post open' operation")
<<<<<<< HEAD
    if(supported) {
        /* Reset token for 'post open' operation */
        /* (Technically unnecessary if create operation didn't change it, but not
         *      worth checking -QAK) */
        token = NULL;

        /* Make the 'post open' callback */
        if(H5VL_file_optional(vol_obj, H5VL_NATIVE_FILE_POST_OPEN, H5P_DATASET_XFER_DEFAULT, token_ptr) < 0)
=======
    if (supported)
        if (H5VL_file_optional(vol_obj, H5VL_NATIVE_FILE_POST_OPEN, H5P_DATASET_XFER_DEFAULT,
                               H5_REQUEST_NULL) < 0)
>>>>>>> 1a6fba94
            HGOTO_ERROR(H5E_FILE, H5E_CANTINIT, H5I_INVALID_HID, "unable to make file 'post open' callback")

        /* If there's an event set and a token was created, add the token to it */
        if(H5ES_NONE != es_id && NULL != token) {
            /* Create vol object for token */
            if(NULL == (token_obj = H5VL_create_object(token, vol_obj->connector))) {
                if(H5VL_request_free(token) < 0)
                    HDONE_ERROR(H5E_FILE, H5E_CANTFREE, FAIL, "can't free request")
                HGOTO_ERROR(H5E_FILE, H5E_CANTINIT, FAIL, "can't create vol object for request token")
            } /* end if */

            /* Add token to event set */
            if(H5ES_insert(es, token_obj) < 0)
                HGOTO_ERROR(H5E_FILE, H5E_CANTINSERT, FAIL, "can't insert token into event set")
            token_obj = NULL;
        } /* end if */
    } /* end if */

done:
    if(ret_value < 0 && token_obj)
        if(H5VL_free_object(token_obj) < 0)
            HDONE_ERROR(H5E_FILE, H5E_CANTFREE, FAIL, "can't free request token")

    FUNC_LEAVE_NOAPI(ret_value)
} /* end H5F__create_api_common() */


/*-------------------------------------------------------------------------
 * Function:    H5Fcreate
 *
 * Purpose:     This is the primary function for creating HDF5 files . The
 *              flags parameter determines whether an existing file will be
 *              overwritten or not.  All newly created files are opened for
 *              both reading and writing.  All flags may be combined with the
 *              bit-wise OR operator (`|') to change the behavior of the file
 *              create call.
 *
 *              The more complex behaviors of a file's creation and access
 *              are controlled through the file-creation and file-access
 *              property lists.  The value of H5P_DEFAULT for a template
 *              value indicates that the library should use the default
 *              values for the appropriate template.
 *
 * See also:    H5Fpublic.h for the list of supported flags. H5Ppublic.h for
 *              the list of file creation and file access properties.
 *
 * Return:      Success:    A file ID
 *
 *              Failure:    H5I_INVALID_HID
 *
 *-------------------------------------------------------------------------
 */
hid_t
H5Fcreate(const char *filename, unsigned flags, hid_t fcpl_id, hid_t fapl_id)
{
    hid_t ret_value;            /* Return value */

    FUNC_ENTER_API(H5I_INVALID_HID)
    H5TRACE4("i", "*sIuii", filename, flags, fcpl_id, fapl_id);

    /* Create the file synchronously */
    if((ret_value = H5F__create_api_common(filename, flags, fcpl_id, fapl_id, H5ES_NONE)) < 0)
        HGOTO_ERROR(H5E_FILE, H5E_CANTCREATE, H5I_INVALID_HID, "unable to synchronously create file")

done:
    FUNC_LEAVE_API(ret_value)
} /* end H5Fcreate() */

/*-------------------------------------------------------------------------
 * Function:    H5Fcreate_async
 *
 * Purpose:     Asynchronous version of H5Fcreate
 *
 * See Also:    H5Fpublic.h for a list of possible values for FLAGS.
 *
 * Return:      Success:    A file ID
 *              Failure:    H5I_INVALID_HID
 *-------------------------------------------------------------------------
 */
hid_t
H5Fcreate_async(const char *filename, unsigned flags, hid_t fcpl_id, hid_t fapl_id,
    hid_t es_id)
{
<<<<<<< HEAD
    hid_t ret_value;            /* Return value */
=======
    H5F_t *               new_file = NULL; /* File struct for new file                 */
    H5P_genplist_t *      plist;           /* Property list pointer                    */
    H5VL_connector_prop_t connector_prop;  /* Property for VOL connector ID & info     */
    H5VL_object_t *       vol_obj = NULL;  /* VOL object for file                      */
    hbool_t               supported;       /* Whether 'post open' operation is supported by VOL connector */
    hid_t                 ret_value;       /* Return value                             */
>>>>>>> 1a6fba94

    FUNC_ENTER_API(H5I_INVALID_HID)
    H5TRACE5("i", "*sIuiii", filename, flags, fcpl_id, fapl_id, es_id);

    /* Create the file, possibly asynchronously */
    if((ret_value = H5F__create_api_common(filename, flags, fcpl_id, fapl_id, es_id)) < 0)
        HGOTO_ERROR(H5E_FILE, H5E_CANTCREATE, H5I_INVALID_HID, "unable to asynchronously create file")

done:
    FUNC_LEAVE_API(ret_value)
} /* end H5Fcreate_async() */


/*-------------------------------------------------------------------------
 * Function:    H5F__open_api_common
 *
 * Purpose:     This is the common function for accessing existing HDF5
 *              files.
 *
 * Return:      Success:    A file ID
 *              Failure:    H5I_INVALID_HID
 *
 *-------------------------------------------------------------------------
 */
static hid_t
H5F__open_api_common(const char *filename, unsigned flags, hid_t fapl_id, hid_t es_id)
{
    H5F_t *new_file = NULL;             /* File struct for new file                 */
    H5P_genplist_t *plist;              /* Property list pointer                    */
    H5VL_connector_prop_t connector_prop; /* Property for VOL connector ID & info     */
    H5ES_t *es = NULL;                  /* Event set for the operation              */
    void *token = NULL, **token_ptr;    /* Request token for async operation        */
    H5VL_object_t *token_obj = NULL;    /* Async token VOL object */
    H5VL_object_t *vol_obj = NULL;      /* VOL object for file                      */
    hbool_t supported;                  /* Whether 'post open' operation is supported by VOL connector */
    hid_t ret_value = H5I_INVALID_HID;  /* Return value                             */

    FUNC_ENTER_STATIC

    /* Check arguments */
    if (!filename || !*filename)
        HGOTO_ERROR(H5E_ARGS, H5E_BADVALUE, H5I_INVALID_HID, "invalid file name")
    /* Reject undefined flags (~H5F_ACC_PUBLIC_FLAGS) and the H5F_ACC_TRUNC & H5F_ACC_EXCL flags */
    if ((flags & ~H5F_ACC_PUBLIC_FLAGS) || (flags & H5F_ACC_TRUNC) || (flags & H5F_ACC_EXCL))
        HGOTO_ERROR(H5E_ARGS, H5E_BADVALUE, H5I_INVALID_HID, "invalid file open flags")
    /* XXX (VOL MERGE): Might want to move SWMR flag checks to H5F_open() */
    /* Asking for SWMR write access on a read-only file is invalid */
    if ((flags & H5F_ACC_SWMR_WRITE) && 0 == (flags & H5F_ACC_RDWR))
        HGOTO_ERROR(H5E_FILE, H5E_CANTOPENFILE, H5I_INVALID_HID,
                    "SWMR write access on a file open for read-only access is not allowed")
    /* Asking for SWMR read access on a non-read-only file is invalid */
    if ((flags & H5F_ACC_SWMR_READ) && (flags & H5F_ACC_RDWR))
        HGOTO_ERROR(H5E_FILE, H5E_CANTOPENFILE, H5I_INVALID_HID,
                    "SWMR read access on a file open for read-write access is not allowed")

    /* Verify access property list and set up collective metadata if appropriate */
    if (H5CX_set_apl(&fapl_id, H5P_CLS_FACC, H5I_INVALID_HID, TRUE) < 0)
        HGOTO_ERROR(H5E_FILE, H5E_CANTSET, H5I_INVALID_HID, "can't set access property list info")

    /* Get the VOL info from the fapl */
    if (NULL == (plist = (H5P_genplist_t *)H5I_object(fapl_id)))
        HGOTO_ERROR(H5E_ARGS, H5E_BADTYPE, H5I_INVALID_HID, "not a file access property list")
    if (H5P_peek(plist, H5F_ACS_VOL_CONN_NAME, &connector_prop) < 0)
        HGOTO_ERROR(H5E_FILE, H5E_CANTGET, H5I_INVALID_HID, "can't get VOL connector info")

    /* Stash a copy of the "top-level" connector property, before any pass-through
     *  connectors modify or unwrap it.
     */
    if (H5CX_set_vol_connector_prop(&connector_prop) < 0)
        HGOTO_ERROR(H5E_FILE, H5E_CANTSET, H5I_INVALID_HID, "can't set VOL connector info in API context")

    /* Get the event set and set up request token pointer for operation */
    if(H5ES_NONE != es_id) {
        /* Get event set */
        if(NULL == (es = (H5ES_t *)H5I_object_verify(es_id, H5I_EVENTSET)))
            HGOTO_ERROR(H5E_ARGS, H5E_BADTYPE, FAIL, "not an event set")

        /* Point at token for operation to set up */
        token_ptr = &token;
    } /* end if */
    else
        /* Synchronous operation */
        token_ptr = H5_REQUEST_NULL;

    /* Open the file through the VOL layer */
<<<<<<< HEAD
    if(NULL == (new_file = (H5F_t *)H5VL_file_open(&connector_prop, filename, flags, fapl_id, H5P_DATASET_XFER_DEFAULT, token_ptr)))
=======
    if (NULL == (new_file = (H5F_t *)H5VL_file_open(&connector_prop, filename, flags, fapl_id,
                                                    H5P_DATASET_XFER_DEFAULT, H5_REQUEST_NULL)))
>>>>>>> 1a6fba94
        HGOTO_ERROR(H5E_FILE, H5E_CANTOPENFILE, H5I_INVALID_HID, "unable to open file")

    /* Get an ID for the file */
    if ((ret_value = H5VL_register_using_vol_id(H5I_FILE, new_file, connector_prop.connector_id, TRUE)) < 0)
        HGOTO_ERROR(H5E_FILE, H5E_CANTREGISTER, H5I_INVALID_HID, "unable to atomize file handle")

    /* Get the file object */
    if (NULL == (vol_obj = H5VL_vol_object(ret_value)))
        HGOTO_ERROR(H5E_FILE, H5E_CANTGET, H5I_INVALID_HID, "invalid object identifier")

    /* If there's an event set and a token was created, add the token to it */
    if(H5ES_NONE != es_id && NULL != token) {
        /* Create vol object for token */
        if(NULL == (token_obj = H5VL_create_object(token, vol_obj->connector))) {
            if(H5VL_request_free(token) < 0)
                HDONE_ERROR(H5E_FILE, H5E_CANTFREE, FAIL, "can't free request")
            HGOTO_ERROR(H5E_FILE, H5E_CANTINIT, FAIL, "can't create vol object for request token")
        } /* end if */

        /* Add token to event set */
        if(H5ES_insert(es, token_obj) < 0)
            HGOTO_ERROR(H5E_FILE, H5E_CANTINSERT, FAIL, "can't insert token into event set")
        token_obj = NULL;
    } /* end if */

    /* Check for 'post open' callback */
    supported = FALSE;
    if (H5VL_introspect_opt_query(vol_obj, H5VL_SUBCLS_FILE, H5VL_NATIVE_FILE_POST_OPEN, &supported) < 0)
        HGOTO_ERROR(H5E_FILE, H5E_CANTGET, H5I_INVALID_HID, "can't check for 'post open' operation")
<<<<<<< HEAD
    if(supported) {
        /* Reset token for 'post open' operation */
        /* (Technically unnecessary if open operation didn't change it, but not
         *      worth checking -QAK) */
        token = NULL;

        /* Make the 'post open' callback */
        if(H5VL_file_optional(vol_obj, H5VL_NATIVE_FILE_POST_OPEN, H5P_DATASET_XFER_DEFAULT, token_ptr) < 0)
=======
    if (supported)
        if (H5VL_file_optional(vol_obj, H5VL_NATIVE_FILE_POST_OPEN, H5P_DATASET_XFER_DEFAULT,
                               H5_REQUEST_NULL) < 0)
>>>>>>> 1a6fba94
            HGOTO_ERROR(H5E_FILE, H5E_CANTINIT, H5I_INVALID_HID, "unable to make file 'post open' callback")

        /* If there's an event set and a token was created, add the token to it */
        if(H5ES_NONE != es_id && NULL != token) {
            /* Create vol object for token */
            if(NULL == (token_obj = H5VL_create_object(token, vol_obj->connector))) {
                if(H5VL_request_free(token) < 0)
                    HDONE_ERROR(H5E_FILE, H5E_CANTFREE, FAIL, "can't free request")
                HGOTO_ERROR(H5E_FILE, H5E_CANTINIT, FAIL, "can't create vol object for request token")
            } /* end if */

            /* Add token to event set */
            if(H5ES_insert(es, token_obj) < 0)
                HGOTO_ERROR(H5E_FILE, H5E_CANTINSERT, FAIL, "can't insert token into event set")
        } /* end if */
    } /* end if */

done:
    if(ret_value < 0 && token_obj)
        if(H5VL_free_object(token_obj) < 0)
            HDONE_ERROR(H5E_FILE, H5E_CANTFREE, FAIL, "can't free request token")

    FUNC_LEAVE_NOAPI(ret_value)
} /* end H5F__open_api_common() */


/*-------------------------------------------------------------------------
 * Function:    H5Fopen
 *
 * Purpose:     This is the primary function for accessing existing HDF5
 *              files.  The FLAGS argument determines whether writing to an
 *              existing file will be allowed or not.  All flags may be
 *              combined with the bit-wise OR operator (`|') to change the
 *              behavior of the file open call.  The more complex behaviors
 *              of a file's access are controlled through the file-access
 *              property list.
 *
 * See Also:    H5Fpublic.h for a list of possible values for FLAGS.
 *
 * Return:      Success:    A file ID
 *
 *              Failure:    H5I_INVALID_HID
 *
 *-------------------------------------------------------------------------
 */
hid_t
H5Fopen(const char *filename, unsigned flags, hid_t fapl_id)
{
    hid_t ret_value;            /* Return value */

    FUNC_ENTER_API(H5I_INVALID_HID)
    H5TRACE3("i", "*sIui", filename, flags, fapl_id);

    /* Open the file synchronously */
    if((ret_value = H5F__open_api_common(filename, flags, fapl_id, H5ES_NONE)) < 0)
        HGOTO_ERROR(H5E_FILE, H5E_CANTOPENFILE, H5I_INVALID_HID, "unable to synchronously open file")

done:
    FUNC_LEAVE_API(ret_value)
} /* end H5Fopen() */

/*-------------------------------------------------------------------------
 * Function:    H5Fopen_async
 *
 * Purpose:     Asynchronous version of H5Fopen
 *
 * See Also:    H5Fpublic.h for a list of possible values for FLAGS.
 *
 * Return:      Success:    A file ID
 *              Failure:    H5I_INVALID_HID
 *
 *-------------------------------------------------------------------------
 */
hid_t
H5Fopen_async(const char *filename, unsigned flags, hid_t fapl_id, hid_t es_id)
{
    hid_t ret_value;            /* Return value */

    FUNC_ENTER_API(H5I_INVALID_HID)
    H5TRACE4("i", "*sIuii", filename, flags, fapl_id, es_id);

    /* Open the file, possibly asynchronously */
    if((ret_value = H5F__open_api_common(filename, flags, fapl_id, es_id)) < 0)
        HGOTO_ERROR(H5E_FILE, H5E_CANTOPENFILE, H5I_INVALID_HID, "unable to asynchronously open file")

done:
    FUNC_LEAVE_API(ret_value)
} /* end H5Fopen_async() */


/*-------------------------------------------------------------------------
 * Function:    H5Fflush
 *
 * Purpose:     Flushes all outstanding buffers of a file to disk but does
 *              not remove them from the cache.  The OBJECT_ID can be a file,
 *              dataset, group, attribute, or named data type.
 *
 * Return:      Success:    Non-negative
 *              Failure:    Negative
 *-------------------------------------------------------------------------
 */
herr_t
H5Fflush(hid_t object_id, H5F_scope_t scope)
{
    H5VL_object_t *vol_obj = NULL;      /* Object info      */
    H5I_type_t     obj_type;            /* Type of object   */
    herr_t         ret_value = SUCCEED; /* Return value     */

    FUNC_ENTER_API(FAIL)
    H5TRACE2("e", "iFs", object_id, scope);

    /* Get the type of object we're flushing + sanity check */
    obj_type = H5I_get_type(object_id);
    if (H5I_FILE != obj_type && H5I_GROUP != obj_type && H5I_DATATYPE != obj_type &&
        H5I_DATASET != obj_type && H5I_ATTR != obj_type)
        HGOTO_ERROR(H5E_ARGS, H5E_BADTYPE, FAIL, "not a file or file object")

    /* get the file object */
    if (NULL == (vol_obj = H5VL_vol_object(object_id)))
        HGOTO_ERROR(H5E_ARGS, H5E_BADTYPE, FAIL, "invalid object identifier")

    /* Flush the object */
    if (H5VL_file_specific(vol_obj, H5VL_FILE_FLUSH, H5P_DATASET_XFER_DEFAULT, H5_REQUEST_NULL, (int)obj_type,
                           (int)scope) < 0)
        HGOTO_ERROR(H5E_FILE, H5E_CANTFLUSH, FAIL, "unable to flush file")

done:
    FUNC_LEAVE_API(ret_value)
} /* end H5Fflush() */

/*-------------------------------------------------------------------------
 * Function:    H5F__close_api_common
 *
 * Purpose:     This is the common function for closing HDF5 file IDs.
 *
 * Return:      SUCCEED/FAIL
 *
 *-------------------------------------------------------------------------
 */
static herr_t
H5F__close_api_common(hid_t file_id, hid_t es_id)
{
    H5ES_t *es = NULL;                  /* Event set for the operation */
    void *token = NULL, **token_ptr;    /* Request token for async operation */
    H5VL_object_t *token_obj = NULL;    /* Async token VOL object */
    H5VL_t *connector = NULL;           /* VOL connector */
    herr_t ret_value = SUCCEED;         /* Return value */

    FUNC_ENTER_STATIC

    /* Check arguments */
    if(H5I_FILE != H5I_get_type(file_id))
        HGOTO_ERROR(H5E_ARGS, H5E_BADTYPE, FAIL, "not a file ID")

    /* Get the event set and set up request token pointer for operation */
    if(H5ES_NONE != es_id) {
        H5VL_object_t *vol_obj = NULL;

        /* Get event set */
        if(NULL == (es = (H5ES_t *)H5I_object_verify(es_id, H5I_EVENTSET)))
            HGOTO_ERROR(H5E_ARGS, H5E_BADTYPE, FAIL, "not an event set")

        /* Get file object's connector and increate its rc, so it doesn't get
         * closed when we close the file */
        if(NULL == (vol_obj = H5VL_vol_object(file_id)))
            HGOTO_ERROR(H5E_FILE, H5E_CANTGET, FAIL, "can't get VOL object for file")
        connector = vol_obj->connector;
        H5VL_conn_inc_rc(connector);

        /* Point at token for operation to set up */
        token_ptr = &token;
    } /* end if */
    else
        /* Synchronous operation */
        token_ptr = H5_REQUEST_NULL;

    /* Decrement reference count on atom.  When it reaches zero the file will
     * be closed.
     */
    if(H5I_dec_app_ref_async(file_id, token_ptr) < 0)
        HGOTO_ERROR(H5E_FILE, H5E_CANTCLOSEFILE, FAIL, "decrementing file ID failed")

    /* If there's an event set and a token was created, add the token to it */
    if(H5ES_NONE != es_id && NULL != token) {
        /* Create vol object for token */
        if(NULL == (token_obj = H5VL_create_object(token, connector))) {
            if(H5VL_request_free(token) < 0)
                HDONE_ERROR(H5E_FILE, H5E_CANTFREE, FAIL, "can't free request")
            HGOTO_ERROR(H5E_FILE, H5E_CANTINIT, FAIL, "can't create vol object for request token")
        } /* end if */

        /* Add token to event set */
        if(H5ES_insert(es, token_obj) < 0)
            HGOTO_ERROR(H5E_FILE, H5E_CANTINSERT, FAIL, "can't insert token into event set")

        if(H5VL_conn_dec_rc(connector) < 0) {
            connector = NULL;
            HGOTO_ERROR(H5E_FILE, H5E_CANTDEC, FAIL, "can't decrement ref count on connector")
        } /* end if */
        connector = NULL;
    } /* end if */

done:
    if(ret_value < 0) {
        if(token_obj && H5VL_free_object(token_obj) < 0)
            HDONE_ERROR(H5E_FILE, H5E_CANTFREE, FAIL, "can't free request token")
        if(connector && H5VL_conn_dec_rc(connector) < 0)
            HDONE_ERROR(H5E_FILE, H5E_CANTDEC, FAIL, "can't decrement ref count on connector")
    } /* end if */

    FUNC_LEAVE_NOAPI(ret_value)
} /* end H5F__close_api_common() */


/*-------------------------------------------------------------------------
 * Function:    H5Fclose
 *
 * Purpose:     This function closes the file specified by FILE_ID by
 *              flushing all data to storage, and terminating access to the
 *              file through FILE_ID.  If objects (e.g., datasets, groups,
 *              etc.) are open in the file then the underlying storage is not
 *              closed until those objects are closed; however, all data for
 *              the file and the open objects is flushed.
 *
 * Return:      Success:    Non-negative
 *              Failure:    Negative
 *-------------------------------------------------------------------------
 */
herr_t
H5Fclose(hid_t file_id)
{
<<<<<<< HEAD
    herr_t ret_value = SUCCEED;         /* Return value */
=======
    herr_t ret_value = SUCCEED;
>>>>>>> 1a6fba94

    FUNC_ENTER_API(FAIL)
    H5TRACE1("e", "i", file_id);

<<<<<<< HEAD
    /* Synchronously close the file ID */
    if(H5F__close_api_common(file_id, H5ES_NONE) < 0)
        HGOTO_ERROR(H5E_FILE, H5E_CANTCLOSEFILE, FAIL, "synchronous file close failed")
=======
    /* Check arguments */
    if (H5I_FILE != H5I_get_type(file_id))
        HGOTO_ERROR(H5E_ARGS, H5E_BADTYPE, FAIL, "not a file ID")

    /* Close the file */
    if (H5I_dec_app_ref(file_id) < 0)
        HGOTO_ERROR(H5E_FILE, H5E_CANTCLOSEFILE, FAIL, "closing file ID failed")
>>>>>>> 1a6fba94

done:
    FUNC_LEAVE_API(ret_value)
} /* end H5Fclose() */

/*-------------------------------------------------------------------------
 * Function:    H5Fclose_async
 *
 * Purpose:     Asynchronous version of H5Fclose
 *
 * Return:      SUCCEED/FAIL
 *
 *-------------------------------------------------------------------------
 */
herr_t
H5Fclose_async(hid_t file_id, hid_t es_id)
{
    herr_t ret_value = SUCCEED;         /* Return value */

    FUNC_ENTER_API(FAIL)
    H5TRACE2("e", "ii", file_id, es_id);

    /* Close the file ID */
    if(H5F__close_api_common(file_id, es_id) < 0)
        HGOTO_ERROR(H5E_FILE, H5E_CANTCLOSEFILE, FAIL, "asynchronous file close failed")

done:
    FUNC_LEAVE_API(ret_value)
} /* end H5Fclose_async() */


/*-------------------------------------------------------------------------
 * Function:    H5Fdelete
 *
 * Purpose:     Deletes an HDF5 file.
 *
 * Return:      SUCCEED/FAIL
 *
 *-------------------------------------------------------------------------
 */
herr_t
H5Fdelete(const char *filename, hid_t fapl_id)
{
    H5P_genplist_t *      plist;          /* Property list pointer */
    H5VL_connector_prop_t connector_prop; /* Property for VOL connector ID & info */
    htri_t                is_hdf5   = FAIL;
    herr_t                ret_value = SUCCEED;

    FUNC_ENTER_API(FAIL)
    H5TRACE2("e", "*si", filename, fapl_id);

    /* Check args */
    if (!filename || !*filename)
        HGOTO_ERROR(H5E_ARGS, H5E_BADRANGE, FAIL, "no file name specified")

    /* Verify access property list and set up collective metadata if appropriate */
    if (H5CX_set_apl(&fapl_id, H5P_CLS_FACC, H5I_INVALID_HID, TRUE) < 0)
        HGOTO_ERROR(H5E_FILE, H5E_CANTSET, H5I_INVALID_HID, "can't set access property list info")

    /* Get the VOL info from the fapl */
    if (NULL == (plist = (H5P_genplist_t *)H5I_object_verify(fapl_id, H5I_GENPROP_LST)))
        HGOTO_ERROR(H5E_ARGS, H5E_BADTYPE, H5I_INVALID_HID, "not a property list")
    if (H5P_peek(plist, H5F_ACS_VOL_CONN_NAME, &connector_prop) < 0)
        HGOTO_ERROR(H5E_FILE, H5E_CANTGET, H5I_INVALID_HID, "can't get VOL connector info")

    /* Stash a copy of the "top-level" connector property, before any pass-through
     *  connectors modify or unwrap it.
     */
    if (H5CX_set_vol_connector_prop(&connector_prop) < 0)
        HGOTO_ERROR(H5E_FILE, H5E_CANTSET, H5I_INVALID_HID, "can't set VOL connector info in API context")

    /* Make sure this is HDF5 storage for this VOL connector */
    if (H5VL_file_specific(NULL, H5VL_FILE_IS_ACCESSIBLE, H5P_DATASET_XFER_DEFAULT, H5_REQUEST_NULL, fapl_id,
                           filename, &is_hdf5) < 0)
        HGOTO_ERROR(H5E_FILE, H5E_NOTHDF5, FAIL, "unable to determine if file is accessible as HDF5")
    if (!is_hdf5)
        HGOTO_ERROR(H5E_FILE, H5E_NOTHDF5, FAIL, "not an HDF5 file")

    /* Delete the file */
    if (H5VL_file_specific(NULL, H5VL_FILE_DELETE, H5P_DATASET_XFER_DEFAULT, H5_REQUEST_NULL, fapl_id,
                           filename, &ret_value) < 0)
        HGOTO_ERROR(H5E_FILE, H5E_CANTDELETEFILE, FAIL, "unable to delete the file")

done:
    FUNC_LEAVE_API(ret_value)
} /* end H5Fdelete() */

/*-------------------------------------------------------------------------
 * Function:    H5Freopen
 *
 * Purpose:     Reopen a file.  The new file handle which is returned points
 *              to the same file as the specified file handle.  Both handles
 *              share caches and other information.  The only difference
 *              between the handles is that the new handle is not mounted
 *              anywhere and no files are mounted on it.
 *
 * Return:      Success:    New file ID
 *
 *              Failure:    H5I_INVALID_HID
 *
 *-------------------------------------------------------------------------
 */
hid_t
H5Freopen(hid_t file_id)
{
    void *         file    = NULL; /* File struct for new file */
    H5VL_object_t *vol_obj = NULL; /* VOL object for file                      */
    hbool_t        supported;      /* Whether 'post open' operation is supported by VOL connector */
    hid_t          ret_value = H5I_INVALID_HID; /* Return value */

    FUNC_ENTER_API(H5I_INVALID_HID)
    H5TRACE1("i", "i", file_id);

    /* Get the file object */
    if (NULL == (vol_obj = (H5VL_object_t *)H5I_object_verify(file_id, H5I_FILE)))
        HGOTO_ERROR(H5E_ARGS, H5E_BADTYPE, H5I_INVALID_HID, "invalid file identifier")

    /* Reopen the file */
    if (H5VL_file_specific(vol_obj, H5VL_FILE_REOPEN, H5P_DATASET_XFER_DEFAULT, H5_REQUEST_NULL, &file) < 0)
        HGOTO_ERROR(H5E_FILE, H5E_CANTINIT, H5I_INVALID_HID, "unable to reopen file via the VOL connector")

    /* Make sure that worked */
    if (NULL == file)
        HGOTO_ERROR(H5E_FILE, H5E_CANTINIT, H5I_INVALID_HID, "unable to reopen file")

    /* Get an atom for the file */
    if ((ret_value = H5VL_register(H5I_FILE, file, vol_obj->connector, TRUE)) < 0)
        HGOTO_ERROR(H5E_FILE, H5E_CANTREGISTER, H5I_INVALID_HID, "unable to atomize file handle")

    /* Get the file object */
    if (NULL == (vol_obj = H5VL_vol_object(ret_value)))
        HGOTO_ERROR(H5E_ARGS, H5E_BADTYPE, H5I_INVALID_HID, "invalid object identifier")

    /* Make the 'post open' callback */
    supported = FALSE;
    if (H5VL_introspect_opt_query(vol_obj, H5VL_SUBCLS_FILE, H5VL_NATIVE_FILE_POST_OPEN, &supported) < 0)
        HGOTO_ERROR(H5E_FILE, H5E_CANTGET, H5I_INVALID_HID, "can't check for 'post open' operation")
    if (supported)
        if (H5VL_file_optional(vol_obj, H5VL_NATIVE_FILE_POST_OPEN, H5P_DATASET_XFER_DEFAULT,
                               H5_REQUEST_NULL) < 0)
            HGOTO_ERROR(H5E_FILE, H5E_CANTINIT, H5I_INVALID_HID, "unable to make file 'post open' callback")

done:
    /* XXX (VOL MERGE): If registration fails, file will not be closed */
    FUNC_LEAVE_API(ret_value)
} /* end H5Freopen() */

/*-------------------------------------------------------------------------
 * Function:    H5Fget_intent
 *
 * Purpose:     Public API to retrieve the file's 'intent' flags passed
 *              during H5Fopen()
 *
 * Return:      Success:    Non-negative
 *              Failure:    Negative
 *-------------------------------------------------------------------------
 */
herr_t
H5Fget_intent(hid_t file_id, unsigned *intent_flags/*out*/)
{
    herr_t ret_value = SUCCEED;

    FUNC_ENTER_API(FAIL)
    H5TRACE2("e", "ix", file_id, intent_flags);

    /* If no intent flags were passed in, exit quietly */
    if (intent_flags) {
        H5VL_object_t *vol_obj; /* File info */

        /* Get the internal file structure */
        if (NULL == (vol_obj = (H5VL_object_t *)H5I_object(file_id)))
            HGOTO_ERROR(H5E_ARGS, H5E_BADTYPE, FAIL, "invalid file identifier")

        /* Get the flags */
        if ((ret_value = H5VL_file_get(vol_obj, H5VL_FILE_GET_INTENT, H5P_DATASET_XFER_DEFAULT,
                                       H5_REQUEST_NULL, intent_flags)) < 0)
            HGOTO_ERROR(H5E_FILE, H5E_CANTGET, FAIL, "unable to get file's intent flags")
    } /* end if */

done:
    FUNC_LEAVE_API(ret_value)
} /* end H5Fget_intent() */

/*-------------------------------------------------------------------------
 * Function:    H5Fget_fileno
 *
 * Purpose:     Public API to retrieve the file's 'file number' that uniquely
 *              identifies each open file.
 *
 * Return:      SUCCEED/FAIL
 *
 *-------------------------------------------------------------------------
 */
herr_t
H5Fget_fileno(hid_t file_id, unsigned long *fnumber/*out*/)
{
    herr_t ret_value = SUCCEED;

    FUNC_ENTER_API(FAIL)
    H5TRACE2("e", "ix", file_id, fnumber);

    /* If no fnumber pointer was passed in, exit quietly */
    if (fnumber) {
        H5VL_object_t *vol_obj; /* File info */

        /* Get the internal file structure */
        if (NULL == (vol_obj = (H5VL_object_t *)H5I_object(file_id)))
            HGOTO_ERROR(H5E_ARGS, H5E_BADTYPE, FAIL, "invalid file identifier")

        /* Get the flags */
        if ((ret_value = H5VL_file_get(vol_obj, H5VL_FILE_GET_FILENO, H5P_DATASET_XFER_DEFAULT,
                                       H5_REQUEST_NULL, fnumber)) < 0)
            HGOTO_ERROR(H5E_FILE, H5E_CANTGET, FAIL, "unable to get file's 'file number'")
    } /* end if */

done:
    FUNC_LEAVE_API(ret_value)
} /* end H5Fget_fileno() */

/*-------------------------------------------------------------------------
 * Function:    H5Fget_freespace
 *
 * Purpose:     Retrieves the amount of free space in the file.
 *
 * Return:      Success:    Amount of free space for type
 *              Failure:    -1
 *-------------------------------------------------------------------------
 */
hssize_t
H5Fget_freespace(hid_t file_id)
{
    H5VL_object_t *vol_obj = NULL;
    hssize_t       ret_value; /* Return value */

    FUNC_ENTER_API((-1))
    H5TRACE1("Hs", "i", file_id);

    /* Get the file object */
    if (NULL == (vol_obj = (H5VL_object_t *)H5I_object(file_id)))
        HGOTO_ERROR(H5E_ARGS, H5E_BADTYPE, (-1), "invalid file identifier")

    /* Get the amount of free space in the file */
    if (H5VL_file_optional(vol_obj, H5VL_NATIVE_FILE_GET_FREE_SPACE, H5P_DATASET_XFER_DEFAULT,
                           H5_REQUEST_NULL, &ret_value) < 0)
        HGOTO_ERROR(H5E_FILE, H5E_CANTGET, (-1), "unable to get file free space")

done:
    FUNC_LEAVE_API(ret_value)
} /* end H5Fget_freespace() */

/*-------------------------------------------------------------------------
 * Function:    H5Fget_filesize
 *
 * Purpose:     Retrieves the file size of the HDF5 file. This function
 *              is called after an existing file is opened in order
 *              to learn the true size of the underlying file.
 *
 * Return:      Success:        Non-negative
 *              Failure:        Negative
 *-------------------------------------------------------------------------
 */
herr_t
H5Fget_filesize(hid_t file_id, hsize_t *size/*out*/)
{
    H5VL_object_t *vol_obj;             /* File info */
    herr_t         ret_value = SUCCEED; /* Return value */

    FUNC_ENTER_API(FAIL)
    H5TRACE2("e", "ix", file_id, size);

    /* Check args */
    if (!size)
        HGOTO_ERROR(H5E_ARGS, H5E_BADVALUE, FAIL, "size parameter cannot be NULL")
    if (NULL == (vol_obj = (H5VL_object_t *)H5I_object_verify(file_id, H5I_FILE)))
        HGOTO_ERROR(H5E_ARGS, H5E_BADVALUE, FAIL, "not a file ID")

    /* Get the file size */
    if (H5VL_file_optional(vol_obj, H5VL_NATIVE_FILE_GET_SIZE, H5P_DATASET_XFER_DEFAULT, H5_REQUEST_NULL,
                           size) < 0)
        HGOTO_ERROR(H5E_FILE, H5E_CANTGET, FAIL, "unable to get file size")

done:
    FUNC_LEAVE_API(ret_value)
} /* end H5Fget_filesize() */

/*-------------------------------------------------------------------------
 * Function:    H5Fget_file_image
 *
 * Purpose:     If a buffer is provided (via the buf_ptr argument) and is
 *              big enough (size in buf_len argument), load *buf_ptr with
 *              an image of the open file whose ID is provided in the
 *              file_id parameter, and return the number of bytes copied
 *              to the buffer.
 *
 *              If the buffer exists, but is too small to contain an image
 *              of the indicated file, return a negative number.
 *
 *              Finally, if no buffer is provided, return the size of the
 *              buffer needed.  This value is simply the eoa of the target
 *              file.
 *
 *              Note that any user block is skipped.
 *
 *              Also note that the function may not be used on files
 *              opened with either the split/multi file driver or the
 *              family file driver.
 *
 *              In the former case, the sparse address space makes the
 *              get file image operation impractical, due to the size of
 *              the image typically required.
 *
 *              In the case of the family file driver, the problem is
 *              the driver message in the super block, which will prevent
 *              the image being opened with any driver other than the
 *              family file driver -- which negates the purpose of the
 *              operation.  This can be fixed, but no resources for
 *              this now.
 *
 * Return:      Success:    Bytes copied / number of bytes needed
 *              Failure:    -1
 *-------------------------------------------------------------------------
 */
ssize_t
H5Fget_file_image(hid_t file_id, void *buf/*out*/, size_t buf_len)
{
    H5VL_object_t *vol_obj;   /* File object for file ID  */
    ssize_t        ret_value; /* Return value             */

    FUNC_ENTER_API((-1))
    H5TRACE3("Zs", "ixz", file_id, buf, buf_len);

    /* Check args */
    if (NULL == (vol_obj = (H5VL_object_t *)H5I_object_verify(file_id, H5I_FILE)))
        HGOTO_ERROR(H5E_ARGS, H5E_BADVALUE, (-1), "not a file ID")

    /* Get the file image */
<<<<<<< HEAD
    if(H5VL_file_optional(vol_obj, H5VL_NATIVE_FILE_GET_FILE_IMAGE, H5P_DATASET_XFER_DEFAULT, H5_REQUEST_NULL, buf, &ret_value, buf_len) < 0)
=======
    if (H5VL_file_optional(vol_obj, H5VL_NATIVE_FILE_GET_FILE_IMAGE, H5P_DATASET_XFER_DEFAULT,
                           H5_REQUEST_NULL, buf_ptr, &ret_value, buf_len) < 0)
>>>>>>> 1a6fba94
        HGOTO_ERROR(H5E_FILE, H5E_CANTGET, (-1), "unable to get file image")

done:
    FUNC_LEAVE_API(ret_value)
} /* H5Fget_file_image() */

/*-------------------------------------------------------------------------
 * Function:    H5Fget_mdc_config
 *
 * Purpose:     Retrieves the current automatic cache resize configuration
 *              from the metadata cache, and return it in *config_ptr.
 *
 *              Note that the version field of *config_Ptr must be correctly
 *              filled in by the caller.  This allows us to adapt for
 *              obsolete versions of the structure.
 *
 * Return:      Success:    Non-negative
 *              Failure:    Negative
 *-------------------------------------------------------------------------
 */
herr_t
H5Fget_mdc_config(hid_t file_id, H5AC_cache_config_t *config/*out*/)
{
    H5VL_object_t *vol_obj   = NULL;
    herr_t         ret_value = SUCCEED; /* Return value */

    FUNC_ENTER_API(FAIL)
    H5TRACE2("e", "ix", file_id, config);

    /* Check args */
<<<<<<< HEAD
    if((NULL == config) || (config->version != H5AC__CURR_CACHE_CONFIG_VERSION))
        HGOTO_ERROR(H5E_ARGS, H5E_BADVALUE, FAIL, "Bad config ptr")
=======
    if ((NULL == config_ptr) || (config_ptr->version != H5AC__CURR_CACHE_CONFIG_VERSION))
        HGOTO_ERROR(H5E_ARGS, H5E_BADVALUE, FAIL, "Bad config_ptr")
>>>>>>> 1a6fba94

    /* Get the file object */
    if (NULL == (vol_obj = (H5VL_object_t *)H5I_object(file_id)))
        HGOTO_ERROR(H5E_ARGS, H5E_BADTYPE, FAIL, "invalid file identifier")

    /* Get the metadata cache configuration */
<<<<<<< HEAD
    if(H5VL_file_optional(vol_obj, H5VL_NATIVE_FILE_GET_MDC_CONF, H5P_DATASET_XFER_DEFAULT, H5_REQUEST_NULL, config) < 0)
=======
    if (H5VL_file_optional(vol_obj, H5VL_NATIVE_FILE_GET_MDC_CONF, H5P_DATASET_XFER_DEFAULT, H5_REQUEST_NULL,
                           config_ptr) < 0)
>>>>>>> 1a6fba94
        HGOTO_ERROR(H5E_FILE, H5E_CANTGET, FAIL, "unable to get metadata cache configuration")

done:
    FUNC_LEAVE_API(ret_value)
} /* H5Fget_mdc_config() */

/*-------------------------------------------------------------------------
 * Function:    H5Fset_mdc_config
 *
 * Purpose:     Sets the current metadata cache automatic resize
 *              configuration, using the contents of the instance of
 *              H5AC_cache_config_t pointed to by config_ptr.
 *
 * Return:      Success:    Non-negative
 *              Failure:    Negative
 *-------------------------------------------------------------------------
 */
herr_t
H5Fset_mdc_config(hid_t file_id, H5AC_cache_config_t *config_ptr)
{
    H5VL_object_t *vol_obj   = NULL;
    herr_t         ret_value = SUCCEED; /* Return value */

    FUNC_ENTER_API(FAIL)
    H5TRACE2("e", "i*Cc", file_id, config_ptr);

    /* Get the file object */
    if (NULL == (vol_obj = (H5VL_object_t *)H5I_object(file_id)))
        HGOTO_ERROR(H5E_ARGS, H5E_BADTYPE, FAIL, "invalid file identifier")

    /* Set the metadata cache configuration  */
    if (H5VL_file_optional(vol_obj, H5VL_NATIVE_FILE_SET_MDC_CONFIG, H5P_DATASET_XFER_DEFAULT,
                           H5_REQUEST_NULL, config_ptr) < 0)
        HGOTO_ERROR(H5E_FILE, H5E_CANTSET, FAIL, "unable to set metadata cache configuration")

done:
    FUNC_LEAVE_API(ret_value)
} /* H5Fset_mdc_config() */

/*-------------------------------------------------------------------------
 * Function:    H5Fget_mdc_hit_rate
 *
 * Purpose:     Retrieves the current hit rate from the metadata cache.
 *              This rate is the overall hit rate since the last time
 *              the hit rate statistics were reset either manually or
 *              automatically.
 *
 * Return:      Success:    Non-negative
 *              Failure:    Negative
 *-------------------------------------------------------------------------
 */
herr_t
H5Fget_mdc_hit_rate(hid_t file_id, double *hit_rate/*out*/)
{
    H5VL_object_t *vol_obj;
    herr_t         ret_value = SUCCEED; /* Return value */

    FUNC_ENTER_API(FAIL)
    H5TRACE2("e", "ix", file_id, hit_rate);

    /* Check args */
<<<<<<< HEAD
    if(NULL == hit_rate)
=======
    if (NULL == hit_rate_ptr)
>>>>>>> 1a6fba94
        HGOTO_ERROR(H5E_ARGS, H5E_BADVALUE, FAIL, "NULL hit rate pointer")
    if (NULL == (vol_obj = (H5VL_object_t *)H5I_object_verify(file_id, H5I_FILE)))
        HGOTO_ERROR(H5E_ARGS, H5E_BADVALUE, FAIL, "not a file ID")

    /* Get the current hit rate */
<<<<<<< HEAD
    if(H5VL_file_optional(vol_obj, H5VL_NATIVE_FILE_GET_MDC_HR, H5P_DATASET_XFER_DEFAULT, H5_REQUEST_NULL, hit_rate) < 0)
=======
    if (H5VL_file_optional(vol_obj, H5VL_NATIVE_FILE_GET_MDC_HR, H5P_DATASET_XFER_DEFAULT, H5_REQUEST_NULL,
                           hit_rate_ptr) < 0)
>>>>>>> 1a6fba94
        HGOTO_ERROR(H5E_FILE, H5E_CANTGET, FAIL, "unable to get MDC hit rate")

done:
    FUNC_LEAVE_API(ret_value)
} /* H5Fget_mdc_hit_rate() */

/*-------------------------------------------------------------------------
 * Function:    H5Fget_mdc_size
 *
 * Purpose:     Retrieves the maximum size, minimum clean size, current
 *              size, and current number of entries from the metadata
 *              cache associated with the specified file.  If any of
 *              the ptr parameters are NULL, the associated datum is
 *              not returned.
 *
 * Return:      Success:    Non-negative
 *              Failure:    Negative
 *-------------------------------------------------------------------------
 */
herr_t
<<<<<<< HEAD
H5Fget_mdc_size(hid_t file_id, size_t *max_size/*out*/, size_t *min_clean_size/*out*/,
    size_t *cur_size/*out*/, int *cur_num_entries/*out*/)
=======
H5Fget_mdc_size(hid_t file_id, size_t *max_size_ptr, size_t *min_clean_size_ptr, size_t *cur_size_ptr,
                int *cur_num_entries_ptr)
>>>>>>> 1a6fba94
{
    H5VL_object_t *vol_obj;
    herr_t         ret_value = SUCCEED; /* Return value */

    FUNC_ENTER_API(FAIL)
<<<<<<< HEAD
    H5TRACE5("e", "ixxxx", file_id, max_size, min_clean_size, cur_size,
             cur_num_entries);
=======
    H5TRACE5("e", "i*z*z*z*Is", file_id, max_size_ptr, min_clean_size_ptr, cur_size_ptr, cur_num_entries_ptr);
>>>>>>> 1a6fba94

    /* Check args */
    if (NULL == (vol_obj = (H5VL_object_t *)H5I_object_verify(file_id, H5I_FILE)))
        HGOTO_ERROR(H5E_ARGS, H5E_BADVALUE, FAIL, "not a file ID")

    /* Get the size data */
<<<<<<< HEAD
    if(H5VL_file_optional(vol_obj, H5VL_NATIVE_FILE_GET_MDC_SIZE, H5P_DATASET_XFER_DEFAULT, H5_REQUEST_NULL, max_size, min_clean_size, cur_size, cur_num_entries) < 0)
=======
    if (H5VL_file_optional(vol_obj, H5VL_NATIVE_FILE_GET_MDC_SIZE, H5P_DATASET_XFER_DEFAULT, H5_REQUEST_NULL,
                           max_size_ptr, min_clean_size_ptr, cur_size_ptr, cur_num_entries_ptr) < 0)
>>>>>>> 1a6fba94
        HGOTO_ERROR(H5E_FILE, H5E_CANTGET, FAIL, "unable to get MDC size")

done:
    FUNC_LEAVE_API(ret_value)
} /* H5Fget_mdc_size() */

/*-------------------------------------------------------------------------
 * Function:    H5Freset_mdc_hit_rate_stats
 *
 * Purpose:     Reset the hit rate statistic whose current value can
 *              be obtained via the H5Fget_mdc_hit_rate() call.  Note
 *              that this statistic will also be reset once per epoch
 *              by the automatic cache resize code if it is enabled.
 *
 *              It is probably a bad idea to call this function unless
 *              you are controlling cache size from your program instead
 *              of using our cache size control code.
 *
 * Return:      Success:    Non-negative
 *              Failure:    Negative
 *-------------------------------------------------------------------------
 */
herr_t
H5Freset_mdc_hit_rate_stats(hid_t file_id)
{
    H5VL_object_t *vol_obj   = NULL;
    herr_t         ret_value = SUCCEED; /* Return value */

    FUNC_ENTER_API(FAIL)
    H5TRACE1("e", "i", file_id);

    /* Get the file object */
    if (NULL == (vol_obj = (H5VL_object_t *)H5I_object(file_id)))
        HGOTO_ERROR(H5E_ARGS, H5E_BADTYPE, FAIL, "invalid file identifier")

    /* Reset the hit rate statistic */
    if (H5VL_file_optional(vol_obj, H5VL_NATIVE_FILE_RESET_MDC_HIT_RATE, H5P_DATASET_XFER_DEFAULT,
                           H5_REQUEST_NULL) < 0)
        HGOTO_ERROR(H5E_FILE, H5E_CANTSET, FAIL, "can't reset cache hit rate")

done:
    FUNC_LEAVE_API(ret_value)
} /* H5Freset_mdc_hit_rate_stats() */

/*-------------------------------------------------------------------------
 * Function:    H5Fget_name
 *
 * Purpose:     Gets the name of the file to which object OBJ_ID belongs.
 *              If 'name' is non-NULL then write up to 'size' bytes into that
 *              buffer and always return the length of the entry name.
 *              Otherwise `size' is ignored and the function does not store
 *              the name, just returning the number of characters required to
 *              store the name. If an error occurs then the buffer pointed to
 *              by 'name' (NULL or non-NULL) is unchanged and the function
 *              returns a negative value.
 *
 * Note:        This routine returns the name that was used to open the file,
 *              not the actual name after resolving symlinks, etc.
 *
 * Return:      Success:    The length of the file name
 *              Failure:    -1
 *-------------------------------------------------------------------------
 */
ssize_t
H5Fget_name(hid_t obj_id, char *name /*out*/, size_t size)
{
    H5VL_object_t *vol_obj = NULL;
    H5I_type_t     type;
    ssize_t        ret_value = -1; /* Return value */

    FUNC_ENTER_API((-1))
    H5TRACE3("Zs", "ixz", obj_id, name, size);

    /* Check the type */
    type = H5I_get_type(obj_id);
    if (H5I_FILE != type && H5I_GROUP != type && H5I_DATATYPE != type && H5I_DATASET != type &&
        H5I_ATTR != type)
        HGOTO_ERROR(H5E_ARGS, H5E_BADTYPE, (-1), "not a file or file object")

    /* Get the file object */
    if (NULL == (vol_obj = H5VL_vol_object(obj_id)))
        HGOTO_ERROR(H5E_ARGS, H5E_BADTYPE, (-1), "invalid file identifier")

    /* Get the filename via the VOL */
    if (H5VL_file_get(vol_obj, H5VL_FILE_GET_NAME, H5P_DATASET_XFER_DEFAULT, H5_REQUEST_NULL, (int)type, size,
                      name, &ret_value) < 0)
        HGOTO_ERROR(H5E_FILE, H5E_CANTGET, (-1), "unable to get file name")

done:
    FUNC_LEAVE_API(ret_value)
} /* end H5Fget_name() */

/*-------------------------------------------------------------------------
 * Function:    H5Fget_info2
 *
 * Purpose:     Gets general information about the file, including:
 *              1. Get storage size for superblock extension if there is one.
 *              2. Get the amount of btree and heap storage for entries
 *                 in the SOHM table if there is one.
 *              3. The amount of free space tracked in the file.
 *
 * Return:      Success:    Non-negative
 *              Failure:    Negative
 *-------------------------------------------------------------------------
 */
herr_t
H5Fget_info2(hid_t obj_id, H5F_info2_t *finfo/*out*/)
{
    H5VL_object_t *vol_obj = NULL;
    H5I_type_t     type;
    herr_t         ret_value = SUCCEED; /* Return value */

    FUNC_ENTER_API(FAIL)
    H5TRACE2("e", "ix", obj_id, finfo);

    /* Check args */
    if (!finfo)
        HGOTO_ERROR(H5E_ARGS, H5E_BADVALUE, FAIL, "file info pointer can't be NULL")

    /* Check the type */
    type = H5I_get_type(obj_id);
    if (H5I_FILE != type && H5I_GROUP != type && H5I_DATATYPE != type && H5I_DATASET != type &&
        H5I_ATTR != type)
        HGOTO_ERROR(H5E_ARGS, H5E_BADTYPE, FAIL, "not a file or file object")

    /* Get the file object */
    if (NULL == (vol_obj = H5VL_vol_object(obj_id)))
        HGOTO_ERROR(H5E_ARGS, H5E_BADTYPE, FAIL, "invalid object identifier")

    /* Get the file information */
    if (H5VL_file_optional(vol_obj, H5VL_NATIVE_FILE_GET_INFO, H5P_DATASET_XFER_DEFAULT, H5_REQUEST_NULL,
                           (int)type, finfo) < 0)
        HGOTO_ERROR(H5E_FILE, H5E_CANTGET, FAIL, "unable to retrieve file info")

done:
    FUNC_LEAVE_API(ret_value)
} /* end H5Fget_info2() */

/*-------------------------------------------------------------------------
 * Function:    H5Fget_metadata_read_retry_info
 *
 * Purpose:     To retrieve the collection of read retries for metadata
 *              items with checksum.
 *
 * Return:      Success:    Non-negative
 *              Failure:    Negative
 *-------------------------------------------------------------------------
 */
herr_t
H5Fget_metadata_read_retry_info(hid_t file_id, H5F_retry_info_t *info/*out*/)
{
    H5VL_object_t *vol_obj   = NULL;    /* File object for file ID */
    herr_t         ret_value = SUCCEED; /* Return value */

    FUNC_ENTER_API(FAIL)
    H5TRACE2("e", "ix", file_id, info);

    /* Check args */
    if (!info)
        HGOTO_ERROR(H5E_ARGS, H5E_BADVALUE, FAIL, "no info struct")

    /* Get the file pointer */
    if (NULL == (vol_obj = (H5VL_object_t *)H5I_object_verify(file_id, H5I_FILE)))
        HGOTO_ERROR(H5E_ARGS, H5E_BADVALUE, FAIL, "not a file ID")

    /* Get the retry info */
    if (H5VL_file_optional(vol_obj, H5VL_NATIVE_FILE_GET_METADATA_READ_RETRY_INFO, H5P_DATASET_XFER_DEFAULT,
                           H5_REQUEST_NULL, info) < 0)
        HGOTO_ERROR(H5E_FILE, H5E_CANTRELEASE, FAIL, "can't get metadata read retry info")

done:
    FUNC_LEAVE_API(ret_value)
} /* end H5Fget_metadata_read_retry_info() */

/*-------------------------------------------------------------------------
 * Function:    H5Fget_free_sections
 *
 * Purpose:     To get free-space section information for free-space manager with
 *              TYPE that is associated with file FILE_ID.
 *              If SECT_INFO is null, this routine returns the total # of free-space
 *              sections.
 *
 * Return:      Success:   The total # of free space sections
 *              Failure:   -1
 *-------------------------------------------------------------------------
 */
ssize_t
H5Fget_free_sections(hid_t file_id, H5F_mem_t type, size_t nsects, H5F_sect_info_t *sect_info /*out*/)
{
    H5VL_object_t *vol_obj   = NULL;
    ssize_t        ret_value = -1; /* Return value */

    FUNC_ENTER_API((-1))
    H5TRACE4("Zs", "iFmzx", file_id, type, nsects, sect_info);

    /* Check args */
    if (NULL == (vol_obj = (H5VL_object_t *)H5I_object_verify(file_id, H5I_FILE)))
        HGOTO_ERROR(H5E_ARGS, H5E_BADTYPE, (-1), "invalid file identifier")
    if (sect_info && nsects == 0)
        HGOTO_ERROR(H5E_ARGS, H5E_BADVALUE, (-1), "nsects must be > 0")

    /* Get the free-space section information in the file */
    if (H5VL_file_optional(vol_obj, H5VL_NATIVE_FILE_GET_FREE_SECTIONS, H5P_DATASET_XFER_DEFAULT,
                           H5_REQUEST_NULL, sect_info, &ret_value, (int)type, nsects) < 0)
        HGOTO_ERROR(H5E_FILE, H5E_CANTGET, (-1), "unable to get file free sections")

done:
    FUNC_LEAVE_API(ret_value)
} /* end H5Fget_free_sections() */

/*-------------------------------------------------------------------------
 * Function:    H5Fclear_elink_file_cache
 *
 * Purpose:     Releases the external file cache associated with the
 *              provided file, potentially closing any cached files
 *              unless they are held open from somewhere\ else.
 *
 * Return:      Success:    Non-negative
 *              Failure:    Negative
 *-------------------------------------------------------------------------
 */
herr_t
H5Fclear_elink_file_cache(hid_t file_id)
{
    H5VL_object_t *vol_obj;             /* File */
    herr_t         ret_value = SUCCEED; /* Return value */

    FUNC_ENTER_API(FAIL)
    H5TRACE1("e", "i", file_id);

    /* Check args */
    if (NULL == (vol_obj = (H5VL_object_t *)H5I_object_verify(file_id, H5I_FILE)))
        HGOTO_ERROR(H5E_ARGS, H5E_BADVALUE, FAIL, "not a file ID")

    /* Release the EFC */
    if (H5VL_file_optional(vol_obj, H5VL_NATIVE_FILE_CLEAR_ELINK_CACHE, H5P_DATASET_XFER_DEFAULT,
                           H5_REQUEST_NULL) < 0)
        HGOTO_ERROR(H5E_FILE, H5E_CANTRELEASE, FAIL, "can't release external file cache")

done:
    FUNC_LEAVE_API(ret_value)
} /* end H5Fclear_elink_file_cache() */

/*-------------------------------------------------------------------------
 * Function:    H5Fstart_swmr_write
 *
 * Purpose:     To enable SWMR writing mode for the file
 *
 *              1) Refresh opened objects: part 1
 *              2) Flush & reset accumulator
 *              3) Mark the file in SWMR writing mode
 *              4) Set metadata read attempts and retries info
 *              5) Disable accumulator
 *              6) Evict all cache entries except the superblock
 *              7) Refresh opened objects (part 2)
 *              8) Unlock the file
 *
 *              Pre-conditions:
 *
 *              1) The file being opened has v3 superblock
 *              2) The file is opened with H5F_ACC_RDWR
 *              3) The file is not already marked for SWMR writing
 *              4) Current implementaion for opened objects:
 *                  --only allow datasets and groups without attributes
 *                  --disallow named datatype with/without attributes
 *                  --disallow opened attributes attached to objects
 *
 * NOTE:        Currently, only opened groups and datasets are allowed
 *              when enabling SWMR via H5Fstart_swmr_write().
 *              Will later implement a different approach--
 *              set up flush dependency/proxy even for file opened without
 *              SWMR to resolve issues with opened objects.
 *
 * Return:      Success:    Non-negative
 *              Failure:    Negative
 *-------------------------------------------------------------------------
 */
herr_t
H5Fstart_swmr_write(hid_t file_id)
{
    H5VL_object_t *vol_obj   = NULL;    /* File info */
    herr_t         ret_value = SUCCEED; /* Return value */

    FUNC_ENTER_API(FAIL)
    H5TRACE1("e", "i", file_id);

    /* Check args */
    if (NULL == (vol_obj = (H5VL_object_t *)H5I_object_verify(file_id, H5I_FILE)))
        HGOTO_ERROR(H5E_ARGS, H5E_BADTYPE, FAIL, "hid_t identifier is not a file ID")

    /* Set up collective metadata if appropriate */
    if (H5CX_set_loc(file_id) < 0)
        HGOTO_ERROR(H5E_FILE, H5E_CANTSET, FAIL, "can't set collective metadata read info")

    /* Start SWMR writing */
    if (H5VL_file_optional(vol_obj, H5VL_NATIVE_FILE_START_SWMR_WRITE, H5P_DATASET_XFER_DEFAULT,
                           H5_REQUEST_NULL) < 0)
        HGOTO_ERROR(H5E_FILE, H5E_SYSTEM, FAIL, "unable to start SWMR writing")

done:
    FUNC_LEAVE_API(ret_value)
} /* end H5Fstart_swmr_write() */

/*-------------------------------------------------------------------------
 * Function:    H5Fstart_mdc_logging
 *
 * Purpose:     Start metadata cache logging operations for a file.
 *                  - Logging must have been set up via the fapl.
 *
 * Return:      Success:    Non-negative
 *              Failure:    Negative
 *-------------------------------------------------------------------------
 */
herr_t
H5Fstart_mdc_logging(hid_t file_id)
{
    H5VL_object_t *vol_obj;             /* File info */
    herr_t         ret_value = SUCCEED; /* Return value */

    FUNC_ENTER_API(FAIL)
    H5TRACE1("e", "i", file_id);

    /* Sanity check */
    if (NULL == (vol_obj = (H5VL_object_t *)H5I_object_verify(file_id, H5I_FILE)))
        HGOTO_ERROR(H5E_ARGS, H5E_BADTYPE, FAIL, "hid_t identifier is not a file ID")

    /* Call mdc logging function */
    if (H5VL_file_optional(vol_obj, H5VL_NATIVE_FILE_START_MDC_LOGGING, H5P_DATASET_XFER_DEFAULT,
                           H5_REQUEST_NULL) < 0)
        HGOTO_ERROR(H5E_FILE, H5E_LOGGING, FAIL, "unable to start mdc logging")

done:
    FUNC_LEAVE_API(ret_value)
} /* H5Fstart_mdc_logging() */

/*-------------------------------------------------------------------------
 * Function:    H5Fstop_mdc_logging
 *
 * Purpose:     Stop metadata cache logging operations for a file.
 *                  - Does not close the log file.
 *                  - Logging must have been set up via the fapl.
 *
 * Return:      Success:    Non-negative
 *              Failure:    Negative
 *-------------------------------------------------------------------------
 */
herr_t
H5Fstop_mdc_logging(hid_t file_id)
{
    H5VL_object_t *vol_obj;             /* File info */
    herr_t         ret_value = SUCCEED; /* Return value */

    FUNC_ENTER_API(FAIL)
    H5TRACE1("e", "i", file_id);

    /* Sanity check */
    if (NULL == (vol_obj = (H5VL_object_t *)H5I_object_verify(file_id, H5I_FILE)))
        HGOTO_ERROR(H5E_ARGS, H5E_BADTYPE, FAIL, "hid_t identifier is not a file ID")

    /* Call mdc logging function */
    if (H5VL_file_optional(vol_obj, H5VL_NATIVE_FILE_STOP_MDC_LOGGING, H5P_DATASET_XFER_DEFAULT,
                           H5_REQUEST_NULL) < 0)
        HGOTO_ERROR(H5E_FILE, H5E_LOGGING, FAIL, "unable to stop mdc logging")

done:
    FUNC_LEAVE_API(ret_value)
} /* H5Fstop_mdc_logging() */

/*-------------------------------------------------------------------------
 * Function:    H5Fget_mdc_logging_status
 *
 * Purpose:     Get the logging flags. is_enabled determines if logging was
 *              set up via the fapl. is_currently_logging determines if
 *              log messages are being recorded at this time.
 *
 * Return:      Success:    Non-negative
 *              Failure:    Negative
 *-------------------------------------------------------------------------
 */
herr_t
<<<<<<< HEAD
H5Fget_mdc_logging_status(hid_t file_id, hbool_t *is_enabled/*out*/,
    hbool_t *is_currently_logging/*out*/)
=======
H5Fget_mdc_logging_status(hid_t file_id, hbool_t *is_enabled, hbool_t *is_currently_logging)
>>>>>>> 1a6fba94
{
    H5VL_object_t *vol_obj;             /* File info */
    herr_t         ret_value = SUCCEED; /* Return value */

    FUNC_ENTER_API(FAIL)
    H5TRACE3("e", "ixx", file_id, is_enabled, is_currently_logging);

    /* Sanity check */
    if (NULL == (vol_obj = (H5VL_object_t *)H5I_object_verify(file_id, H5I_FILE)))
        HGOTO_ERROR(H5E_ARGS, H5E_BADTYPE, FAIL, "hid_t identifier is not a file ID")

    /* Call mdc logging function */
    if (H5VL_file_optional(vol_obj, H5VL_NATIVE_FILE_GET_MDC_LOGGING_STATUS, H5P_DATASET_XFER_DEFAULT,
                           H5_REQUEST_NULL, is_enabled, is_currently_logging) < 0)
        HGOTO_ERROR(H5E_FILE, H5E_LOGGING, FAIL, "unable to get logging status")

done:
    FUNC_LEAVE_API(ret_value)
} /* H5Fget_mdc_logging_status() */

/*-------------------------------------------------------------------------
 * Function:    H5Fset_libver_bounds
 *
 * Purpose:     Set to a different low and high bounds while a file is open.
 *              This public routine is introduced in place of
 *              H5Fset_latest_format() starting release 1.10.2.
 *              See explanation for H5Fset_latest_format() in H5Fdeprec.c.
 *
 * Return:      Success:    Non-negative
 *              Failure:    Negative
 *-------------------------------------------------------------------------
 */
herr_t
H5Fset_libver_bounds(hid_t file_id, H5F_libver_t low, H5F_libver_t high)
{
    H5VL_object_t *vol_obj;             /* File as VOL object           */
    herr_t         ret_value = SUCCEED; /* Return value 				*/

    FUNC_ENTER_API(FAIL)
    H5TRACE3("e", "iFvFv", file_id, low, high);

    /* Check args */
    if (NULL == (vol_obj = (H5VL_object_t *)H5I_object_verify(file_id, H5I_FILE)))
        HGOTO_ERROR(H5E_FILE, H5E_BADVALUE, FAIL, "not a file ID")

    /* Set up collective metadata if appropriate */
    if (H5CX_set_loc(file_id) < 0)
        HGOTO_ERROR(H5E_FILE, H5E_CANTSET, FAIL, "can't set collective metadata read info")

    /* Set the library's version bounds */
    if (H5VL_file_optional(vol_obj, H5VL_NATIVE_FILE_SET_LIBVER_BOUNDS, H5P_DATASET_XFER_DEFAULT,
                           H5_REQUEST_NULL, low, high) < 0)
        HGOTO_ERROR(H5E_FILE, H5E_CANTSET, FAIL, "can't set library version bounds")

done:
    FUNC_LEAVE_API(ret_value)
} /* end H5Fset_libver_bounds() */

/*-------------------------------------------------------------------------
 * Function:    H5Fformat_convert (Internal)
 *
 * Purpose:     Downgrade the superblock version to v2 and
 *              downgrade persistent file space to non-persistent
 *              for 1.8 library.
 *
 * Return:      Success:    Non-negative
 *              Failure:    Negative
 *-------------------------------------------------------------------------
 */
herr_t
H5Fformat_convert(hid_t file_id)
{
    H5VL_object_t *vol_obj   = NULL;    /* File */
    herr_t         ret_value = SUCCEED; /* Return value */

    FUNC_ENTER_API(FAIL)
    H5TRACE1("e", "i", file_id);

    /* Check args */
    if (NULL == (vol_obj = (H5VL_object_t *)H5I_object_verify(file_id, H5I_FILE)))
        HGOTO_ERROR(H5E_ARGS, H5E_BADTYPE, FAIL, "file_id parameter is not a valid file identifier")

    /* Set up collective metadata if appropriate */
    if (H5CX_set_loc(file_id) < 0)
        HGOTO_ERROR(H5E_FILE, H5E_CANTSET, FAIL, "can't set collective metadata read info")

    /* Convert the format */
    if (H5VL_file_optional(vol_obj, H5VL_NATIVE_FILE_FORMAT_CONVERT, H5P_DATASET_XFER_DEFAULT,
                           H5_REQUEST_NULL) < 0)
        HGOTO_ERROR(H5E_FILE, H5E_CANTCONVERT, FAIL, "can't convert file format")

done:
    FUNC_LEAVE_API(ret_value)
} /* end H5Fformat_convert() */

/*-------------------------------------------------------------------------
 * Function:    H5Freset_page_buffering_stats
 *
 * Purpose:     Resets statistics for the page buffer layer.
 *
 * Return:      Success:    Non-negative
 *              Failure:    Negative
 *-------------------------------------------------------------------------
 */
herr_t
H5Freset_page_buffering_stats(hid_t file_id)
{
    H5VL_object_t *vol_obj;             /* File to reset stats on */
    herr_t         ret_value = SUCCEED; /* Return value */

    FUNC_ENTER_API(FAIL)
    H5TRACE1("e", "i", file_id);

    /* Check args */
    if (NULL == (vol_obj = (H5VL_object_t *)H5I_object_verify(file_id, H5I_FILE)))
        HGOTO_ERROR(H5E_ARGS, H5E_BADTYPE, FAIL, "invalid file identifier")

    /* Reset the statistics */
    if (H5VL_file_optional(vol_obj, H5VL_NATIVE_FILE_RESET_PAGE_BUFFERING_STATS, H5P_DATASET_XFER_DEFAULT,
                           H5_REQUEST_NULL) < 0)
        HGOTO_ERROR(H5E_FILE, H5E_CANTSET, FAIL, "can't reset stats for page buffering")

done:
    FUNC_LEAVE_API(ret_value)
} /* H5Freset_page_buffering_stats() */

/*-------------------------------------------------------------------------
 * Function:    H5Fget_page_buffering_stats
 *
 * Purpose:     Retrieves statistics for the page buffer layer.
 *
 * Return:      Success:    Non-negative
 *              Failure:    Negative
 *-------------------------------------------------------------------------
 */
herr_t
<<<<<<< HEAD
H5Fget_page_buffering_stats(hid_t file_id, unsigned accesses[2]/*out*/,
    unsigned hits[2]/*out*/, unsigned misses[2]/*out*/,
    unsigned evictions[2]/*out*/, unsigned bypasses[2]/*out*/)
=======
H5Fget_page_buffering_stats(hid_t file_id, unsigned accesses[2], unsigned hits[2], unsigned misses[2],
                            unsigned evictions[2], unsigned bypasses[2])
>>>>>>> 1a6fba94
{
    H5VL_object_t *vol_obj;             /* File object */
    herr_t         ret_value = SUCCEED; /* Return value */

    FUNC_ENTER_API(FAIL)
<<<<<<< HEAD
    H5TRACE6("e", "ixxxxx", file_id, accesses, hits, misses, evictions, bypasses);
=======
    H5TRACE6("e", "i*Iu*Iu*Iu*Iu*Iu", file_id, accesses, hits, misses, evictions, bypasses);
>>>>>>> 1a6fba94

    /* Check args */
    if (NULL == (vol_obj = (H5VL_object_t *)H5I_object_verify(file_id, H5I_FILE)))
        HGOTO_ERROR(H5E_ARGS, H5E_BADVALUE, FAIL, "not a file ID")
    if (NULL == accesses || NULL == hits || NULL == misses || NULL == evictions || NULL == bypasses)
        HGOTO_ERROR(H5E_ARGS, H5E_BADVALUE, FAIL, "NULL input parameters for stats")

    /* Get the statistics */
    if (H5VL_file_optional(vol_obj, H5VL_NATIVE_FILE_GET_PAGE_BUFFERING_STATS, H5P_DATASET_XFER_DEFAULT,
                           H5_REQUEST_NULL, accesses, hits, misses, evictions, bypasses) < 0)
        HGOTO_ERROR(H5E_FILE, H5E_CANTGET, FAIL, "can't retrieve stats for page buffering")

done:
    FUNC_LEAVE_API(ret_value)
} /* H5Fget_page_buffering_stats() */

/*-------------------------------------------------------------------------
 * Function:    H5Fget_mdc_image_info
 *
 * Purpose:     Retrieves the image_addr and image_len for the cache image in the file.
 *              image_addr:  --base address of the on disk metadata cache image
 *                           --HADDR_UNDEF if no cache image
 *              image_len:   --size of the on disk metadata cache image
 *                           --zero if no cache image
 *
 * Return:      Success:    Non-negative
 *              Failure:    Negative
 *-------------------------------------------------------------------------
 */
herr_t
H5Fget_mdc_image_info(hid_t file_id, haddr_t *image_addr/*out*/, hsize_t *image_len/*out*/)
{
    H5VL_object_t *vol_obj;             /* File info */
    herr_t         ret_value = SUCCEED; /* Return value */

    FUNC_ENTER_API(FAIL)
    H5TRACE3("e", "ixx", file_id, image_addr, image_len);

    /* Check args */
    if (NULL == (vol_obj = (H5VL_object_t *)H5I_object_verify(file_id, H5I_FILE)))
        HGOTO_ERROR(H5E_ARGS, H5E_BADTYPE, FAIL, "hid_t identifier is not a file ID")

    /* Go get the address and size of the cache image */
    if (H5VL_file_optional(vol_obj, H5VL_NATIVE_FILE_GET_MDC_IMAGE_INFO, H5P_DATASET_XFER_DEFAULT,
                           H5_REQUEST_NULL, image_addr, image_len) < 0)
        HGOTO_ERROR(H5E_FILE, H5E_CANTGET, FAIL, "can't retrieve cache image info")

done:
    FUNC_LEAVE_API(ret_value)
} /* H5Fget_mdc_image_info() */

/*-------------------------------------------------------------------------
 * Function:    H5Fget_eoa
 *
 * Purpose:     Gets the address of the first byte after the last
 *              allocated memory in the file.
 *              (See H5FDget_eoa() in H5FD.c)
 *
 * Return:      Success:    Non-negative
 *              Failure:    Negative
 *-------------------------------------------------------------------------
 */
herr_t
H5Fget_eoa(hid_t file_id, haddr_t *eoa/*out*/)
{
    H5VL_object_t *vol_obj;             /* File info */
    herr_t         ret_value = SUCCEED; /* Return value */

    FUNC_ENTER_API(FAIL)
    H5TRACE2("e", "ix", file_id, eoa);

    /* Check args */
    if (NULL == (vol_obj = (H5VL_object_t *)H5I_object_verify(file_id, H5I_FILE)))
        HGOTO_ERROR(H5E_ARGS, H5E_BADTYPE, FAIL, "hid_t identifier is not a file ID")

    /* Only do work if valid pointer to fill in */
    if (eoa) {
        /* Retrieve the EOA for the file */
        if (H5VL_file_optional(vol_obj, H5VL_NATIVE_FILE_GET_EOA, H5P_DATASET_XFER_DEFAULT, H5_REQUEST_NULL,
                               eoa) < 0)
            HGOTO_ERROR(H5E_FILE, H5E_CANTGET, FAIL, "unable to get EOA")
    } /* end if */

done:
    FUNC_LEAVE_API(ret_value)
} /* H5Fget_eoa() */

/*-------------------------------------------------------------------------
 * Function:    H5Fincrement_filesize
 *
 * Purpose:     Set the EOA for the file to the maximum of (EOA, EOF) + increment
 *
 * Return:      Success:    Non-negative
 *              Failure:    Negative
 *-------------------------------------------------------------------------
 */
herr_t
H5Fincrement_filesize(hid_t file_id, hsize_t increment)
{
    H5VL_object_t *vol_obj;             /* File info */
    herr_t         ret_value = SUCCEED; /* Return value */

    FUNC_ENTER_API(FAIL)
    H5TRACE2("e", "ih", file_id, increment);

    /* Check args */
    if (NULL == (vol_obj = (H5VL_object_t *)H5I_object_verify(file_id, H5I_FILE)))
        HGOTO_ERROR(H5E_ARGS, H5E_BADTYPE, FAIL, "hid_t identifier is not a file ID")

    /* Increment the file size */
    if (H5VL_file_optional(vol_obj, H5VL_NATIVE_FILE_INCR_FILESIZE, H5P_DATASET_XFER_DEFAULT, H5_REQUEST_NULL,
                           increment) < 0)
        HGOTO_ERROR(H5E_FILE, H5E_CANTSET, FAIL, "unable to increment file size")

done:
    FUNC_LEAVE_API(ret_value)
} /* H5Fincrement_filesize() */

/*-------------------------------------------------------------------------
 * Function:    H5Fget_dset_no_attrs_hint
 *
 * Purpose:     Get the file-level setting to create minimized dataset object headers.
 *              Result is stored at pointer `minimize`.
 *
 * Return:      Success:    Non-negative
 *              Failure:    Negative
 *-------------------------------------------------------------------------
 */
herr_t
H5Fget_dset_no_attrs_hint(hid_t file_id, hbool_t *minimize/*out*/)
{
    H5VL_object_t *vol_obj   = NULL;
    herr_t         ret_value = SUCCEED;

    FUNC_ENTER_API(FAIL)
    H5TRACE2("e", "ix", file_id, minimize);

    if (NULL == minimize)
        HGOTO_ERROR(H5E_ARGS, H5E_BADVALUE, FAIL, "out pointer 'minimize' cannot be NULL")

    vol_obj = (H5VL_object_t *)H5I_object_verify(file_id, H5I_FILE);
    if (NULL == vol_obj)
        HGOTO_ERROR(H5E_ARGS, H5E_BADTYPE, FAIL, "invalid file identifier")

    if (H5VL_file_optional(vol_obj, H5VL_NATIVE_FILE_GET_MIN_DSET_OHDR_FLAG, H5P_DATASET_XFER_DEFAULT,
                           H5_REQUEST_NULL, minimize) < 0)
        HGOTO_ERROR(H5E_FILE, H5E_CANTSET, FAIL, "unable to set file's dataset header minimization flag")

done:
    FUNC_LEAVE_API(ret_value)
} /* H5Fget_dset_no_attrs_hint */

/*-------------------------------------------------------------------------
 * Function:    H5Fset_dset_no_attrs_hint
 *
 * Purpose:     Set the file-level setting to create minimized dataset object
 *              headers.
 *
 * Return:      Success:    Non-negative
 *              Failure:    Negative
 *-------------------------------------------------------------------------
 */
herr_t
H5Fset_dset_no_attrs_hint(hid_t file_id, hbool_t minimize)
{
    H5VL_object_t *vol_obj   = NULL;
    herr_t         ret_value = SUCCEED;

    FUNC_ENTER_API(FAIL)
    H5TRACE2("e", "ib", file_id, minimize);

    vol_obj = (H5VL_object_t *)H5I_object_verify(file_id, H5I_FILE);
    if (NULL == vol_obj)
        HGOTO_ERROR(H5E_ARGS, H5E_BADTYPE, FAIL, "invalid file identifier")

    if (H5VL_file_optional(vol_obj, H5VL_NATIVE_FILE_SET_MIN_DSET_OHDR_FLAG, H5P_DATASET_XFER_DEFAULT,
                           H5_REQUEST_NULL, minimize) < 0)
        HGOTO_ERROR(H5E_FILE, H5E_CANTSET, FAIL, "unable to set file's dataset header minimization flag")

done:
    FUNC_LEAVE_API(ret_value)
<<<<<<< HEAD
} /* H5Fset_dset_no_attrs_hint */


/*-------------------------------------------------------------------------
 * Function:    H5Fwait
 *
 * Purpose:     Wait for all operations on a dataset.
 *              Tang: added for async
 *
 * Return:      SUCCEED/FAIL
 *
 *-------------------------------------------------------------------------
 */
herr_t
H5Fwait(hid_t file_id)
{
    H5VL_object_t  *vol_obj;                   /* File for this operation */
    H5I_type_t      obj_type;                  /* Type of object */
    herr_t          ret_value = SUCCEED;       /* Return value */

    FUNC_ENTER_API(FAIL)
    H5TRACE1("e", "i", file_id);

    /* Get the type of object we're flushing + sanity check */
    obj_type = H5I_get_type(file_id);
    if(H5I_FILE != obj_type && H5I_GROUP != obj_type && H5I_DATATYPE != obj_type &&
            H5I_DATASET != obj_type && H5I_ATTR != obj_type)
        HGOTO_ERROR(H5E_ARGS, H5E_BADTYPE, FAIL, "not a file or file object")

    if(NULL == (vol_obj = (H5VL_object_t *)H5I_object_verify(file_id, H5I_FILE)))
        HGOTO_ERROR(H5E_ARGS, H5E_BADTYPE, FAIL, "file_id parameter is not a valid file identifier")

    if((ret_value = H5VL_file_specific(vol_obj, H5VL_FILE_WAIT, H5P_DATASET_XFER_DEFAULT, H5_REQUEST_NULL, file_id)) < 0)
        HGOTO_ERROR(H5E_FILE, H5E_CANTOPERATE, FAIL, "unable to wait file")

done:
    FUNC_LEAVE_API(ret_value)
} /* H5Fwait() */
=======
} /* H5Fset_dset_no_attrs_hint */
>>>>>>> 1a6fba94
<|MERGE_RESOLUTION|>--- conflicted
+++ resolved
@@ -20,35 +20,16 @@
 /***********/
 /* Headers */
 /***********/
-<<<<<<< HEAD
-#include "H5private.h"          /* Generic Functions                        */
-#include "H5ACprivate.h"        /* Metadata cache                           */
-#include "H5CXprivate.h"        /* API Contexts                             */
-#include "H5Eprivate.h"         /* Error handling                           */
-#include "H5ESprivate.h"        /* Event Sets                               */
-#include "H5Fpkg.h"             /* File access                              */
-#include "H5FLprivate.h"        /* Free lists                               */
-#include "H5Iprivate.h"         /* IDs                                      */
-#include "H5Pprivate.h"         /* Property lists                           */
-#include "H5VLprivate.h"        /* Virtual Object Layer                     */
-=======
 #include "H5private.h"   /* Generic Functions                        */
-#include "H5Aprivate.h"  /* Attributes                               */
 #include "H5ACprivate.h" /* Metadata cache                           */
 #include "H5CXprivate.h" /* API Contexts                             */
-#include "H5Dprivate.h"  /* Datasets                                 */
 #include "H5Eprivate.h"  /* Error handling                           */
+#include "H5ESprivate.h" /* Event Sets                               */
 #include "H5Fpkg.h"      /* File access                              */
-#include "H5FDprivate.h" /* File drivers                             */
 #include "H5FLprivate.h" /* Free lists                               */
-#include "H5Gprivate.h"  /* Groups                                   */
 #include "H5Iprivate.h"  /* IDs                                      */
-#include "H5MFprivate.h" /* File memory management                   */
-#include "H5MMprivate.h" /* Memory management                        */
 #include "H5Pprivate.h"  /* Property lists                           */
-#include "H5Tprivate.h"  /* Datatypes                                */
 #include "H5VLprivate.h" /* Virtual Object Layer                     */
->>>>>>> 1a6fba94
 
 #include "H5VLnative_private.h" /* Native VOL connector                     */
 
@@ -87,17 +68,12 @@
 /* Callback for getting IDs for open objects in a file */
 static int H5F__get_all_ids_cb(void H5_ATTR_UNUSED *obj_ptr, hid_t obj_id, void *key);
 
-<<<<<<< HEAD
 /* Helper routines for sync/async API calls */
-static hid_t H5F__create_api_common(const char *filename, unsigned flags, hid_t fcpl_id,
-    hid_t fapl_id, hid_t es_id);
-static hid_t H5F__open_api_common(const char *filename, unsigned flags, hid_t fapl_id,
-    hid_t es_id);
+static hid_t  H5F__create_api_common(const char *filename, unsigned flags, hid_t fcpl_id, hid_t fapl_id,
+                                     hid_t es_id);
+static hid_t  H5F__open_api_common(const char *filename, unsigned flags, hid_t fapl_id, hid_t es_id);
 static herr_t H5F__close_api_common(hid_t file_id, hid_t es_id);
 
-
-=======
->>>>>>> 1a6fba94
 /*********************/
 /* Package Variables */
 /*********************/
@@ -116,11 +92,6 @@
 /* Declare a free list to manage the H5VL_object_t struct */
 H5FL_EXTERN(H5VL_object_t);
 
-<<<<<<< HEAD
--
-=======
->>>>>>> 1a6fba94
 /*-------------------------------------------------------------------------
  * Function:    H5Fget_create_plist
  *
@@ -341,7 +312,7 @@
  *-------------------------------------------------------------------------
  */
 ssize_t
-H5Fget_obj_ids(hid_t file_id, unsigned types, size_t max_objs, hid_t *oid_list/*out*/)
+H5Fget_obj_ids(hid_t file_id, unsigned types, size_t max_objs, hid_t *oid_list /*out*/)
 {
     ssize_t ret_value = 0; /* Return value */
 
@@ -420,7 +391,7 @@
  *-------------------------------------------------------------------------
  */
 herr_t
-H5Fget_vfd_handle(hid_t file_id, hid_t fapl_id, void **file_handle/*out*/)
+H5Fget_vfd_handle(hid_t file_id, hid_t fapl_id, void **file_handle /*out*/)
 {
     H5VL_object_t *vol_obj;             /* File info */
     herr_t         ret_value = SUCCEED; /* Return value */
@@ -492,27 +463,17 @@
  *-------------------------------------------------------------------------
  */
 static hid_t
-H5F__create_api_common(const char *filename, unsigned flags, hid_t fcpl_id,
-    hid_t fapl_id, hid_t es_id)
-{
-<<<<<<< HEAD
-    H5F_t *new_file = NULL;             /* File struct for new file                 */
-    H5P_genplist_t *plist;              /* Property list pointer                    */
-    H5VL_connector_prop_t connector_prop;   /* Property for VOL connector ID & info     */
-    H5ES_t *es = NULL;                  /* Event set for the operation              */
-    void *token = NULL, **token_ptr;    /* Request token for async operation        */
-    H5VL_object_t *vol_obj = NULL;      /* VOL object for file                      */
-    H5VL_object_t *token_obj = NULL;    /* Async token VOL object */
-    hbool_t supported;                  /* Whether 'post open' operation is supported by VOL connector */
-    hid_t ret_value = H5I_INVALID_HID;  /* Return value                             */
-=======
-    H5F_t *               new_file = NULL; /* File struct for new file                 */
-    H5P_genplist_t *      plist;           /* Property list pointer                    */
-    H5VL_connector_prop_t connector_prop;  /* Property for VOL connector ID & info     */
-    H5VL_object_t *       vol_obj = NULL;  /* VOL object for file                      */
-    hbool_t               supported;       /* Whether 'post open' operation is supported by VOL connector */
-    hid_t                 ret_value;       /* return value                             */
->>>>>>> 1a6fba94
+H5F__create_api_common(const char *filename, unsigned flags, hid_t fcpl_id, hid_t fapl_id, hid_t es_id)
+{
+    H5F_t *               new_file = NULL;               /* File struct for new file                 */
+    H5P_genplist_t *      plist;                         /* Property list pointer                    */
+    H5VL_connector_prop_t connector_prop;                /* Property for VOL connector ID & info     */
+    H5ES_t *              es        = NULL;              /* Event set for the operation              */
+    void *                token     = NULL, **token_ptr; /* Request token for async operation        */
+    H5VL_object_t *       vol_obj   = NULL;              /* VOL object for file                      */
+    H5VL_object_t *       token_obj = NULL;              /* Async token VOL object */
+    hbool_t               supported; /* Whether 'post open' operation is supported by VOL connector */
+    hid_t                 ret_value = H5I_INVALID_HID; /* Return value                             */
 
     FUNC_ENTER_STATIC
 
@@ -561,9 +522,9 @@
     flags |= H5F_ACC_RDWR | H5F_ACC_CREAT;
 
     /* Get the event set and set up request token pointer for operation */
-    if(H5ES_NONE != es_id) {
+    if (H5ES_NONE != es_id) {
         /* Get event set */
-        if(NULL == (es = (H5ES_t *)H5I_object_verify(es_id, H5I_EVENTSET)))
+        if (NULL == (es = (H5ES_t *)H5I_object_verify(es_id, H5I_EVENTSET)))
             HGOTO_ERROR(H5E_ARGS, H5E_BADTYPE, FAIL, "not an event set")
 
         /* Point at token for operation to set up */
@@ -574,12 +535,8 @@
         token_ptr = H5_REQUEST_NULL;
 
     /* Create a new file or truncate an existing file through the VOL */
-<<<<<<< HEAD
-    if(NULL == (new_file = (H5F_t *)H5VL_file_create(&connector_prop, filename, flags, fcpl_id, fapl_id, H5P_DATASET_XFER_DEFAULT, token_ptr)))
-=======
     if (NULL == (new_file = (H5F_t *)H5VL_file_create(&connector_prop, filename, flags, fcpl_id, fapl_id,
-                                                      H5P_DATASET_XFER_DEFAULT, H5_REQUEST_NULL)))
->>>>>>> 1a6fba94
+                                                      H5P_DATASET_XFER_DEFAULT, token_ptr)))
         HGOTO_ERROR(H5E_FILE, H5E_CANTOPENFILE, H5I_INVALID_HID, "unable to create file")
 
     /* Get an atom for the file */
@@ -591,16 +548,16 @@
         HGOTO_ERROR(H5E_ARGS, H5E_BADTYPE, H5I_INVALID_HID, "invalid object identifier")
 
     /* If there's an event set and a token was created, add the token to it */
-    if(H5ES_NONE != es_id && NULL != token) {
+    if (H5ES_NONE != es_id && NULL != token) {
         /* Create vol object for token */
-        if(NULL == (token_obj = H5VL_create_object(token, vol_obj->connector))) {
-            if(H5VL_request_free(token) < 0)
+        if (NULL == (token_obj = H5VL_create_object(token, vol_obj->connector))) {
+            if (H5VL_request_free(token) < 0)
                 HDONE_ERROR(H5E_FILE, H5E_CANTFREE, FAIL, "can't free request")
             HGOTO_ERROR(H5E_FILE, H5E_CANTINIT, FAIL, "can't create vol object for request token")
         } /* end if */
 
         /* Add token to event set */
-        if(H5ES_insert(es, token_obj) < 0)
+        if (H5ES_insert(es, token_obj) < 0)
             HGOTO_ERROR(H5E_FILE, H5E_CANTINSERT, FAIL, "can't insert token into event set")
         token_obj = NULL;
     } /* end if */
@@ -609,47 +566,39 @@
     supported = FALSE;
     if (H5VL_introspect_opt_query(vol_obj, H5VL_SUBCLS_FILE, H5VL_NATIVE_FILE_POST_OPEN, &supported) < 0)
         HGOTO_ERROR(H5E_FILE, H5E_CANTGET, H5I_INVALID_HID, "can't check for 'post open' operation")
-<<<<<<< HEAD
-    if(supported) {
+    if (supported) {
         /* Reset token for 'post open' operation */
         /* (Technically unnecessary if create operation didn't change it, but not
          *      worth checking -QAK) */
         token = NULL;
 
         /* Make the 'post open' callback */
-        if(H5VL_file_optional(vol_obj, H5VL_NATIVE_FILE_POST_OPEN, H5P_DATASET_XFER_DEFAULT, token_ptr) < 0)
-=======
-    if (supported)
-        if (H5VL_file_optional(vol_obj, H5VL_NATIVE_FILE_POST_OPEN, H5P_DATASET_XFER_DEFAULT,
-                               H5_REQUEST_NULL) < 0)
->>>>>>> 1a6fba94
+        if (H5VL_file_optional(vol_obj, H5VL_NATIVE_FILE_POST_OPEN, H5P_DATASET_XFER_DEFAULT, token_ptr) < 0)
             HGOTO_ERROR(H5E_FILE, H5E_CANTINIT, H5I_INVALID_HID, "unable to make file 'post open' callback")
 
         /* If there's an event set and a token was created, add the token to it */
-        if(H5ES_NONE != es_id && NULL != token) {
+        if (H5ES_NONE != es_id && NULL != token) {
             /* Create vol object for token */
-            if(NULL == (token_obj = H5VL_create_object(token, vol_obj->connector))) {
-                if(H5VL_request_free(token) < 0)
+            if (NULL == (token_obj = H5VL_create_object(token, vol_obj->connector))) {
+                if (H5VL_request_free(token) < 0)
                     HDONE_ERROR(H5E_FILE, H5E_CANTFREE, FAIL, "can't free request")
                 HGOTO_ERROR(H5E_FILE, H5E_CANTINIT, FAIL, "can't create vol object for request token")
             } /* end if */
 
             /* Add token to event set */
-            if(H5ES_insert(es, token_obj) < 0)
+            if (H5ES_insert(es, token_obj) < 0)
                 HGOTO_ERROR(H5E_FILE, H5E_CANTINSERT, FAIL, "can't insert token into event set")
             token_obj = NULL;
         } /* end if */
-    } /* end if */
-
-done:
-    if(ret_value < 0 && token_obj)
-        if(H5VL_free_object(token_obj) < 0)
+    }     /* end if */
+
+done:
+    if (ret_value < 0 && token_obj)
+        if (H5VL_free_object(token_obj) < 0)
             HDONE_ERROR(H5E_FILE, H5E_CANTFREE, FAIL, "can't free request token")
 
     FUNC_LEAVE_NOAPI(ret_value)
 } /* end H5F__create_api_common() */
-
- 
 /*-------------------------------------------------------------------------
  * Function:    H5Fcreate
@@ -679,13 +628,13 @@
 hid_t
 H5Fcreate(const char *filename, unsigned flags, hid_t fcpl_id, hid_t fapl_id)
 {
-    hid_t ret_value;            /* Return value */
+    hid_t ret_value; /* Return value */
 
     FUNC_ENTER_API(H5I_INVALID_HID)
     H5TRACE4("i", "*sIuii", filename, flags, fcpl_id, fapl_id);
 
     /* Create the file synchronously */
-    if((ret_value = H5F__create_api_common(filename, flags, fcpl_id, fapl_id, H5ES_NONE)) < 0)
+    if ((ret_value = H5F__create_api_common(filename, flags, fcpl_id, fapl_id, H5ES_NONE)) < 0)
         HGOTO_ERROR(H5E_FILE, H5E_CANTCREATE, H5I_INVALID_HID, "unable to synchronously create file")
 
 done:
@@ -704,32 +653,20 @@
  *-------------------------------------------------------------------------
  */
 hid_t
-H5Fcreate_async(const char *filename, unsigned flags, hid_t fcpl_id, hid_t fapl_id,
-    hid_t es_id)
-{
-<<<<<<< HEAD
-    hid_t ret_value;            /* Return value */
-=======
-    H5F_t *               new_file = NULL; /* File struct for new file                 */
-    H5P_genplist_t *      plist;           /* Property list pointer                    */
-    H5VL_connector_prop_t connector_prop;  /* Property for VOL connector ID & info     */
-    H5VL_object_t *       vol_obj = NULL;  /* VOL object for file                      */
-    hbool_t               supported;       /* Whether 'post open' operation is supported by VOL connector */
-    hid_t                 ret_value;       /* Return value                             */
->>>>>>> 1a6fba94
+H5Fcreate_async(const char *filename, unsigned flags, hid_t fcpl_id, hid_t fapl_id, hid_t es_id)
+{
+    hid_t ret_value; /* Return value */
 
     FUNC_ENTER_API(H5I_INVALID_HID)
     H5TRACE5("i", "*sIuiii", filename, flags, fcpl_id, fapl_id, es_id);
 
     /* Create the file, possibly asynchronously */
-    if((ret_value = H5F__create_api_common(filename, flags, fcpl_id, fapl_id, es_id)) < 0)
+    if ((ret_value = H5F__create_api_common(filename, flags, fcpl_id, fapl_id, es_id)) < 0)
         HGOTO_ERROR(H5E_FILE, H5E_CANTCREATE, H5I_INVALID_HID, "unable to asynchronously create file")
 
 done:
     FUNC_LEAVE_API(ret_value)
 } /* end H5Fcreate_async() */
-
- 
 /*-------------------------------------------------------------------------
  * Function:    H5F__open_api_common
@@ -745,15 +682,15 @@
 static hid_t
 H5F__open_api_common(const char *filename, unsigned flags, hid_t fapl_id, hid_t es_id)
 {
-    H5F_t *new_file = NULL;             /* File struct for new file                 */
-    H5P_genplist_t *plist;              /* Property list pointer                    */
-    H5VL_connector_prop_t connector_prop; /* Property for VOL connector ID & info     */
-    H5ES_t *es = NULL;                  /* Event set for the operation              */
-    void *token = NULL, **token_ptr;    /* Request token for async operation        */
-    H5VL_object_t *token_obj = NULL;    /* Async token VOL object */
-    H5VL_object_t *vol_obj = NULL;      /* VOL object for file                      */
-    hbool_t supported;                  /* Whether 'post open' operation is supported by VOL connector */
-    hid_t ret_value = H5I_INVALID_HID;  /* Return value                             */
+    H5F_t *               new_file = NULL;               /* File struct for new file                 */
+    H5P_genplist_t *      plist;                         /* Property list pointer                    */
+    H5VL_connector_prop_t connector_prop;                /* Property for VOL connector ID & info     */
+    H5ES_t *              es        = NULL;              /* Event set for the operation              */
+    void *                token     = NULL, **token_ptr; /* Request token for async operation        */
+    H5VL_object_t *       token_obj = NULL;              /* Async token VOL object */
+    H5VL_object_t *       vol_obj   = NULL;              /* VOL object for file                      */
+    hbool_t               supported; /* Whether 'post open' operation is supported by VOL connector */
+    hid_t                 ret_value = H5I_INVALID_HID; /* Return value                             */
 
     FUNC_ENTER_STATIC
 
@@ -790,9 +727,9 @@
         HGOTO_ERROR(H5E_FILE, H5E_CANTSET, H5I_INVALID_HID, "can't set VOL connector info in API context")
 
     /* Get the event set and set up request token pointer for operation */
-    if(H5ES_NONE != es_id) {
+    if (H5ES_NONE != es_id) {
         /* Get event set */
-        if(NULL == (es = (H5ES_t *)H5I_object_verify(es_id, H5I_EVENTSET)))
+        if (NULL == (es = (H5ES_t *)H5I_object_verify(es_id, H5I_EVENTSET)))
             HGOTO_ERROR(H5E_ARGS, H5E_BADTYPE, FAIL, "not an event set")
 
         /* Point at token for operation to set up */
@@ -803,12 +740,8 @@
         token_ptr = H5_REQUEST_NULL;
 
     /* Open the file through the VOL layer */
-<<<<<<< HEAD
-    if(NULL == (new_file = (H5F_t *)H5VL_file_open(&connector_prop, filename, flags, fapl_id, H5P_DATASET_XFER_DEFAULT, token_ptr)))
-=======
     if (NULL == (new_file = (H5F_t *)H5VL_file_open(&connector_prop, filename, flags, fapl_id,
-                                                    H5P_DATASET_XFER_DEFAULT, H5_REQUEST_NULL)))
->>>>>>> 1a6fba94
+                                                    H5P_DATASET_XFER_DEFAULT, token_ptr)))
         HGOTO_ERROR(H5E_FILE, H5E_CANTOPENFILE, H5I_INVALID_HID, "unable to open file")
 
     /* Get an ID for the file */
@@ -820,16 +753,16 @@
         HGOTO_ERROR(H5E_FILE, H5E_CANTGET, H5I_INVALID_HID, "invalid object identifier")
 
     /* If there's an event set and a token was created, add the token to it */
-    if(H5ES_NONE != es_id && NULL != token) {
+    if (H5ES_NONE != es_id && NULL != token) {
         /* Create vol object for token */
-        if(NULL == (token_obj = H5VL_create_object(token, vol_obj->connector))) {
-            if(H5VL_request_free(token) < 0)
+        if (NULL == (token_obj = H5VL_create_object(token, vol_obj->connector))) {
+            if (H5VL_request_free(token) < 0)
                 HDONE_ERROR(H5E_FILE, H5E_CANTFREE, FAIL, "can't free request")
             HGOTO_ERROR(H5E_FILE, H5E_CANTINIT, FAIL, "can't create vol object for request token")
         } /* end if */
 
         /* Add token to event set */
-        if(H5ES_insert(es, token_obj) < 0)
+        if (H5ES_insert(es, token_obj) < 0)
             HGOTO_ERROR(H5E_FILE, H5E_CANTINSERT, FAIL, "can't insert token into event set")
         token_obj = NULL;
     } /* end if */
@@ -838,46 +771,38 @@
     supported = FALSE;
     if (H5VL_introspect_opt_query(vol_obj, H5VL_SUBCLS_FILE, H5VL_NATIVE_FILE_POST_OPEN, &supported) < 0)
         HGOTO_ERROR(H5E_FILE, H5E_CANTGET, H5I_INVALID_HID, "can't check for 'post open' operation")
-<<<<<<< HEAD
-    if(supported) {
+    if (supported) {
         /* Reset token for 'post open' operation */
         /* (Technically unnecessary if open operation didn't change it, but not
          *      worth checking -QAK) */
         token = NULL;
 
         /* Make the 'post open' callback */
-        if(H5VL_file_optional(vol_obj, H5VL_NATIVE_FILE_POST_OPEN, H5P_DATASET_XFER_DEFAULT, token_ptr) < 0)
-=======
-    if (supported)
-        if (H5VL_file_optional(vol_obj, H5VL_NATIVE_FILE_POST_OPEN, H5P_DATASET_XFER_DEFAULT,
-                               H5_REQUEST_NULL) < 0)
->>>>>>> 1a6fba94
+        if (H5VL_file_optional(vol_obj, H5VL_NATIVE_FILE_POST_OPEN, H5P_DATASET_XFER_DEFAULT, token_ptr) < 0)
             HGOTO_ERROR(H5E_FILE, H5E_CANTINIT, H5I_INVALID_HID, "unable to make file 'post open' callback")
 
         /* If there's an event set and a token was created, add the token to it */
-        if(H5ES_NONE != es_id && NULL != token) {
+        if (H5ES_NONE != es_id && NULL != token) {
             /* Create vol object for token */
-            if(NULL == (token_obj = H5VL_create_object(token, vol_obj->connector))) {
-                if(H5VL_request_free(token) < 0)
+            if (NULL == (token_obj = H5VL_create_object(token, vol_obj->connector))) {
+                if (H5VL_request_free(token) < 0)
                     HDONE_ERROR(H5E_FILE, H5E_CANTFREE, FAIL, "can't free request")
                 HGOTO_ERROR(H5E_FILE, H5E_CANTINIT, FAIL, "can't create vol object for request token")
             } /* end if */
 
             /* Add token to event set */
-            if(H5ES_insert(es, token_obj) < 0)
+            if (H5ES_insert(es, token_obj) < 0)
                 HGOTO_ERROR(H5E_FILE, H5E_CANTINSERT, FAIL, "can't insert token into event set")
         } /* end if */
-    } /* end if */
-
-done:
-    if(ret_value < 0 && token_obj)
-        if(H5VL_free_object(token_obj) < 0)
+    }     /* end if */
+
+done:
+    if (ret_value < 0 && token_obj)
+        if (H5VL_free_object(token_obj) < 0)
             HDONE_ERROR(H5E_FILE, H5E_CANTFREE, FAIL, "can't free request token")
 
     FUNC_LEAVE_NOAPI(ret_value)
 } /* end H5F__open_api_common() */
-
- 
 /*-------------------------------------------------------------------------
  * Function:    H5Fopen
@@ -901,13 +826,13 @@
 hid_t
 H5Fopen(const char *filename, unsigned flags, hid_t fapl_id)
 {
-    hid_t ret_value;            /* Return value */
+    hid_t ret_value; /* Return value */
 
     FUNC_ENTER_API(H5I_INVALID_HID)
     H5TRACE3("i", "*sIui", filename, flags, fapl_id);
 
     /* Open the file synchronously */
-    if((ret_value = H5F__open_api_common(filename, flags, fapl_id, H5ES_NONE)) < 0)
+    if ((ret_value = H5F__open_api_common(filename, flags, fapl_id, H5ES_NONE)) < 0)
         HGOTO_ERROR(H5E_FILE, H5E_CANTOPENFILE, H5I_INVALID_HID, "unable to synchronously open file")
 
 done:
@@ -929,20 +854,18 @@
 hid_t
 H5Fopen_async(const char *filename, unsigned flags, hid_t fapl_id, hid_t es_id)
 {
-    hid_t ret_value;            /* Return value */
+    hid_t ret_value; /* Return value */
 
     FUNC_ENTER_API(H5I_INVALID_HID)
     H5TRACE4("i", "*sIuii", filename, flags, fapl_id, es_id);
 
     /* Open the file, possibly asynchronously */
-    if((ret_value = H5F__open_api_common(filename, flags, fapl_id, es_id)) < 0)
+    if ((ret_value = H5F__open_api_common(filename, flags, fapl_id, es_id)) < 0)
         HGOTO_ERROR(H5E_FILE, H5E_CANTOPENFILE, H5I_INVALID_HID, "unable to asynchronously open file")
 
 done:
     FUNC_LEAVE_API(ret_value)
 } /* end H5Fopen_async() */
-
- 
 /*-------------------------------------------------------------------------
  * Function:    H5Fflush
@@ -996,29 +919,29 @@
 static herr_t
 H5F__close_api_common(hid_t file_id, hid_t es_id)
 {
-    H5ES_t *es = NULL;                  /* Event set for the operation */
-    void *token = NULL, **token_ptr;    /* Request token for async operation */
-    H5VL_object_t *token_obj = NULL;    /* Async token VOL object */
-    H5VL_t *connector = NULL;           /* VOL connector */
-    herr_t ret_value = SUCCEED;         /* Return value */
+    H5ES_t *       es        = NULL;              /* Event set for the operation */
+    void *         token     = NULL, **token_ptr; /* Request token for async operation */
+    H5VL_object_t *token_obj = NULL;              /* Async token VOL object */
+    H5VL_t *       connector = NULL;              /* VOL connector */
+    herr_t         ret_value = SUCCEED;           /* Return value */
 
     FUNC_ENTER_STATIC
 
     /* Check arguments */
-    if(H5I_FILE != H5I_get_type(file_id))
+    if (H5I_FILE != H5I_get_type(file_id))
         HGOTO_ERROR(H5E_ARGS, H5E_BADTYPE, FAIL, "not a file ID")
 
     /* Get the event set and set up request token pointer for operation */
-    if(H5ES_NONE != es_id) {
+    if (H5ES_NONE != es_id) {
         H5VL_object_t *vol_obj = NULL;
 
         /* Get event set */
-        if(NULL == (es = (H5ES_t *)H5I_object_verify(es_id, H5I_EVENTSET)))
+        if (NULL == (es = (H5ES_t *)H5I_object_verify(es_id, H5I_EVENTSET)))
             HGOTO_ERROR(H5E_ARGS, H5E_BADTYPE, FAIL, "not an event set")
 
         /* Get file object's connector and increate its rc, so it doesn't get
          * closed when we close the file */
-        if(NULL == (vol_obj = H5VL_vol_object(file_id)))
+        if (NULL == (vol_obj = H5VL_vol_object(file_id)))
             HGOTO_ERROR(H5E_FILE, H5E_CANTGET, FAIL, "can't get VOL object for file")
         connector = vol_obj->connector;
         H5VL_conn_inc_rc(connector);
@@ -1033,23 +956,23 @@
     /* Decrement reference count on atom.  When it reaches zero the file will
      * be closed.
      */
-    if(H5I_dec_app_ref_async(file_id, token_ptr) < 0)
+    if (H5I_dec_app_ref_async(file_id, token_ptr) < 0)
         HGOTO_ERROR(H5E_FILE, H5E_CANTCLOSEFILE, FAIL, "decrementing file ID failed")
 
     /* If there's an event set and a token was created, add the token to it */
-    if(H5ES_NONE != es_id && NULL != token) {
+    if (H5ES_NONE != es_id && NULL != token) {
         /* Create vol object for token */
-        if(NULL == (token_obj = H5VL_create_object(token, connector))) {
-            if(H5VL_request_free(token) < 0)
+        if (NULL == (token_obj = H5VL_create_object(token, connector))) {
+            if (H5VL_request_free(token) < 0)
                 HDONE_ERROR(H5E_FILE, H5E_CANTFREE, FAIL, "can't free request")
             HGOTO_ERROR(H5E_FILE, H5E_CANTINIT, FAIL, "can't create vol object for request token")
         } /* end if */
 
         /* Add token to event set */
-        if(H5ES_insert(es, token_obj) < 0)
+        if (H5ES_insert(es, token_obj) < 0)
             HGOTO_ERROR(H5E_FILE, H5E_CANTINSERT, FAIL, "can't insert token into event set")
 
-        if(H5VL_conn_dec_rc(connector) < 0) {
+        if (H5VL_conn_dec_rc(connector) < 0) {
             connector = NULL;
             HGOTO_ERROR(H5E_FILE, H5E_CANTDEC, FAIL, "can't decrement ref count on connector")
         } /* end if */
@@ -1057,17 +980,15 @@
     } /* end if */
 
 done:
-    if(ret_value < 0) {
-        if(token_obj && H5VL_free_object(token_obj) < 0)
+    if (ret_value < 0) {
+        if (token_obj && H5VL_free_object(token_obj) < 0)
             HDONE_ERROR(H5E_FILE, H5E_CANTFREE, FAIL, "can't free request token")
-        if(connector && H5VL_conn_dec_rc(connector) < 0)
+        if (connector && H5VL_conn_dec_rc(connector) < 0)
             HDONE_ERROR(H5E_FILE, H5E_CANTDEC, FAIL, "can't decrement ref count on connector")
     } /* end if */
 
     FUNC_LEAVE_NOAPI(ret_value)
 } /* end H5F__close_api_common() */
-
- 
 /*-------------------------------------------------------------------------
  * Function:    H5Fclose
@@ -1086,28 +1007,14 @@
 herr_t
 H5Fclose(hid_t file_id)
 {
-<<<<<<< HEAD
-    herr_t ret_value = SUCCEED;         /* Return value */
-=======
-    herr_t ret_value = SUCCEED;
->>>>>>> 1a6fba94
+    herr_t ret_value = SUCCEED; /* Return value */
 
     FUNC_ENTER_API(FAIL)
     H5TRACE1("e", "i", file_id);
 
-<<<<<<< HEAD
     /* Synchronously close the file ID */
-    if(H5F__close_api_common(file_id, H5ES_NONE) < 0)
+    if (H5F__close_api_common(file_id, H5ES_NONE) < 0)
         HGOTO_ERROR(H5E_FILE, H5E_CANTCLOSEFILE, FAIL, "synchronous file close failed")
-=======
-    /* Check arguments */
-    if (H5I_FILE != H5I_get_type(file_id))
-        HGOTO_ERROR(H5E_ARGS, H5E_BADTYPE, FAIL, "not a file ID")
-
-    /* Close the file */
-    if (H5I_dec_app_ref(file_id) < 0)
-        HGOTO_ERROR(H5E_FILE, H5E_CANTCLOSEFILE, FAIL, "closing file ID failed")
->>>>>>> 1a6fba94
 
 done:
     FUNC_LEAVE_API(ret_value)
@@ -1125,20 +1032,18 @@
 herr_t
 H5Fclose_async(hid_t file_id, hid_t es_id)
 {
-    herr_t ret_value = SUCCEED;         /* Return value */
+    herr_t ret_value = SUCCEED; /* Return value */
 
     FUNC_ENTER_API(FAIL)
     H5TRACE2("e", "ii", file_id, es_id);
 
     /* Close the file ID */
-    if(H5F__close_api_common(file_id, es_id) < 0)
+    if (H5F__close_api_common(file_id, es_id) < 0)
         HGOTO_ERROR(H5E_FILE, H5E_CANTCLOSEFILE, FAIL, "asynchronous file close failed")
 
 done:
     FUNC_LEAVE_API(ret_value)
 } /* end H5Fclose_async() */
-
- 
 /*-------------------------------------------------------------------------
  * Function:    H5Fdelete
@@ -1267,7 +1172,7 @@
  *-------------------------------------------------------------------------
  */
 herr_t
-H5Fget_intent(hid_t file_id, unsigned *intent_flags/*out*/)
+H5Fget_intent(hid_t file_id, unsigned *intent_flags /*out*/)
 {
     herr_t ret_value = SUCCEED;
 
@@ -1303,7 +1208,7 @@
  *-------------------------------------------------------------------------
  */
 herr_t
-H5Fget_fileno(hid_t file_id, unsigned long *fnumber/*out*/)
+H5Fget_fileno(hid_t file_id, unsigned long *fnumber /*out*/)
 {
     herr_t ret_value = SUCCEED;
 
@@ -1371,7 +1276,7 @@
  *-------------------------------------------------------------------------
  */
 herr_t
-H5Fget_filesize(hid_t file_id, hsize_t *size/*out*/)
+H5Fget_filesize(hid_t file_id, hsize_t *size /*out*/)
 {
     H5VL_object_t *vol_obj;             /* File info */
     herr_t         ret_value = SUCCEED; /* Return value */
@@ -1432,7 +1337,7 @@
  *-------------------------------------------------------------------------
  */
 ssize_t
-H5Fget_file_image(hid_t file_id, void *buf/*out*/, size_t buf_len)
+H5Fget_file_image(hid_t file_id, void *buf /*out*/, size_t buf_len)
 {
     H5VL_object_t *vol_obj;   /* File object for file ID  */
     ssize_t        ret_value; /* Return value             */
@@ -1445,12 +1350,8 @@
         HGOTO_ERROR(H5E_ARGS, H5E_BADVALUE, (-1), "not a file ID")
 
     /* Get the file image */
-<<<<<<< HEAD
-    if(H5VL_file_optional(vol_obj, H5VL_NATIVE_FILE_GET_FILE_IMAGE, H5P_DATASET_XFER_DEFAULT, H5_REQUEST_NULL, buf, &ret_value, buf_len) < 0)
-=======
     if (H5VL_file_optional(vol_obj, H5VL_NATIVE_FILE_GET_FILE_IMAGE, H5P_DATASET_XFER_DEFAULT,
-                           H5_REQUEST_NULL, buf_ptr, &ret_value, buf_len) < 0)
->>>>>>> 1a6fba94
+                           H5_REQUEST_NULL, buf, &ret_value, buf_len) < 0)
         HGOTO_ERROR(H5E_FILE, H5E_CANTGET, (-1), "unable to get file image")
 
 done:
@@ -1472,7 +1373,7 @@
  *-------------------------------------------------------------------------
  */
 herr_t
-H5Fget_mdc_config(hid_t file_id, H5AC_cache_config_t *config/*out*/)
+H5Fget_mdc_config(hid_t file_id, H5AC_cache_config_t *config /*out*/)
 {
     H5VL_object_t *vol_obj   = NULL;
     herr_t         ret_value = SUCCEED; /* Return value */
@@ -1481,25 +1382,16 @@
     H5TRACE2("e", "ix", file_id, config);
 
     /* Check args */
-<<<<<<< HEAD
-    if((NULL == config) || (config->version != H5AC__CURR_CACHE_CONFIG_VERSION))
+    if ((NULL == config) || (config->version != H5AC__CURR_CACHE_CONFIG_VERSION))
         HGOTO_ERROR(H5E_ARGS, H5E_BADVALUE, FAIL, "Bad config ptr")
-=======
-    if ((NULL == config_ptr) || (config_ptr->version != H5AC__CURR_CACHE_CONFIG_VERSION))
-        HGOTO_ERROR(H5E_ARGS, H5E_BADVALUE, FAIL, "Bad config_ptr")
->>>>>>> 1a6fba94
 
     /* Get the file object */
     if (NULL == (vol_obj = (H5VL_object_t *)H5I_object(file_id)))
         HGOTO_ERROR(H5E_ARGS, H5E_BADTYPE, FAIL, "invalid file identifier")
 
     /* Get the metadata cache configuration */
-<<<<<<< HEAD
-    if(H5VL_file_optional(vol_obj, H5VL_NATIVE_FILE_GET_MDC_CONF, H5P_DATASET_XFER_DEFAULT, H5_REQUEST_NULL, config) < 0)
-=======
     if (H5VL_file_optional(vol_obj, H5VL_NATIVE_FILE_GET_MDC_CONF, H5P_DATASET_XFER_DEFAULT, H5_REQUEST_NULL,
-                           config_ptr) < 0)
->>>>>>> 1a6fba94
+                           config) < 0)
         HGOTO_ERROR(H5E_FILE, H5E_CANTGET, FAIL, "unable to get metadata cache configuration")
 
 done:
@@ -1552,7 +1444,7 @@
  *-------------------------------------------------------------------------
  */
 herr_t
-H5Fget_mdc_hit_rate(hid_t file_id, double *hit_rate/*out*/)
+H5Fget_mdc_hit_rate(hid_t file_id, double *hit_rate /*out*/)
 {
     H5VL_object_t *vol_obj;
     herr_t         ret_value = SUCCEED; /* Return value */
@@ -1561,22 +1453,14 @@
     H5TRACE2("e", "ix", file_id, hit_rate);
 
     /* Check args */
-<<<<<<< HEAD
-    if(NULL == hit_rate)
-=======
-    if (NULL == hit_rate_ptr)
->>>>>>> 1a6fba94
+    if (NULL == hit_rate)
         HGOTO_ERROR(H5E_ARGS, H5E_BADVALUE, FAIL, "NULL hit rate pointer")
     if (NULL == (vol_obj = (H5VL_object_t *)H5I_object_verify(file_id, H5I_FILE)))
         HGOTO_ERROR(H5E_ARGS, H5E_BADVALUE, FAIL, "not a file ID")
 
     /* Get the current hit rate */
-<<<<<<< HEAD
-    if(H5VL_file_optional(vol_obj, H5VL_NATIVE_FILE_GET_MDC_HR, H5P_DATASET_XFER_DEFAULT, H5_REQUEST_NULL, hit_rate) < 0)
-=======
     if (H5VL_file_optional(vol_obj, H5VL_NATIVE_FILE_GET_MDC_HR, H5P_DATASET_XFER_DEFAULT, H5_REQUEST_NULL,
-                           hit_rate_ptr) < 0)
->>>>>>> 1a6fba94
+                           hit_rate) < 0)
         HGOTO_ERROR(H5E_FILE, H5E_CANTGET, FAIL, "unable to get MDC hit rate")
 
 done:
@@ -1597,36 +1481,22 @@
  *-------------------------------------------------------------------------
  */
 herr_t
-<<<<<<< HEAD
-H5Fget_mdc_size(hid_t file_id, size_t *max_size/*out*/, size_t *min_clean_size/*out*/,
-    size_t *cur_size/*out*/, int *cur_num_entries/*out*/)
-=======
-H5Fget_mdc_size(hid_t file_id, size_t *max_size_ptr, size_t *min_clean_size_ptr, size_t *cur_size_ptr,
-                int *cur_num_entries_ptr)
->>>>>>> 1a6fba94
+H5Fget_mdc_size(hid_t file_id, size_t *max_size /*out*/, size_t *min_clean_size /*out*/,
+                size_t *cur_size /*out*/, int *cur_num_entries /*out*/)
 {
     H5VL_object_t *vol_obj;
     herr_t         ret_value = SUCCEED; /* Return value */
 
     FUNC_ENTER_API(FAIL)
-<<<<<<< HEAD
-    H5TRACE5("e", "ixxxx", file_id, max_size, min_clean_size, cur_size,
-             cur_num_entries);
-=======
-    H5TRACE5("e", "i*z*z*z*Is", file_id, max_size_ptr, min_clean_size_ptr, cur_size_ptr, cur_num_entries_ptr);
->>>>>>> 1a6fba94
+    H5TRACE5("e", "ixxxx", file_id, max_size, min_clean_size, cur_size, cur_num_entries);
 
     /* Check args */
     if (NULL == (vol_obj = (H5VL_object_t *)H5I_object_verify(file_id, H5I_FILE)))
         HGOTO_ERROR(H5E_ARGS, H5E_BADVALUE, FAIL, "not a file ID")
 
     /* Get the size data */
-<<<<<<< HEAD
-    if(H5VL_file_optional(vol_obj, H5VL_NATIVE_FILE_GET_MDC_SIZE, H5P_DATASET_XFER_DEFAULT, H5_REQUEST_NULL, max_size, min_clean_size, cur_size, cur_num_entries) < 0)
-=======
     if (H5VL_file_optional(vol_obj, H5VL_NATIVE_FILE_GET_MDC_SIZE, H5P_DATASET_XFER_DEFAULT, H5_REQUEST_NULL,
-                           max_size_ptr, min_clean_size_ptr, cur_size_ptr, cur_num_entries_ptr) < 0)
->>>>>>> 1a6fba94
+                           max_size, min_clean_size, cur_size, cur_num_entries) < 0)
         HGOTO_ERROR(H5E_FILE, H5E_CANTGET, FAIL, "unable to get MDC size")
 
 done:
@@ -1733,7 +1603,7 @@
  *-------------------------------------------------------------------------
  */
 herr_t
-H5Fget_info2(hid_t obj_id, H5F_info2_t *finfo/*out*/)
+H5Fget_info2(hid_t obj_id, H5F_info2_t *finfo /*out*/)
 {
     H5VL_object_t *vol_obj = NULL;
     H5I_type_t     type;
@@ -1776,7 +1646,7 @@
  *-------------------------------------------------------------------------
  */
 herr_t
-H5Fget_metadata_read_retry_info(hid_t file_id, H5F_retry_info_t *info/*out*/)
+H5Fget_metadata_read_retry_info(hid_t file_id, H5F_retry_info_t *info /*out*/)
 {
     H5VL_object_t *vol_obj   = NULL;    /* File object for file ID */
     herr_t         ret_value = SUCCEED; /* Return value */
@@ -2007,12 +1877,7 @@
  *-------------------------------------------------------------------------
  */
 herr_t
-<<<<<<< HEAD
-H5Fget_mdc_logging_status(hid_t file_id, hbool_t *is_enabled/*out*/,
-    hbool_t *is_currently_logging/*out*/)
-=======
-H5Fget_mdc_logging_status(hid_t file_id, hbool_t *is_enabled, hbool_t *is_currently_logging)
->>>>>>> 1a6fba94
+H5Fget_mdc_logging_status(hid_t file_id, hbool_t *is_enabled /*out*/, hbool_t *is_currently_logging /*out*/)
 {
     H5VL_object_t *vol_obj;             /* File info */
     herr_t         ret_value = SUCCEED; /* Return value */
@@ -2149,24 +2014,15 @@
  *-------------------------------------------------------------------------
  */
 herr_t
-<<<<<<< HEAD
-H5Fget_page_buffering_stats(hid_t file_id, unsigned accesses[2]/*out*/,
-    unsigned hits[2]/*out*/, unsigned misses[2]/*out*/,
-    unsigned evictions[2]/*out*/, unsigned bypasses[2]/*out*/)
-=======
-H5Fget_page_buffering_stats(hid_t file_id, unsigned accesses[2], unsigned hits[2], unsigned misses[2],
-                            unsigned evictions[2], unsigned bypasses[2])
->>>>>>> 1a6fba94
+H5Fget_page_buffering_stats(hid_t file_id, unsigned accesses[2] /*out*/, unsigned hits[2] /*out*/,
+                            unsigned misses[2] /*out*/, unsigned evictions[2] /*out*/,
+                            unsigned bypasses[2] /*out*/)
 {
     H5VL_object_t *vol_obj;             /* File object */
     herr_t         ret_value = SUCCEED; /* Return value */
 
     FUNC_ENTER_API(FAIL)
-<<<<<<< HEAD
     H5TRACE6("e", "ixxxxx", file_id, accesses, hits, misses, evictions, bypasses);
-=======
-    H5TRACE6("e", "i*Iu*Iu*Iu*Iu*Iu", file_id, accesses, hits, misses, evictions, bypasses);
->>>>>>> 1a6fba94
 
     /* Check args */
     if (NULL == (vol_obj = (H5VL_object_t *)H5I_object_verify(file_id, H5I_FILE)))
@@ -2197,7 +2053,7 @@
  *-------------------------------------------------------------------------
  */
 herr_t
-H5Fget_mdc_image_info(hid_t file_id, haddr_t *image_addr/*out*/, hsize_t *image_len/*out*/)
+H5Fget_mdc_image_info(hid_t file_id, haddr_t *image_addr /*out*/, hsize_t *image_len /*out*/)
 {
     H5VL_object_t *vol_obj;             /* File info */
     herr_t         ret_value = SUCCEED; /* Return value */
@@ -2230,7 +2086,7 @@
  *-------------------------------------------------------------------------
  */
 herr_t
-H5Fget_eoa(hid_t file_id, haddr_t *eoa/*out*/)
+H5Fget_eoa(hid_t file_id, haddr_t *eoa /*out*/)
 {
     H5VL_object_t *vol_obj;             /* File info */
     herr_t         ret_value = SUCCEED; /* Return value */
@@ -2296,7 +2152,7 @@
  *-------------------------------------------------------------------------
  */
 herr_t
-H5Fget_dset_no_attrs_hint(hid_t file_id, hbool_t *minimize/*out*/)
+H5Fget_dset_no_attrs_hint(hid_t file_id, hbool_t *minimize /*out*/)
 {
     H5VL_object_t *vol_obj   = NULL;
     herr_t         ret_value = SUCCEED;
@@ -2348,10 +2204,7 @@
 
 done:
     FUNC_LEAVE_API(ret_value)
-<<<<<<< HEAD
 } /* H5Fset_dset_no_attrs_hint */
-
- 
 /*-------------------------------------------------------------------------
  * Function:    H5Fwait
@@ -2366,28 +2219,26 @@
 herr_t
 H5Fwait(hid_t file_id)
 {
-    H5VL_object_t  *vol_obj;                   /* File for this operation */
-    H5I_type_t      obj_type;                  /* Type of object */
-    herr_t          ret_value = SUCCEED;       /* Return value */
+    H5VL_object_t *vol_obj;             /* File for this operation */
+    H5I_type_t     obj_type;            /* Type of object */
+    herr_t         ret_value = SUCCEED; /* Return value */
 
     FUNC_ENTER_API(FAIL)
     H5TRACE1("e", "i", file_id);
 
     /* Get the type of object we're flushing + sanity check */
     obj_type = H5I_get_type(file_id);
-    if(H5I_FILE != obj_type && H5I_GROUP != obj_type && H5I_DATATYPE != obj_type &&
-            H5I_DATASET != obj_type && H5I_ATTR != obj_type)
+    if (H5I_FILE != obj_type && H5I_GROUP != obj_type && H5I_DATATYPE != obj_type &&
+        H5I_DATASET != obj_type && H5I_ATTR != obj_type)
         HGOTO_ERROR(H5E_ARGS, H5E_BADTYPE, FAIL, "not a file or file object")
 
-    if(NULL == (vol_obj = (H5VL_object_t *)H5I_object_verify(file_id, H5I_FILE)))
+    if (NULL == (vol_obj = (H5VL_object_t *)H5I_object_verify(file_id, H5I_FILE)))
         HGOTO_ERROR(H5E_ARGS, H5E_BADTYPE, FAIL, "file_id parameter is not a valid file identifier")
 
-    if((ret_value = H5VL_file_specific(vol_obj, H5VL_FILE_WAIT, H5P_DATASET_XFER_DEFAULT, H5_REQUEST_NULL, file_id)) < 0)
+    if ((ret_value = H5VL_file_specific(vol_obj, H5VL_FILE_WAIT, H5P_DATASET_XFER_DEFAULT, H5_REQUEST_NULL,
+                                        file_id)) < 0)
         HGOTO_ERROR(H5E_FILE, H5E_CANTOPERATE, FAIL, "unable to wait file")
 
 done:
     FUNC_LEAVE_API(ret_value)
-} /* H5Fwait() */
-=======
-} /* H5Fset_dset_no_attrs_hint */
->>>>>>> 1a6fba94
+} /* H5Fwait() */