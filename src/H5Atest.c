/* * * * * * * * * * * * * * * * * * * * * * * * * * * * * * * * * * * * * * *
 * Copyright by The HDF Group.                                               *
 * Copyright by the Board of Trustees of the University of Illinois.         *
 * All rights reserved.                                                      *
 *                                                                           *
 * This file is part of HDF5.  The full HDF5 copyright notice, including     *
 * terms governing use, modification, and redistribution, is contained in    *
 * the COPYING file, which can be found at the root of the source code       *
 * distribution tree, or in https://support.hdfgroup.org/ftp/HDF5/releases.  *
 * If you do not have access to either file, you may request a copy from     *
 * help@hdfgroup.org.                                                        *
 * * * * * * * * * * * * * * * * * * * * * * * * * * * * * * * * * * * * * * */

/*-------------------------------------------------------------------------
 *
 * Created:     H5Atest.c
 *
 * Purpose:     Attribute testing routines.
 *
 *-------------------------------------------------------------------------
 */

/****************/
/* Module Setup */
/****************/

#include "H5Amodule.h" /* This source code file is part of the H5A module */
#define H5A_TESTING    /* Suppress warning about H5A testing funcs */

/***********/
/* Headers */
/***********/
#include "H5private.h"   /* Generic Functions                        */
#include "H5Apkg.h"      /* Attributes                               */
#include "H5ACprivate.h" /* Metadata cache                           */
#include "H5CXprivate.h" /* API Contexts                             */
#include "H5Eprivate.h"  /* Error handling                           */
#include "H5Iprivate.h"  /* IDs                                      */
#include "H5SMprivate.h" /* Shared object header messages            */
#include "H5VLprivate.h" /* Virtual Object Layer                     */

/****************/
/* Local Macros */
/****************/

/******************/
/* Local Typedefs */
/******************/

/********************/
/* Package Typedefs */
/********************/

/********************/
/* Local Prototypes */
/********************/

/*********************/
/* Package Variables */
/*********************/

/*****************************/
/* Library Private Variables */
/*****************************/

/*******************/
/* Local Variables */
/*******************/

/*-------------------------------------------------------------------------
 * Function:    H5A__is_shared_test
 *
 * Purpose:     Check if an attribute is shared
 *
 * Return:      TRUE/FALSE/FAIL
 *
 * Programmer:	Quincey Koziol
 *	        Dec 19, 2006
 *
 *-------------------------------------------------------------------------
 */
htri_t
H5A__is_shared_test(hid_t attr_id)
{
    H5A_t *attr;             /* Attribute object for ID */
    htri_t ret_value = FAIL; /* Return value */

    FUNC_ENTER_PACKAGE

    /* Check arguments */
    if (NULL == (attr = (H5A_t *)H5VL_object_verify(attr_id, H5I_ATTR)))
        HGOTO_ERROR(H5E_ARGS, H5E_BADTYPE, FAIL, "not an attribute")

    /* Check if attribute is shared */
    ret_value = H5O_msg_is_shared(H5O_ATTR_ID, attr);

done:
    FUNC_LEAVE_NOAPI(ret_value)
} /* end H5A__is_shared_test() */

/*-------------------------------------------------------------------------
 * Function:    H5A__get_shared_rc_test
 *
 * Purpose:     Retrieve the refcount for a shared attribute
 *
 * Return:      SUCCEED/FAIL
 *
 * Programmer:	Quincey Koziol
 *	        Dec 19, 2006
 *
 *-------------------------------------------------------------------------
 */
herr_t
H5A__get_shared_rc_test(hid_t attr_id, hsize_t *ref_count)
{
    H5A_t * attr;                     /* Attribute object for ID */
    hbool_t api_ctx_pushed = FALSE;   /* Whether API context pushed */
    herr_t  ret_value      = SUCCEED; /* Return value */

    FUNC_ENTER_PACKAGE

    /* Check arguments */
    if (NULL == (attr = (H5A_t *)H5VL_object_verify(attr_id, H5I_ATTR)))
        HGOTO_ERROR(H5E_ARGS, H5E_BADTYPE, FAIL, "not an attribute")

    /* Push API context */
    if (H5CX_push() < 0)
        HGOTO_ERROR(H5E_ATTR, H5E_CANTSET, FAIL, "can't set API context")
    api_ctx_pushed = TRUE;

    /* Sanity check */
    HDassert(H5O_msg_is_shared(H5O_ATTR_ID, attr));

    /* Retrieve ref count for shared or shareable attribute */
    if (H5SM_get_refcount(attr->oloc.file, H5O_ATTR_ID, &attr->sh_loc, ref_count) < 0)
        HGOTO_ERROR(H5E_ATTR, H5E_CANTGET, FAIL, "can't retrieve shared message ref count")

done:
<<<<<<< HEAD
    if(api_ctx_pushed && H5CX_pop(FALSE) < 0)
=======
    if (api_ctx_pushed && H5CX_pop() < 0)
>>>>>>> 1a6fba94
        HDONE_ERROR(H5E_ATTR, H5E_CANTRESET, FAIL, "can't reset API context")

    FUNC_LEAVE_NOAPI(ret_value)
} /* end H5A__get_shared_rc_test() */<|MERGE_RESOLUTION|>--- conflicted
+++ resolved
@@ -136,11 +136,7 @@
         HGOTO_ERROR(H5E_ATTR, H5E_CANTGET, FAIL, "can't retrieve shared message ref count")
 
 done:
-<<<<<<< HEAD
-    if(api_ctx_pushed && H5CX_pop(FALSE) < 0)
-=======
-    if (api_ctx_pushed && H5CX_pop() < 0)
->>>>>>> 1a6fba94
+    if (api_ctx_pushed && H5CX_pop(FALSE) < 0)
         HDONE_ERROR(H5E_ATTR, H5E_CANTRESET, FAIL, "can't reset API context")
 
     FUNC_LEAVE_NOAPI(ret_value)
