/* * * * * * * * * * * * * * * * * * * * * * * * * * * * * * * * * * * * * * *
 * Copyright by The HDF Group.                                               *
 * Copyright by the Board of Trustees of the University of Illinois.         *
 * All rights reserved.                                                      *
 *                                                                           *
 * This file is part of HDF5.  The full HDF5 copyright notice, including     *
 * terms governing use, modification, and redistribution, is contained in    *
 * the COPYING file, which can be found at the root of the source code       *
 * distribution tree, or in https://support.hdfgroup.org/ftp/HDF5/releases.  *
 * If you do not have access to either file, you may request a copy from     *
 * help@hdfgroup.org.                                                        *
 * * * * * * * * * * * * * * * * * * * * * * * * * * * * * * * * * * * * * * */

/* Programmer:  Robb Matzke
 *              Thursday, April 16, 1998
 */

#ifndef _H5Zpublic_H
#define _H5Zpublic_H

/* Public headers needed by this file */
#include "H5public.h"

/**
 * \brief Filter identifiers
 *
 * \details Values 0 through 255 are for filters defined by the HDF5 library.
 *          Values 256 through 511 are available for testing new filters.
 *          Subsequent values should be obtained from the HDF5 development team
 *          at mailto:help@hdfgroup.org. These values will never change because
 *          they appear in the HDF5 files.
 */
typedef int H5Z_filter_t;

/* Filter IDs */
<<<<<<< HEAD
#define H5Z_FILTER_ERROR       (-1) /*no filter			*/
#define H5Z_FILTER_NONE        0 /*reserved indefinitely		*/
#define H5Z_FILTER_DEFLATE     1 /*deflation like gzip	     	*/
#define H5Z_FILTER_SHUFFLE     2 /*shuffle the data              */
#define H5Z_FILTER_FLETCHER32  3 /*fletcher32 checksum of EDC    */
#define H5Z_FILTER_SZIP        4 /*szip compression              */
#define H5Z_FILTER_NBIT        5 /*nbit compression              */
#define H5Z_FILTER_SCALEOFFSET 6 /*scale+offset compression      */
#define H5Z_FILTER_RESERVED    256 /*filter ids below this value are reserved for library use */

#define H5Z_FILTER_MAX 65535 /*maximum filter id		*/

/* General macros */
#define H5Z_FILTER_ALL   0 /* Symbol to remove all filters in H5Premove_filter */
#define H5Z_MAX_NFILTERS 32 /* Maximum number of filters allowed in a pipeline */
/* (should probably be allowed to be an
 * unlimited amount, but currently each
 * filter uses a bit in a 32-bit field,
 * so the format would have to be
 * changed to accommodate that)
 */
=======
/**
 * no filter
 */
#define H5Z_FILTER_ERROR	(-1)
/**
 * reserved indefinitely
*/
#define H5Z_FILTER_NONE		0
/**
 * deflation like gzip
 */
#define H5Z_FILTER_DEFLATE	1
/**
 * shuffle the data
 */
#define H5Z_FILTER_SHUFFLE      2
/**
 * fletcher32 checksum of EDC
*/
#define H5Z_FILTER_FLETCHER32   3
/**
 * szip compression
 */
#define H5Z_FILTER_SZIP         4
/**
 * nbit compression
 */
#define H5Z_FILTER_NBIT         5
/**
 * scale+offset compression
 */
#define H5Z_FILTER_SCALEOFFSET  6
/**
 * filter ids below this value are reserved for library use
 */
#define H5Z_FILTER_RESERVED     256
/**
 * maximum filter id
 */
#define H5Z_FILTER_MAX		65535

/* General macros */
/**
 * Symbol to remove all filters in H5Premove_filter()
 */
#define H5Z_FILTER_ALL   0
/**
 * Maximum number of filters allowed in a pipeline
 *
 * \internal (should probably be allowed to be an unlimited amount, but
 *            currently each filter uses a bit in a 32-bit field, so the format
 *            would have to be changed to accommodate that)
 */
#define H5Z_MAX_NFILTERS        32
>>>>>>> fc7ac84e

/* Flags for filter definition (stored) */
/**
 * definition flag mask
 */
#define H5Z_FLAG_DEFMASK	0x00ff
/**
 * filter is mandatory
 */
#define H5Z_FLAG_MANDATORY  0x0000
/**
 * filter is optional
 */
#define H5Z_FLAG_OPTIONAL	0x0001

/* Additional flags for filter invocation (not stored) */
/**
 * invocation flag mask
 */
#define H5Z_FLAG_INVMASK	0xff00
/**
 * reverse direction; read
 */
#define H5Z_FLAG_REVERSE	0x0100
/**
 * skip EDC filters for read
 */
#define H5Z_FLAG_SKIP_EDC	0x0200

/* Special parameters for szip compression */
/* [These are aliases for the similar definitions in szlib.h, which we can't
 * include directly due to the duplication of various symbols with the zlib.h
 * header file] */
/**
 * \ingroup SZIP */
#define H5_SZIP_ALLOW_K13_OPTION_MASK   1
/**
 * \ingroup SZIP */
#define H5_SZIP_CHIP_OPTION_MASK        2
/**
 * \ingroup SZIP */
#define H5_SZIP_EC_OPTION_MASK          4
/**
 * \ingroup SZIP */
#define H5_SZIP_NN_OPTION_MASK          32
/**
 * \ingroup SZIP */
#define H5_SZIP_MAX_PIXELS_PER_BLOCK    32

/* Macros for the shuffle filter */
/**
 * \ingroup SHUFFLE
 * Number of parameters that users can set for the shuffle filter
*/
#define H5Z_SHUFFLE_USER_NPARMS    0
/**
 * \ingroup SHUFFLE
 * Total number of parameters for the shuffle filter
 */
#define H5Z_SHUFFLE_TOTAL_NPARMS   1

/* Macros for the szip filter */
/**
 * \ingroup SZIP
 * Number of parameters that users can set for SZIP
 */
#define H5Z_SZIP_USER_NPARMS    2
/**
 * \ingroup SZIP
 * Total number of parameters for SZIP filter
 */
#define H5Z_SZIP_TOTAL_NPARMS   4
/**
 * \ingroup SZIP
 * "User" parameter for option mask
 */
#define H5Z_SZIP_PARM_MASK      0
/**
 * \ingroup SZIP
 * "User" parameter for pixels-per-block
 */
#define H5Z_SZIP_PARM_PPB       1
/**
 * \ingroup SZIP
 * "Local" parameter for bits-per-pixel
 */
#define H5Z_SZIP_PARM_BPP       2
/**
 * \ingroup SZIP
 * "Local" parameter for pixels-per-scanline
 */
#define H5Z_SZIP_PARM_PPS       3

/* Macros for the nbit filter */
/**
 * \ingroup NBIT
 * Number of parameters that users can set for the N-bit filter
 */
#define H5Z_NBIT_USER_NPARMS     0     /* Number of parameters that users can set */

/* Macros for the scale offset filter */
/**
 * \ingroup SCALEOFFSET
 * Number of parameters that users can set for the scale-offset filter
 */
#define H5Z_SCALEOFFSET_USER_NPARMS      2


/* Special parameters for ScaleOffset filter*/
/**
 * \ingroup SCALEOFFSET */
#define H5Z_SO_INT_MINBITS_DEFAULT 0
/**
 * \ingroup SCALEOFFSET */
typedef enum H5Z_SO_scale_type_t {
    H5Z_SO_FLOAT_DSCALE = 0,
    H5Z_SO_FLOAT_ESCALE = 1,
    H5Z_SO_INT          = 2
} H5Z_SO_scale_type_t;

/**
 * Current version of the H5Z_class_t struct
 */
#define H5Z_CLASS_T_VERS (1)

/**
 * \ingroup FLETCHER32
 * Values to decide if EDC is enabled for reading data
 */
typedef enum H5Z_EDC_t {
    H5Z_ERROR_EDC       = -1,   /**< error value */
    H5Z_DISABLE_EDC     = 0,
    H5Z_ENABLE_EDC      = 1,
    H5Z_NO_EDC          = 2     /**< sentinel */
} H5Z_EDC_t;

/* Bit flags for H5Zget_filter_info */
#define H5Z_FILTER_CONFIG_ENCODE_ENABLED (0x0001)
#define H5Z_FILTER_CONFIG_DECODE_ENABLED (0x0002)

/**
 * Return values for filter callback function
 */
typedef enum H5Z_cb_return_t {
    H5Z_CB_ERROR  = -1,
    H5Z_CB_FAIL   = 0,    /**< I/O should fail if filter fails. */
    H5Z_CB_CONT   = 1,    /**< I/O continues if filter fails.   */
    H5Z_CB_NO     = 2
} H5Z_cb_return_t;

/**
 *  Filter callback function definition
 */
typedef H5Z_cb_return_t (*H5Z_filter_func_t)(H5Z_filter_t filter, void* buf,
                                size_t buf_size, void* op_data);

/**
 * Structure for filter callback property
 */
typedef struct H5Z_cb_t {
    H5Z_filter_func_t   func;
    void                *op_data;
} H5Z_cb_t;

#ifdef __cplusplus
extern "C" {
#endif

/**
 * \details Before a dataset gets created, the \c can_apply callbacks for any
 *          filters used in the dataset creation property list are called with
 *          the dataset's dataset creation property list, the dataset's
 *          datatype and a dataspace describing a chunk (for chunked dataset
 *          storage).
 *
 *          The \c can_apply callback must determine if the combination of the
 *          dataset creation property list setting, the datatype and the
 *          dataspace represent a valid combination to apply this filter to.
 *          For example, some cases of invalid combinations may involve the
 *          filter not operating correctly on certain datatypes (or certain
 *          datatype sizes), or certain sizes of the chunk dataspace.
 *
 *          The \c can_apply callback can be the NULL pointer, in which case,
 *          the library will assume that it can apply to any combination of
 *          dataset creation property list values, datatypes and dataspaces.
 *
 *          The \c can_apply callback returns positive a valid combination,
 *          zero for an invalid combination and negative for an error.
 */
//! [H5Z_can_apply_func_t_snip]
typedef htri_t (*H5Z_can_apply_func_t)(hid_t dcpl_id, hid_t type_id, hid_t space_id);
//! [H5Z_can_apply_func_t_snip]
/**
 * \details After the "can_apply" callbacks are checked for new datasets, the
 *          \c set_local callbacks for any filters used in the dataset creation
 *          property list are called. These callbacks receive the dataset's
 *          private copy of the dataset creation property list passed in to
 *          H5Dcreate() (i.e. not the actual property list passed in to
 *          H5Dcreate()) and the datatype ID passed in to H5Dcreate() (which is
 *          not copied and should not be modified) and a dataspace describing
 *          the chunk (for chunked dataset storage) (which should also not be
 *          modified).
 *
 *          The \c set_local callback must set any parameters that are specific
 *          to this dataset, based on the combination of the dataset creation
 *          property list values, the datatype and the dataspace. For example,
 *          some filters perform different actions based on different datatypes
 *          (or datatype sizes) or different number of dimensions or dataspace
 *          sizes.
 *
 *          The \c set_local callback can be the NULL pointer, in which case,
 *          the library will assume that there are no dataset-specific settings
 *          for this filter.
 *
 *          The \c set_local callback must return non-negative on success and
 *          negative for an error.
 */
//! [H5Z_set_local_func_t_snip]
typedef herr_t (*H5Z_set_local_func_t)(hid_t dcpl_id, hid_t type_id, hid_t space_id);
//! [H5Z_set_local_func_t_snip]
/**
 * \details A filter gets definition flags and invocation flags (defined
 *          above), the client data array and size defined when the filter was
 *          added to the pipeline, the size in bytes of the data on which to
 *          operate, and pointers to a buffer and its allocated size.
 *
 *          The filter should store the result in the supplied buffer if
 *          possible, otherwise it can allocate a new buffer, freeing the
 *          original. The allocated size of the new buffer should be returned
 *          through the \p buf_size pointer and the new buffer through the \p
 *          buf pointer.
 *
 *          The return value from the filter is the number of bytes in the
 *          output buffer. If an error occurs then the function should return
 *          zero and leave all pointer arguments unchanged.
 */
//! [H5Z_func_t_snip]
typedef size_t (*H5Z_func_t)(unsigned int flags, size_t cd_nelmts, const unsigned int cd_values[],
                             size_t nbytes, size_t *buf_size, void **buf);
//! [H5Z_func_t_snip]
/**
 * The filter table maps filter identification numbers to structs that
 * contain a pointers to the filter function and timing statistics.
 */
//! [H5Z_class2_t_snip]
typedef struct H5Z_class2_t {
    int version;                    /**< Version number of the H5Z_class_t struct     */
    H5Z_filter_t id;                /**< Filter ID number                             */
    unsigned encoder_present;       /**< Does this filter have an encoder?            */
    unsigned decoder_present;       /**< Does this filter have a decoder?             */
    const char	*name;              /**< Comment for debugging                        */
    H5Z_can_apply_func_t can_apply; /**< The "can apply" callback for a filter        */
    H5Z_set_local_func_t set_local; /**< The "set local" callback for a filter        */
    H5Z_func_t filter;              /**< The actual filter function                   */
} H5Z_class2_t;
//! [H5Z_class2_t_snip]

/**
 * \ingroup H5Z
 *
 * \brief Registers a new filter with the HDF5 library
 *
 * \param[in] cls A pointer to a buffer for the struct containing the
 *                filter-definition
 *
 * \return \herr_t
 *
 * \details H5Zregister() registers a new filter with the HDF5 library.
 *
 * \details Making a new filter available to an application is a two-step
 *          process. The first step is to write the three filter callback
 *          functions described below: \c can_apply, \c set_local, and \c
 *          filter. This call to H5Zregister(), registering the filter with the
 *          library, is the second step. The can_apply and set_local fields can
 *          be set to NULL if they are not required for the filter being
 *          registered.
 *
 *          H5Zregister() accepts a single parameter, a pointer to a buffer for
 *          the \p cls data structure. That data structure must conform to one
 *          of the following definitions:
 *          \snippet this H5Z_class1_t_snip
 *          or
 *          \snippet this H5Z_class2_t_snip
 *
 *          \c version is a library-defined value reporting the version number
 *          of the #H5Z_class_t struct. This currently must be set to
 *          #H5Z_CLASS_T_VERS.
 *
 *          \c id is the identifier for the new filter. This is a user-defined
 *          value between #H5Z_FILTER_RESERVED and #H5Z_FILTER_MAX. These
 *          values are defined in the HDF5 source file H5Zpublic.h, but the
 *          symbols #H5Z_FILTER_RESERVED and #H5Z_FILTER_MAX should always be
 *          used instead of the literal values.
 *
 *          \c encoder_present is a library-defined value indicating whether
 *          the filter’s encoding capability is available to the application.
 *
 *          \c decoder_present is a library-defined value indicating whether
 *          the filter’s encoding capability is available to the application.
 *
 *          \c name is a descriptive comment used for debugging, may contain a
 *          descriptive name for the filter, and may be the null pointer.
 *
 *          \c can_apply, described in detail below, is a user-defined callback
 *          function which determines whether the combination of the dataset
 *          creation property list values, the datatype, and the dataspace
 *          represent a valid combination to apply this filter to.
 *
 *          \c set_local, described in detail below, is a user-defined callback
 *          function which sets any parameters that are specific to this
 *          dataset, based on the combination of the dataset creation property
 *          list values, the datatype, and the dataspace.
 *
 *          \c filter, described in detail below, is a user-defined callback
 *          function which performs the action of the filter.
 *
 *          The statistics associated with a filter are not reset by this
 *          function; they accumulate over the life of the library.
 *
 *          #H5Z_class_t is a macro which maps to either H5Z_class1_t or
 *          H5Z_class2_t, depending on the needs of the application. To affect
 *          only this macro, H5Z_class_t_vers may be defined to either 1 or 2.
 *          Otherwise, it will behave in the same manner as other API
 *          compatibility macros. See API Compatibility Macros in HDF5 for more
 *          information. H5Z_class1_t matches the #H5Z_class_t structure that is
 *          used in the 1.6.x versions of the HDF5 library.
 *
 *          H5Zregister() will automatically detect which structure type has
 *          been passed in, regardless of the mapping of the #H5Z_class_t macro.
 *          However, the application must make sure that the fields are filled
 *          in according to the correct structure definition if the macro is
 *          used to declare the structure.
 *
 *          \Bold{The callback functions:}\n Before H5Zregister() can link a
 *          filter into an application, three callback functions must be
 *          defined as described in the HDF5 library header file H5Zpublic.h.
 *
 *          When a filter is applied to the fractal heap for a group (e.g.,
 *          when compressing group metadata) and if the can apply and set local
 *          callback functions have been defined for that filter, HDF5 passes
 *          the value -1 for all parameters for those callback functions. This
 *          is done to ensure that the filter will not be applied to groups if
 *          it relies on these parameters, as they are not applicable to group
 *          fractal heaps; to operate on group fractal heaps, a filter must be
 *          capable of operating on an opaque block of binary data.
 *
 *          The \Emph{can apply} callback function must return a positive value
 *          for a valid combination, zero for an invalid combination, and a
 *          negative value for an error.
 *          \snippet this H5Z_can_apply_func_t_snip
 *
 *          Before a dataset is created, the \Emph{can apply} callbacks for any
 *          filters used in the dataset creation property list are called with
 *          the dataset's dataset creation property list, \c dcpl_id, the
 *          dataset's datatype, \p type_id, and a dataspace describing a chunk,
 *          \p space_id, (for chunked dataset storage).
 *
 *          This callback must determine whether the combination of the dataset
 *          creation property list settings, the datatype, and the dataspace
 *          represent a valid combination to which to apply this filter. For
 *          example, an invalid combination may involve the filter not
 *          operating correctly on certain datatypes, on certain datatype
 *          sizes, or on certain sizes of the chunk dataspace. If this filter
 *          is enabled through H5Pset_filter() as optional and the can apply
 *          function returns 0, the library will skip the filter in the filter
 *          pipeline.
 *
 *          This callback can be the NULL pointer, in which case the library
 *          will assume that the filter can be applied to a dataset with any
 *          combination of dataset creation property list values, datatypes,
 *          and dataspaces.
 *
 *          The \Emph{set local} callback function is defined as follows:
 *          \snippet this H5Z_set_local_func_t_snip
 *
 *          After the can apply callbacks are checked for a new dataset, the
 *          \Emph{set local} callback functions for any filters used in the
 *          dataset creation property list are called. These callbacks receive
 *          \c dcpl_id, the dataset's private copy of the dataset creation
 *          property list passed in to H5Dcreate() (i.e. not the actual
 *          property list passed in to H5Dcreate()); \c type_id, the datatype
 *          identifier passed in to H5Dcreate(), which is not copied and should
 *          not be modified; and \c space_id, a dataspace describing the chunk
 *          (for chunked dataset storage), which should also not be modified.
 *
 *          The set local callback must set any filter parameters that are
 *          specific to this dataset, based on the combination of the dataset
 *          creation property list values, the datatype, and the dataspace. For
 *          example, some filters perform different actions based on different
 *          datatypes, datatype sizes, numbers of dimensions, or dataspace
 *          sizes.
 *
 *          The \Emph{set local} callback may be the NULL pointer, in which
 *          case, the library will assume that there are no dataset-specific
 *          settings for this filter.
 *
 *          The \Emph{set local} callback function must return a non-negative
 *          value on success and a negative value for an error.
 *
 *          The \Emph{filter operation} callback function, defining the
 *          filter's operation on the data, is defined as follows:
 *          \snippet this H5Z_func_t_snip
 *
 *          The parameters \c flags, \c cd_nelmts, and \c cd_values are the
 *          same as for the function H5Pset_filter(). The one exception is that
 *          an additional flag, #H5Z_FLAG_REVERSE, is set when the filter is
 *          called as part of the input pipeline.
 *
 *          The parameter \c buf points to the input buffer which has a size of
 *          \c buf_size bytes, \c nbytes of which are valid data.
 *
 *          The filter should perform the transformation in place if possible.
 *          If the transformation cannot be done in place, then the filter
 *          should allocate a new buffer with malloc() and assign it to \c buf,
 *          assigning the allocated size of that buffer to \c buf_size. The old
 *          buffer should be freed by calling free().
 *
 *          If successful, the \Emph{filter operation} callback function
 *          returns the number of valid bytes of data contained in \c buf. In
 *          the case of failure, the return value is 0 (zero) and all pointer
 *          arguments are left unchanged.
 *
 * \version 1.8.6 Return type for the \Emph{can apply} callback function,
 *                \ref H5Z_can_apply_func_t, changed to \ref htri_t.
 * \version 1.8.5 Semantics of the \Emph{can apply} and \Emph{set local}
 *                callback functions changed to accommodate the use of filters
 *                with group fractal heaps.
 * \version 1.8.3 #H5Z_class_t renamed to H5Z_class2_t, H5Z_class1_t structure
 *                introduced for backwards compatibility with release 1.6.x,
 *                and #H5Z_class_t macro introduced in this release. Function
 *                modified to accept either structure type.
 * \version 1.8.0 The fields \c version, \c encoder_present, and
 *                \c decoder_present were added to the #H5Z_class_t \c struct
 *                in this release.
 * \version 1.6.0 This function was substantially revised in Release 1.6.0 with
 *                a new #H5Z_class_t struct and new set local and can apply
 *                callback functions.
 *
 */
H5_DLL herr_t H5Zregister(const void *cls);
/**
 * \ingroup H5Z
 *
 * \brief Unregisters a filter.
 *
 * \param[in] id Identifier of the filter to be unregistered.
 * \return \herr_t
 *
 * \details H5Zunregister() unregisters the filter specified in \p id.
 *
 * \details This function first iterates through all opened datasets and
 *          groups. If an open object that uses this filter is found, the
 *          function will fail with a message indicating that an object using
 *          the filter is still open. All open files are then flushed to make
 *          sure that all cached data that may use this filter are written out.
 *
 *          If the application is a parallel program, all processes that
 *          participate in collective data write should call this function to
 *          ensure that all data is flushed.
 *
 *          After a call to H5Zunregister(), the filter specified in filter
 *          will no longer be available to the application.
 *
 * \version 1.8.12 Function modified to check for open objects using the
 *                 filter.
 * \since 1.6.0
 */
H5_DLL herr_t H5Zunregister(H5Z_filter_t id);
/**
 * \ingroup H5Z
 *
 * \brief Determines whether a filter is available
 *
 * \param[in] id Filter identifier
 * \return \htri_t
 *
 * \details H5Zfilter_avail() determines whether the filter specified in \p id
 *          is available to the application.
 *
 * \since 1.6.0
 */
H5_DLL htri_t H5Zfilter_avail(H5Z_filter_t id);
/**
 * \ingroup H5Z
 *
 * \brief Retrieves information about a filter
 *
 * \param[in] filter Filter identifier
 * \param[out] filter_config_flags A bit field encoding the returned filter
 *                                 information
 * \return \herr_t
 *
 * \details H5Zget_filter_info() retrieves information about a filter. At
 *          present, this means that the function retrieves a filter's
 *          configuration flags, indicating whether the filter is configured to
 *          decode data, to encode data, neither, or both.
 *
 *          If \p filter_config_flags is not set to NULL prior to the function
 *          call, the returned parameter contains a bit field specifying the
 *          available filter configuration. The configuration flag values can
 *          then be determined through a series of bitwise AND operations, as
 *          described below.
 *
 *          Valid filter configuration flags include the following:
 *          <table>
 *            <tr><td>#H5Z_FILTER_CONFIG_ENCODE_ENABLED</td>
 *                <td>Encoding is enabled for this filter</td></tr>
 *            <tr><td>#H5Z_FILTER_CONFIG_DECODE_ENABLED</td>
 *                <td>Decoding is enabled for this filter</td></tr>
 *          </table>
 *
 *          A bitwise AND of the returned \p filter_config_flags and a valid
 *          filter configuration flag will reveal whether the related
 *          configuration option is available. For example, if the value of
 *          \code
 *          H5Z_FILTER_CONFIG_ENCODE_ENABLED & filter_config_flags
 *          \endcode
 *          is true, i.e., greater than 0 (zero), the queried filter
 *          is configured to encode data; if the value is \c FALSE, i.e., equal to
 *          0 (zero), the filter is not so configured.
 *
 *          If a filter is not encode-enabled, the corresponding \c H5Pset_*
 *          function will return an error if the filter is added to a dataset
 *          creation property list (which is required if the filter is to be
 *          used to encode that dataset). For example, if the
 *          #H5Z_FILTER_CONFIG_ENCODE_ENABLED flag is not returned for the SZIP
 *          filter, #H5Z_FILTER_SZIP, a call to H5Pset_szip() will fail.
 *
 *          If a filter is not decode-enabled, the application will not be able
 *          to read an existing file encoded with that filter.
 *
 *          This function should be called, and the returned \p
 *          filter_config_flags analyzed, before calling any other function,
 *          such as H5Pset_szip() , that might require a particular filter
 *          configuration.
 *
 * \since 1.6.3
 */
H5_DLL herr_t H5Zget_filter_info(H5Z_filter_t filter, unsigned int *filter_config_flags);

/* Symbols defined for compatibility with previous versions of the HDF5 API.
 *
 * Use of these symbols is deprecated.
 */
#ifndef H5_NO_DEPRECATED_SYMBOLS

/**
 * The filter table maps filter identification numbers to structs that
 * contain a pointers to the filter function and timing statistics.
 */
//! [H5Z_class1_t_snip]
typedef struct H5Z_class1_t {
    H5Z_filter_t id;		/**< Filter ID number			     */
    const char	*name;		/**< Comment for debugging		     */
    H5Z_can_apply_func_t can_apply; /**< The "can apply" callback for a filter */
    H5Z_set_local_func_t set_local; /**< The "set local" callback for a filter */
    H5Z_func_t filter;		/**< The actual filter function		     */
} H5Z_class1_t;
//! [H5Z_class1_t_snip]

#endif /* H5_NO_DEPRECATED_SYMBOLS */

#ifdef __cplusplus
}
#endif
#endif<|MERGE_RESOLUTION|>--- conflicted
+++ resolved
@@ -33,29 +33,6 @@
 typedef int H5Z_filter_t;
 
 /* Filter IDs */
-<<<<<<< HEAD
-#define H5Z_FILTER_ERROR       (-1) /*no filter			*/
-#define H5Z_FILTER_NONE        0 /*reserved indefinitely		*/
-#define H5Z_FILTER_DEFLATE     1 /*deflation like gzip	     	*/
-#define H5Z_FILTER_SHUFFLE     2 /*shuffle the data              */
-#define H5Z_FILTER_FLETCHER32  3 /*fletcher32 checksum of EDC    */
-#define H5Z_FILTER_SZIP        4 /*szip compression              */
-#define H5Z_FILTER_NBIT        5 /*nbit compression              */
-#define H5Z_FILTER_SCALEOFFSET 6 /*scale+offset compression      */
-#define H5Z_FILTER_RESERVED    256 /*filter ids below this value are reserved for library use */
-
-#define H5Z_FILTER_MAX 65535 /*maximum filter id		*/
-
-/* General macros */
-#define H5Z_FILTER_ALL   0 /* Symbol to remove all filters in H5Premove_filter */
-#define H5Z_MAX_NFILTERS 32 /* Maximum number of filters allowed in a pipeline */
-/* (should probably be allowed to be an
- * unlimited amount, but currently each
- * filter uses a bit in a 32-bit field,
- * so the format would have to be
- * changed to accommodate that)
- */
-=======
 /**
  * no filter
  */
@@ -110,7 +87,6 @@
  *            would have to be changed to accommodate that)
  */
 #define H5Z_MAX_NFILTERS        32
->>>>>>> fc7ac84e
 
 /* Flags for filter definition (stored) */
 /**
