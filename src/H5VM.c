--- conflicted
+++ resolved
@@ -32,16 +32,6 @@
 #define H5VM_HYPER_NDIMS H5O_LAYOUT_NDIMS
 
 /* Local prototypes */
-<<<<<<< HEAD
-static void H5VM__stride_optimize1(unsigned *np/*in,out*/,
-    hsize_t *elmt_size/*in,out*/, const hsize_t *size, hsize_t *stride1);
-static void H5VM__stride_optimize2(unsigned *np/*in,out*/,
-    hsize_t *elmt_size/*in,out*/, const hsize_t *size, hsize_t *stride1, hsize_t *stride2);
-#ifdef LATER
-static void H5VM__stride_copy2(hsize_t nelmts, hsize_t elmt_size,
-     unsigned dst_n, const hsize_t *dst_size, const ssize_t *dst_stride, void *_dst,
-     unsigned src_n, const hsize_t *src_size, const ssize_t *src_stride, const void *_src);
-=======
 static void H5VM__stride_optimize1(unsigned *np /*in,out*/, hsize_t *elmt_size /*in,out*/,
                                    const hsize_t *size, hsize_t *stride1);
 static void H5VM__stride_optimize2(unsigned *np /*in,out*/, hsize_t *elmt_size /*in,out*/,
@@ -50,7 +40,6 @@
 static void H5VM__stride_copy2(hsize_t nelmts, hsize_t elmt_size, unsigned dst_n, const hsize_t *dst_size,
                                const ssize_t *dst_stride, void *_dst, unsigned src_n, const hsize_t *src_size,
                                const ssize_t *src_stride, const void *_src);
->>>>>>> 1a6fba94
 #endif /* LATER */
 
 /*-------------------------------------------------------------------------
@@ -458,20 +447,8 @@
  *-------------------------------------------------------------------------
  */
 herr_t
-H5VM_hyper_copy(unsigned n, const hsize_t *_size,
-<<<<<<< HEAD
-	       const hsize_t *dst_size, const hsize_t *dst_offset,
-	       void *_dst,
-	       const hsize_t *src_size, const hsize_t *src_offset,
-	       const void *_src)
-=======
-
-                /*destination*/
-                const hsize_t *dst_size, const hsize_t *dst_offset, void *_dst,
-
-                /*source*/
-                const hsize_t *src_size, const hsize_t *src_offset, const void *_src)
->>>>>>> 1a6fba94
+H5VM_hyper_copy(unsigned n, const hsize_t *_size, const hsize_t *dst_size, const hsize_t *dst_offset,
+                void *_dst, const hsize_t *src_size, const hsize_t *src_offset, const void *_src)
 {
     const uint8_t *src = (const uint8_t *)_src;  /*cast for ptr arithmtc */
     uint8_t *      dst = (uint8_t *)_dst;        /*cast for ptr arithmtc */
@@ -813,22 +790,9 @@
  *-------------------------------------------------------------------------
  */
 static void
-H5VM__stride_copy2(hsize_t nelmts, hsize_t elmt_size,
-<<<<<<< HEAD
-		 unsigned dst_n, const hsize_t *dst_size,
-		 const hsize_t *dst_stride,
-		 void *_dst,
-		 unsigned src_n, const hsize_t *src_size,
-		 const hsize_t *src_stride,
-		 const void *_src)
-=======
-
-                   /* destination */
-                   unsigned dst_n, const hsize_t *dst_size, const hsize_t *dst_stride, void *_dst,
-
-                   /* source */
-                   unsigned src_n, const hsize_t *src_size, const hsize_t *src_stride, const void *_src)
->>>>>>> 1a6fba94
+H5VM__stride_copy2(hsize_t nelmts, hsize_t elmt_size, unsigned dst_n, const hsize_t *dst_size,
+                   const hsize_t *dst_stride, void *_dst, unsigned src_n, const hsize_t *src_size,
+                   const hsize_t *src_stride, const void *_src)
 {
     uint8_t *      dst = (uint8_t *)_dst;
     const uint8_t *src = (const uint8_t *)_src;
