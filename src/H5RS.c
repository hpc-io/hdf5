--- conflicted
+++ resolved
@@ -349,11 +349,7 @@
  *      format_templ in the code below, but early (4.4.7, at least) gcc only
  *      allows diagnostic pragmas to be toggled outside of functions.
  */
-<<<<<<< HEAD
-H5_GCC_DIAG_OFF(format - nonliteral)
-=======
 H5_GCC_DIAG_OFF("format-nonliteral")
->>>>>>> 1bb2bdbc
 H5_ATTR_FORMAT(printf, 2, 3)
 herr_t
 H5RS_asprintf_cat(H5RS_str_t *rs, const char *fmt, ...)
@@ -396,11 +392,7 @@
 done:
     FUNC_LEAVE_NOAPI(ret_value)
 } /* end H5RS_asprintf_cat() */
-<<<<<<< HEAD
-H5_GCC_DIAG_ON(format - nonliteral)
-=======
 H5_GCC_DIAG_ON("format-nonliteral")
->>>>>>> 1bb2bdbc
 
 /*-------------------------------------------------------------------------
  * Function:    H5RS_acat
