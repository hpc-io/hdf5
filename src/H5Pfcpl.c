--- conflicted
+++ resolved
@@ -366,7 +366,7 @@
  *-------------------------------------------------------------------------
  */
 herr_t
-H5Pget_userblock(hid_t plist_id, hsize_t *size/*out*/)
+H5Pget_userblock(hid_t plist_id, hsize_t *size /*out*/)
 {
     H5P_genplist_t *plist;               /* Property list pointer */
     herr_t          ret_value = SUCCEED; /* return value */
@@ -458,7 +458,7 @@
  *-------------------------------------------------------------------------
  */
 herr_t
-H5Pget_sizes(hid_t plist_id, size_t *sizeof_addr/*out*/, size_t *sizeof_size/*out*/)
+H5Pget_sizes(hid_t plist_id, size_t *sizeof_addr /*out*/, size_t *sizeof_size /*out*/)
 {
     H5P_genplist_t *plist;               /* Property list pointer */
     herr_t          ret_value = SUCCEED; /* return value */
@@ -564,11 +564,7 @@
  *-------------------------------------------------------------------------
  */
 herr_t
-<<<<<<< HEAD
-H5Pget_sym_k(hid_t plist_id, unsigned *ik/*out*/, unsigned *lk/*out*/)
-=======
-H5Pget_sym_k(hid_t plist_id, unsigned *ik /*out */, unsigned *lk /*out */)
->>>>>>> 1a6fba94
+H5Pget_sym_k(hid_t plist_id, unsigned *ik /*out*/, unsigned *lk /*out*/)
 {
     unsigned        btree_k[H5B_NUM_BTREE_ID];
     H5P_genplist_t *plist;               /* Property list pointer */
@@ -658,11 +654,7 @@
  *-------------------------------------------------------------------------
  */
 herr_t
-<<<<<<< HEAD
-H5Pget_istore_k(hid_t plist_id, unsigned *ik/*out*/)
-=======
-H5Pget_istore_k(hid_t plist_id, unsigned *ik /*out */)
->>>>>>> 1a6fba94
+H5Pget_istore_k(hid_t plist_id, unsigned *ik /*out*/)
 {
     unsigned        btree_k[H5B_NUM_BTREE_ID];
     H5P_genplist_t *plist;               /* Property list pointer */
@@ -833,7 +825,7 @@
  *-------------------------------------------------------------------------
  */
 herr_t
-H5Pget_shared_mesg_nindexes(hid_t plist_id, unsigned *nindexes/*out*/)
+H5Pget_shared_mesg_nindexes(hid_t plist_id, unsigned *nindexes /*out*/)
 {
     H5P_genplist_t *plist;               /* Property list pointer */
     herr_t          ret_value = SUCCEED; /* Return value */
@@ -932,13 +924,8 @@
  *-------------------------------------------------------------------------
  */
 herr_t
-<<<<<<< HEAD
-H5Pget_shared_mesg_index(hid_t plist_id, unsigned index_num,
-    unsigned *mesg_type_flags/*out*/, unsigned *min_mesg_size/*out*/)
-=======
-H5Pget_shared_mesg_index(hid_t plist_id, unsigned index_num, unsigned *mesg_type_flags,
-                         unsigned *min_mesg_size)
->>>>>>> 1a6fba94
+H5Pget_shared_mesg_index(hid_t plist_id, unsigned index_num, unsigned *mesg_type_flags /*out*/,
+                         unsigned *min_mesg_size /*out*/)
 {
     H5P_genplist_t *plist;                               /* Property list pointer */
     unsigned        nindexes;                            /* Number of SOHM indexes */
@@ -947,11 +934,7 @@
     herr_t          ret_value = SUCCEED;                 /* Return value */
 
     FUNC_ENTER_API(FAIL)
-<<<<<<< HEAD
     H5TRACE4("e", "iIuxx", plist_id, index_num, mesg_type_flags, min_mesg_size);
-=======
-    H5TRACE4("e", "iIu*Iu*Iu", plist_id, index_num, mesg_type_flags, min_mesg_size);
->>>>>>> 1a6fba94
 
     /* Get the plist structure */
     if (NULL == (plist = H5P_object_verify(plist_id, H5P_FILE_CREATE)))
@@ -1236,8 +1219,7 @@
  *-------------------------------------------------------------------------
  */
 herr_t
-H5Pget_shared_mesg_phase_change(hid_t plist_id, unsigned *max_list/*out*/,
-    unsigned *min_btree/*out*/)
+H5Pget_shared_mesg_phase_change(hid_t plist_id, unsigned *max_list /*out*/, unsigned *min_btree /*out*/)
 {
     H5P_genplist_t *plist;               /* Property list pointer */
     herr_t          ret_value = SUCCEED; /* Return value */
@@ -1322,13 +1304,8 @@
  *-------------------------------------------------------------------------
  */
 herr_t
-<<<<<<< HEAD
-H5Pget_file_space_strategy(hid_t plist_id, H5F_fspace_strategy_t *strategy/*out*/,
-    hbool_t *persist/*out*/, hsize_t *threshold/*out*/)
-=======
-H5Pget_file_space_strategy(hid_t plist_id, H5F_fspace_strategy_t *strategy, hbool_t *persist,
-                           hsize_t *threshold)
->>>>>>> 1a6fba94
+H5Pget_file_space_strategy(hid_t plist_id, H5F_fspace_strategy_t *strategy /*out*/, hbool_t *persist /*out*/,
+                           hsize_t *threshold /*out*/)
 {
     H5P_genplist_t *plist;               /* Property list pointer */
     herr_t          ret_value = SUCCEED; /* Return value */
@@ -1478,7 +1455,7 @@
  *-------------------------------------------------------------------------
  */
 herr_t
-H5Pget_file_space_page_size(hid_t plist_id, hsize_t *fsp_size/*out*/)
+H5Pget_file_space_page_size(hid_t plist_id, hsize_t *fsp_size /*out*/)
 {
     H5P_genplist_t *plist;               /* Property list pointer */
     herr_t          ret_value = SUCCEED; /* Return value */
