/* * * * * * * * * * * * * * * * * * * * * * * * * * * * * * * * * * * * * * *
 * Copyright by The HDF Group.                                               *
 * Copyright by the Board of Trustees of the University of Illinois.         *
 * All rights reserved.                                                      *
 *                                                                           *
 * This file is part of HDF5.  The full HDF5 copyright notice, including     *
 * terms governing use, modification, and redistribution, is contained in    *
 * the COPYING file, which can be found at the root of the source code       *
 * distribution tree, or in https://support.hdfgroup.org/ftp/HDF5/releases.  *
 * If you do not have access to either file, you may request a copy from     *
 * help@hdfgroup.org.                                                        *
 * * * * * * * * * * * * * * * * * * * * * * * * * * * * * * * * * * * * * * */

/* Programmer:  Quincey Koziol
 *              Monday, October 17, 2005
 *
 * Purpose:	Group testing functions.
 */

/****************/
/* Module Setup */
/****************/

#include "H5Gmodule.h" /* This source code file is part of the H5G module */
#define H5G_TESTING    /*suppress warning about H5G testing funcs*/

/***********/
/* Headers */
/***********/
#include "H5private.h"   /* Generic Functions                        */
#include "H5CXprivate.h" /* API Contexts                             */
#include "H5Dprivate.h"  /* Datasets                                 */
#include "H5Eprivate.h"  /* Error handling                           */
#include "H5Gpkg.h"      /* Groups                                   */
#include "H5HLprivate.h" /* Local Heaps                              */
#include "H5Iprivate.h"  /* IDs                                      */
#include "H5VLprivate.h" /* Virtual Object Layer                     */

/****************/
/* Local Macros */
/****************/

/******************/
/* Local Typedefs */
/******************/

/********************/
/* Package Typedefs */
/********************/

/********************/
/* Local Prototypes */
/********************/

/*********************/
/* Package Variables */
/*********************/

/*****************************/
/* Library Private Variables */
/*****************************/

/*******************/
/* Local Variables */
/*******************/

/*--------------------------------------------------------------------------
 NAME
    H5G__is_empty_test
 PURPOSE
    Determine whether a group contains no objects
 USAGE
    htri_t H5G__is_empty_test(gid)
        hid_t gid;              IN: group to check
 RETURNS
    TRUE/FALSE on success, FAIL on failure
 DESCRIPTION
    Checks to see if the group has no link messages and no symbol table message
    and no "dense" link storage
 GLOBAL VARIABLES
 COMMENTS, BUGS, ASSUMPTIONS
    DO NOT USE THIS FUNCTION FOR ANYTHING EXCEPT TESTING
 EXAMPLES
 REVISION LOG
--------------------------------------------------------------------------*/
htri_t
H5G__is_empty_test(hid_t gid)
{
    H5G_t * grp            = NULL;  /* Pointer to group */
    htri_t  msg_exists     = FALSE; /* Indicate that a header message is present */
    htri_t  linfo_exists   = FALSE; /* Indicate that the 'link info' message is present */
    hbool_t api_ctx_pushed = FALSE; /* Whether API context pushed */
    htri_t  ret_value      = TRUE;  /* Return value */

    FUNC_ENTER_PACKAGE

    /* Get group structure */
    if (NULL == (grp = (H5G_t *)H5VL_object_verify(gid, H5I_GROUP)))
        HGOTO_ERROR(H5E_ARGS, H5E_BADTYPE, FAIL, "not a group")

    /* Set API context */
    if (H5CX_push() < 0)
        HGOTO_ERROR(H5E_SYM, H5E_CANTSET, FAIL, "can't set API context")
    api_ctx_pushed = TRUE;

    /* "New format" checks */

    /* Check if the group has any link messages */
    if ((msg_exists = H5O_msg_exists(&(grp->oloc), H5O_LINK_ID)) < 0)
        HGOTO_ERROR(H5E_SYM, H5E_CANTINIT, FAIL, "unable to read object header")
    if (msg_exists > 0) {
        /* Sanity check that new group format shouldn't have old messages */
        if ((msg_exists = H5O_msg_exists(&(grp->oloc), H5O_STAB_ID)) < 0)
            HGOTO_ERROR(H5E_SYM, H5E_CANTINIT, FAIL, "unable to read object header")
        if (msg_exists > 0)
            HGOTO_ERROR(H5E_SYM, H5E_BADVALUE, FAIL, "both symbol table and link messages found")

        HGOTO_DONE(FALSE)
    } /* end if */

    /* Check for a link info message */
    if ((linfo_exists = H5O_msg_exists(&(grp->oloc), H5O_LINFO_ID)) < 0)
        HGOTO_ERROR(H5E_SYM, H5E_CANTINIT, FAIL, "unable to read object header")
    if (linfo_exists > 0) {
        H5O_linfo_t linfo; /* Link info message */

        /* Sanity check that new group format shouldn't have old messages */
        if ((msg_exists = H5O_msg_exists(&(grp->oloc), H5O_STAB_ID)) < 0)
            HGOTO_ERROR(H5E_SYM, H5E_CANTINIT, FAIL, "unable to read object header")
        if (msg_exists > 0)
            HGOTO_ERROR(H5E_SYM, H5E_BADVALUE, FAIL, "both symbol table and link info messages found")

        /* Get the link info */
        if (H5G__obj_get_linfo(&(grp->oloc), &linfo) < 0)
            HGOTO_ERROR(H5E_SYM, H5E_BADMESG, FAIL, "can't get link info")

        /* Check for 'dense' link storage file addresses being defined */
        if (H5F_addr_defined(linfo.fheap_addr))
            HGOTO_DONE(FALSE)
        if (H5F_addr_defined(linfo.name_bt2_addr))
            HGOTO_DONE(FALSE)
        if (H5F_addr_defined(linfo.corder_bt2_addr))
            HGOTO_DONE(FALSE)

        /* Check for link count */
        if (linfo.nlinks > 0)
            HGOTO_DONE(FALSE)
    } /* end if */

    /* "Old format" checks */

    /* Check if the group has a symbol table message */
    if ((msg_exists = H5O_msg_exists(&(grp->oloc), H5O_STAB_ID)) < 0)
        HGOTO_ERROR(H5E_SYM, H5E_CANTINIT, FAIL, "unable to read object header")
    if (msg_exists > 0) {
        H5O_stab_t stab;   /* Info about local heap & B-tree */
        hsize_t    nlinks; /* Number of links in the group */

        /* Sanity check that old group format shouldn't have new messages */
        if (linfo_exists > 0)
            HGOTO_ERROR(H5E_SYM, H5E_BADVALUE, FAIL, "both symbol table and link info messages found")
        if ((msg_exists = H5O_msg_exists(&(grp->oloc), H5O_GINFO_ID)) < 0)
            HGOTO_ERROR(H5E_SYM, H5E_CANTINIT, FAIL, "unable to read object header")
        if (msg_exists > 0)
            HGOTO_ERROR(H5E_SYM, H5E_BADVALUE, FAIL, "both symbol table and group info messages found")

        /* Get the B-tree & local heap info */
        if (NULL == H5O_msg_read(&(grp->oloc), H5O_STAB_ID, &stab))
            HGOTO_ERROR(H5E_SYM, H5E_NOTFOUND, FAIL, "unable to read symbol table message")

        /* Get the count of links in the group */
        if (H5G__stab_count(&(grp->oloc), &nlinks) < 0)
            HGOTO_ERROR(H5E_SYM, H5E_NOTFOUND, FAIL, "unable to count links")

        /* Check for link count */
        if (nlinks > 0)
            HGOTO_DONE(FALSE)
    } /* end if */

done:
<<<<<<< HEAD
    if(api_ctx_pushed && H5CX_pop(FALSE) < 0)
=======
    if (api_ctx_pushed && H5CX_pop() < 0)
>>>>>>> 1a6fba94
        HDONE_ERROR(H5E_SYM, H5E_CANTRESET, FAIL, "can't reset API context")

    FUNC_LEAVE_NOAPI(ret_value)
} /* H5G__is_empty_test() */

/*--------------------------------------------------------------------------
 NAME
    H5G__has_links_test
 PURPOSE
    Determine whether a group contains link messages
 USAGE
    htri_t H5G__has_links_test(gid)
        hid_t gid;              IN: group to check
        unsigned *nmsgs;        OUT: # of link messages in header
 RETURNS
    TRUE/FALSE on success, FAIL on failure
 DESCRIPTION
    Checks to see if the group has link messages and how many.
 GLOBAL VARIABLES
 COMMENTS, BUGS, ASSUMPTIONS
    DO NOT USE THIS FUNCTION FOR ANYTHING EXCEPT TESTING
 EXAMPLES
 REVISION LOG
--------------------------------------------------------------------------*/
htri_t
H5G__has_links_test(hid_t gid, unsigned *nmsgs)
{
    H5G_t * grp            = NULL;  /* Pointer to group */
    htri_t  msg_exists     = 0;     /* Indicate that a header message is present */
    hbool_t api_ctx_pushed = FALSE; /* Whether API context pushed */
    htri_t  ret_value      = TRUE;  /* Return value */

    FUNC_ENTER_PACKAGE

    /* Get group structure */
    if (NULL == (grp = (H5G_t *)H5VL_object_verify(gid, H5I_GROUP)))
        HGOTO_ERROR(H5E_ARGS, H5E_BADTYPE, FAIL, "not a group")

    /* Set API context */
    if (H5CX_push() < 0)
        HGOTO_ERROR(H5E_SYM, H5E_CANTSET, FAIL, "can't set API context")
    api_ctx_pushed = TRUE;

    /* Check if the group has any link messages */
    if ((msg_exists = H5O_msg_exists(&(grp->oloc), H5O_LINK_ID)) < 0)
        HGOTO_ERROR(H5E_SYM, H5E_CANTINIT, FAIL, "unable to read object header")
    if (msg_exists == 0)
        HGOTO_DONE(FALSE)

    /* Check if the group has a symbol table message */
    if ((msg_exists = H5O_msg_exists(&(grp->oloc), H5O_STAB_ID)) < 0)
        HGOTO_ERROR(H5E_SYM, H5E_CANTINIT, FAIL, "unable to read object header")
    if (msg_exists > 0)
        HGOTO_ERROR(H5E_SYM, H5E_BADVALUE, FAIL, "both symbol table and link messages found")

    /* Check if we should retrieve the number of link messages */
    if (nmsgs) {
        int msg_count; /* Number of messages of a type */

        /* Check how many link messages there are */
        if ((msg_count = H5O_msg_count(&(grp->oloc), H5O_LINK_ID)) < 0)
            HGOTO_ERROR(H5E_SYM, H5E_CANTCOUNT, FAIL, "unable to count link messages")
        *nmsgs = (unsigned)msg_count;
    } /* end if */

done:
<<<<<<< HEAD
    if(api_ctx_pushed && H5CX_pop(FALSE) < 0)
=======
    if (api_ctx_pushed && H5CX_pop() < 0)
>>>>>>> 1a6fba94
        HDONE_ERROR(H5E_SYM, H5E_CANTRESET, FAIL, "can't reset API context")

    FUNC_LEAVE_NOAPI(ret_value)
} /* H5G__has_links_test() */

/*--------------------------------------------------------------------------
 NAME
    H5G__has_stab_test
 PURPOSE
    Determine whether a group contains a symbol table message
 USAGE
    htri_t H5G__has_stab_test(gid)
        hid_t gid;              IN: group to check
 RETURNS
    TRUE/FALSE on success, FAIL on failure
 DESCRIPTION
    Checks to see if the group has a symbol table message.
 GLOBAL VARIABLES
 COMMENTS, BUGS, ASSUMPTIONS
    DO NOT USE THIS FUNCTION FOR ANYTHING EXCEPT TESTING
 EXAMPLES
 REVISION LOG
--------------------------------------------------------------------------*/
htri_t
H5G__has_stab_test(hid_t gid)
{
    H5G_t * grp            = NULL;  /* Pointer to group */
    htri_t  msg_exists     = 0;     /* Indicate that a header message is present */
    hbool_t api_ctx_pushed = FALSE; /* Whether API context pushed */
    htri_t  ret_value      = TRUE;  /* Return value */

    FUNC_ENTER_PACKAGE

    /* Get group structure */
    if (NULL == (grp = (H5G_t *)H5VL_object_verify(gid, H5I_GROUP)))
        HGOTO_ERROR(H5E_ARGS, H5E_BADTYPE, FAIL, "not a group")

    /* Set API context */
    if (H5CX_push() < 0)
        HGOTO_ERROR(H5E_SYM, H5E_CANTSET, FAIL, "can't set API context")
    api_ctx_pushed = TRUE;

    /* Check if the group has a symbol table message */
    if ((msg_exists = H5O_msg_exists(&(grp->oloc), H5O_STAB_ID)) < 0)
        HGOTO_ERROR(H5E_SYM, H5E_CANTINIT, FAIL, "unable to read object header")
    if (msg_exists == 0)
        HGOTO_DONE(FALSE)

    /* Check if the group has any link messages */
    if ((msg_exists = H5O_msg_exists(&(grp->oloc), H5O_LINK_ID)) < 0)
        HGOTO_ERROR(H5E_SYM, H5E_CANTINIT, FAIL, "unable to read object header")
    if (msg_exists > 0)
        HGOTO_ERROR(H5E_SYM, H5E_BADVALUE, FAIL, "both symbol table and link messages found")

done:
<<<<<<< HEAD
    if(api_ctx_pushed && H5CX_pop(FALSE) < 0)
=======
    if (api_ctx_pushed && H5CX_pop() < 0)
>>>>>>> 1a6fba94
        HDONE_ERROR(H5E_SYM, H5E_CANTRESET, FAIL, "can't reset API context")

    FUNC_LEAVE_NOAPI(ret_value)
} /* H5G__has_stab_test() */

/*--------------------------------------------------------------------------
 NAME
    H5G__is_new_dense_test
 PURPOSE
    Determine whether a group is in the "new" format and dense
 USAGE
    htri_t H5G__is_new_dense_test(gid)
        hid_t gid;              IN: group to check
 RETURNS
    TRUE/FALSE on success, FAIL on failure
 DESCRIPTION
    Checks to see if the group is in the "new" format for groups (link messages/
    fractal heap+v2 B-tree) and if it is in "dense" storage form (ie. it has
    a name B-tree index).
 GLOBAL VARIABLES
 COMMENTS, BUGS, ASSUMPTIONS
    DO NOT USE THIS FUNCTION FOR ANYTHING EXCEPT TESTING
 EXAMPLES
 REVISION LOG
--------------------------------------------------------------------------*/
htri_t
H5G__is_new_dense_test(hid_t gid)
{
    H5G_t * grp            = NULL;  /* Pointer to group */
    htri_t  msg_exists     = 0;     /* Indicate that a header message is present */
    hbool_t api_ctx_pushed = FALSE; /* Whether API context pushed */
    htri_t  ret_value      = TRUE;  /* Return value */

    FUNC_ENTER_PACKAGE

    /* Get group structure */
    if (NULL == (grp = (H5G_t *)H5VL_object_verify(gid, H5I_GROUP)))
        HGOTO_ERROR(H5E_ARGS, H5E_BADTYPE, FAIL, "not a group")

    /* Set API context */
    if (H5CX_push() < 0)
        HGOTO_ERROR(H5E_SYM, H5E_CANTSET, FAIL, "can't set API context")
    api_ctx_pushed = TRUE;

    /* Check if the group has a symbol table message */
    if ((msg_exists = H5O_msg_exists(&(grp->oloc), H5O_STAB_ID)) < 0)
        HGOTO_ERROR(H5E_SYM, H5E_CANTINIT, FAIL, "unable to read object header")
    if (msg_exists > 0)
        HGOTO_DONE(FALSE)

    /* Check if the group has any link messages */
    if ((msg_exists = H5O_msg_exists(&(grp->oloc), H5O_LINK_ID)) < 0)
        HGOTO_ERROR(H5E_SYM, H5E_CANTINIT, FAIL, "unable to read object header")
    if (msg_exists > 0)
        HGOTO_DONE(FALSE)

    /* Check if the group has link info message */
    if ((msg_exists = H5O_msg_exists(&(grp->oloc), H5O_LINFO_ID)) < 0)
        HGOTO_ERROR(H5E_SYM, H5E_CANTINIT, FAIL, "unable to read object header")
    if (msg_exists > 0) {
        H5O_linfo_t linfo; /* Link info message */

        /* Get the link info */
        if (H5G__obj_get_linfo(&(grp->oloc), &linfo) < 0)
            HGOTO_ERROR(H5E_SYM, H5E_BADMESG, FAIL, "can't get link info")

        /* Check for 'dense' link storage file addresses being defined */
        if (!H5F_addr_defined(linfo.fheap_addr))
            HGOTO_DONE(FALSE)
        if (!H5F_addr_defined(linfo.name_bt2_addr))
            HGOTO_DONE(FALSE)
    } /* end if */

done:
<<<<<<< HEAD
    if(api_ctx_pushed && H5CX_pop(FALSE) < 0)
=======
    if (api_ctx_pushed && H5CX_pop() < 0)
>>>>>>> 1a6fba94
        HDONE_ERROR(H5E_SYM, H5E_CANTRESET, FAIL, "can't reset API context")

    FUNC_LEAVE_NOAPI(ret_value)
} /* H5G__is_new_dense_test() */

/*--------------------------------------------------------------------------
 NAME
    H5G__new_dense_info_test
 PURPOSE
    Retrieve information about the state of the new "dense" storage for groups
 USAGE
    herr_t H5G__new_dense_info_test(gid, name_count, corder_count)
        hid_t gid;              IN: group to check
        hsize_t *name_count;    OUT: Number of links in name index
        hsize_t *corder_count;  OUT: Number of links in creation order index
 RETURNS
    SUCCEED/FAIL
 DESCRIPTION
    Currently, just retrieves the number of links in each index and returns
    them.
 GLOBAL VARIABLES
 COMMENTS, BUGS, ASSUMPTIONS
    DO NOT USE THIS FUNCTION FOR ANYTHING EXCEPT TESTING
 EXAMPLES
 REVISION LOG
--------------------------------------------------------------------------*/
herr_t
H5G__new_dense_info_test(hid_t gid, hsize_t *name_count, hsize_t *corder_count)
{
    H5B2_t *    bt2_name   = NULL;        /* v2 B-tree handle for name index */
    H5B2_t *    bt2_corder = NULL;        /* v2 B-tree handle for creation order index */
    H5O_linfo_t linfo;                    /* Link info message */
    H5G_t *     grp            = NULL;    /* Pointer to group */
    hbool_t     api_ctx_pushed = FALSE;   /* Whether API context pushed */
    herr_t      ret_value      = SUCCEED; /* Return value */

    FUNC_ENTER_PACKAGE

    /* Get group structure */
    if (NULL == (grp = (H5G_t *)H5VL_object_verify(gid, H5I_GROUP)))
        HGOTO_ERROR(H5E_ARGS, H5E_BADTYPE, FAIL, "not a group")

    /* Set API context */
    if (H5CX_push() < 0)
        HGOTO_ERROR(H5E_SYM, H5E_CANTSET, FAIL, "can't set API context")
    api_ctx_pushed = TRUE;

    /* Set metadata tag in API context */
    H5_BEGIN_TAG(grp->oloc.addr);

    /* Get the link info */
    if (H5G__obj_get_linfo(&(grp->oloc), &linfo) < 0)
        HGOTO_ERROR_TAG(H5E_SYM, H5E_BADMESG, FAIL, "can't get link info")

    /* Check for 'dense' link storage file addresses being defined */
    if (!H5F_addr_defined(linfo.fheap_addr))
        HGOTO_DONE_TAG(FAIL)
    if (!H5F_addr_defined(linfo.name_bt2_addr))
        HGOTO_DONE_TAG(FAIL)

    /* Open the name index v2 B-tree */
    if (NULL == (bt2_name = H5B2_open(grp->oloc.file, linfo.name_bt2_addr, NULL)))
        HGOTO_ERROR_TAG(H5E_SYM, H5E_CANTOPENOBJ, FAIL, "unable to open v2 B-tree for name index")

    /* Retrieve # of records in name index */
    if (H5B2_get_nrec(bt2_name, name_count) < 0)
        HGOTO_ERROR_TAG(H5E_SYM, H5E_CANTCOUNT, FAIL, "unable to retrieve # of records from name index")

    /* Check if there is a creation order index */
    if (H5F_addr_defined(linfo.corder_bt2_addr)) {
        /* Open the creation order index v2 B-tree */
        if (NULL == (bt2_corder = H5B2_open(grp->oloc.file, linfo.corder_bt2_addr, NULL)))
            HGOTO_ERROR_TAG(H5E_SYM, H5E_CANTOPENOBJ, FAIL,
                            "unable to open v2 B-tree for creation order index")

        /* Retrieve # of records in creation order index */
        if (H5B2_get_nrec(bt2_corder, corder_count) < 0)
            HGOTO_ERROR_TAG(H5E_SYM, H5E_CANTCOUNT, FAIL,
                            "unable to retrieve # of records from creation order index")
    } /* end if */
    else
        *corder_count = 0;

    /* Reset metadata tag in API context */
    H5_END_TAG

done:
    /* Release resources */
    if (bt2_name && H5B2_close(bt2_name) < 0)
        HDONE_ERROR(H5E_SYM, H5E_CANTCLOSEOBJ, FAIL, "can't close v2 B-tree for name index")
    if (bt2_corder && H5B2_close(bt2_corder) < 0)
        HDONE_ERROR(H5E_SYM, H5E_CANTCLOSEOBJ, FAIL, "can't close v2 B-tree for creation order index")
<<<<<<< HEAD
    if(api_ctx_pushed && H5CX_pop(FALSE) < 0)
=======
    if (api_ctx_pushed && H5CX_pop() < 0)
>>>>>>> 1a6fba94
        HDONE_ERROR(H5E_SYM, H5E_CANTRESET, FAIL, "can't reset API context")

    FUNC_LEAVE_NOAPI(ret_value)
} /* H5G__new_dense_info_test() */

/*--------------------------------------------------------------------------
 NAME
    H5G__lheap_size_test
 PURPOSE
    Determine the size of a local heap for a group
 USAGE
    herr_t H5G__lheap_size_test(gid, lheap_size)
        hid_t gid;              IN: group to check
        size_t *lheap_size;     OUT: Size of local heap
 RETURNS
    SUCCEED/FAIL
 DESCRIPTION
    Checks the size of the local heap for a group
 GLOBAL VARIABLES
 COMMENTS, BUGS, ASSUMPTIONS
    DO NOT USE THIS FUNCTION FOR ANYTHING EXCEPT TESTING
 EXAMPLES
 REVISION LOG
--------------------------------------------------------------------------*/
herr_t
H5G__lheap_size_test(hid_t gid, size_t *lheap_size)
{
    H5G_t *    grp = NULL;               /* Pointer to group */
    H5O_stab_t stab;                     /* Symbol table message	*/
    hbool_t    api_ctx_pushed = FALSE;   /* Whether API context pushed */
    herr_t     ret_value      = SUCCEED; /* Return value */

    FUNC_ENTER_PACKAGE

    /* Get group structure */
    if (NULL == (grp = (H5G_t *)H5VL_object_verify(gid, H5I_GROUP)))
        HGOTO_ERROR(H5E_ARGS, H5E_BADTYPE, FAIL, "not a group")

    /* Set API context */
    if (H5CX_push() < 0)
        HGOTO_ERROR(H5E_SYM, H5E_CANTSET, FAIL, "can't set API context")
    api_ctx_pushed = TRUE;

    /* Make certain the group has a symbol table message */
    if (NULL == H5O_msg_read(&(grp->oloc), H5O_STAB_ID, &stab))
        HGOTO_ERROR(H5E_SYM, H5E_CANTINIT, FAIL, "unable to read symbol table message")

    /* Check the size of the local heap for the group */
    if (H5HL_get_size(grp->oloc.file, stab.heap_addr, lheap_size) < 0)
        HGOTO_ERROR(H5E_SYM, H5E_CANTGETSIZE, FAIL, "can't query local heap size")

done:
<<<<<<< HEAD
    if(api_ctx_pushed && H5CX_pop(FALSE) < 0)
=======
    if (api_ctx_pushed && H5CX_pop() < 0)
>>>>>>> 1a6fba94
        HDONE_ERROR(H5E_SYM, H5E_CANTRESET, FAIL, "can't reset API context")

    FUNC_LEAVE_NOAPI(ret_value)
} /* H5G__lheap_size_test() */

/*--------------------------------------------------------------------------
 NAME
    H5G__user_path_test
 PURPOSE
    Retrieve the user path for an ID
 USAGE
    herr_t H5G__user_path_test(obj_id, user_path, user_path_len)
        hid_t obj_id;           IN: ID to check
        char *user_path;        OUT: Pointer to buffer for User path
        size_t *user_path_len;  OUT: Size of user path
        unsigned *obj_hidden;   OUT: Whether object is hidden
 RETURNS
    SUCCEED/FAIL
 DESCRIPTION
    Retrieves the user path for an ID.  A zero for the length is returned in
    the case of no user path.
 GLOBAL VARIABLES
 COMMENTS, BUGS, ASSUMPTIONS
    DO NOT USE THIS FUNCTION FOR ANYTHING EXCEPT TESTING
 EXAMPLES
 REVISION LOG
--------------------------------------------------------------------------*/
herr_t
H5G__user_path_test(hid_t obj_id, char *user_path, size_t *user_path_len, unsigned *obj_hidden)
{
    void *      obj_ptr;                  /* Pointer to object for ID */
    H5G_name_t *obj_path;                 /* Pointer to group hier. path for obj */
    hbool_t     api_ctx_pushed = FALSE;   /* Whether API context pushed */
    herr_t      ret_value      = SUCCEED; /* Return value */

    FUNC_ENTER_PACKAGE

    /* Sanity check */
    HDassert(user_path_len);
    HDassert(obj_hidden);

    /* Get pointer to object for ID */
    if (NULL == (obj_ptr = H5VL_object(obj_id)))
        HGOTO_ERROR(H5E_ARGS, H5E_BADTYPE, FAIL, "can't get object for ID")

    /* Set API context */
    if (H5CX_push() < 0)
        HGOTO_ERROR(H5E_SYM, H5E_CANTSET, FAIL, "can't set API context")
    api_ctx_pushed = TRUE;

    /* Get the symbol table entry */
    switch (H5I_get_type(obj_id)) {
        case H5I_GROUP:
            obj_path = H5G_nameof((H5G_t *)obj_ptr);
            break;

        case H5I_DATASET:
            obj_path = H5D_nameof((H5D_t *)obj_ptr);
            break;

        case H5I_DATATYPE:
            /* Avoid non-named datatypes */
            if (!H5T_is_named((H5T_t *)obj_ptr))
                HGOTO_ERROR(H5E_ARGS, H5E_BADTYPE, FAIL, "not a named datatype")

            obj_path = H5T_nameof((H5T_t *)obj_ptr);
            break;

        case H5I_MAP:
            HGOTO_ERROR(H5E_ARGS, H5E_BADTYPE, FAIL, "maps not supported in native VOL connector")

        case H5I_UNINIT:
        case H5I_BADID:
        case H5I_FILE:
        case H5I_DATASPACE:
        case H5I_ATTR:
        case H5I_VFL:
        case H5I_VOL:
        case H5I_GENPROP_CLS:
        case H5I_GENPROP_LST:
        case H5I_ERROR_CLASS:
        case H5I_ERROR_MSG:
        case H5I_ERROR_STACK:
        case H5I_SPACE_SEL_ITER:
        case H5I_EVENTSET:
        case H5I_NTYPES:
        default:
            HGOTO_ERROR(H5E_ARGS, H5E_BADTYPE, FAIL, "unknown data object type")
    } /* end switch */
    HDassert(obj_path);

    /* Retrieve a copy of the user path and put it into the buffer */
    if (obj_path->user_path_r) {
        ssize_t len = H5RS_len(obj_path->user_path_r);

        /* Set the user path, if given */
        if (user_path)
            HDstrncpy(user_path, H5RS_get_str(obj_path->user_path_r), (size_t)(len + 1));

        /* Set the length of the path */
        *user_path_len = (size_t)len;

        /* Set the user path hidden flag */
        *obj_hidden = obj_path->obj_hidden;
    } /* end if */
    else {
        *user_path_len = 0;
        *obj_hidden    = 0;
    } /* end else */

done:
<<<<<<< HEAD
    if(api_ctx_pushed && H5CX_pop(FALSE) < 0)
=======
    if (api_ctx_pushed && H5CX_pop() < 0)
>>>>>>> 1a6fba94
        HDONE_ERROR(H5E_SYM, H5E_CANTRESET, FAIL, "can't reset API context")

    FUNC_LEAVE_NOAPI(ret_value)
} /* H5G__user_path_test() */

/*-------------------------------------------------------------------------
 * Function:    H5G__verify_cached_stab_test
 *
 * Purpose:     Check that a that the provided group entry contains a
 *              cached symbol table entry, that the entry matches that in
 *              the provided group's object header, and check that the
 *              addresses are valid.
 *
 * Return:      SUCCEED/FAIL
 *
 * Programmer:	Neil Fortner
 *	        Mar  31, 2009
 *
 *-------------------------------------------------------------------------
 */
herr_t
H5G__verify_cached_stab_test(H5O_loc_t *grp_oloc, H5G_entry_t *ent)
{
    H5O_stab_t stab;                /* Symbol table             */
    H5HL_t *   heap      = NULL;    /* Pointer to local heap    */
    herr_t     ret_value = SUCCEED; /* Return value             */

    FUNC_ENTER_PACKAGE_TAG(grp_oloc->addr)

    /* Verify that stab info is cached in ent */
    if (ent->type != H5G_CACHED_STAB)
        HGOTO_ERROR(H5E_SYM, H5E_BADTYPE, FAIL, "symbol table information is not cached")

    /* Read the symbol table message from the group */
    if (NULL == H5O_msg_read(grp_oloc, H5O_STAB_ID, &stab))
        HGOTO_ERROR(H5E_SYM, H5E_BADMESG, FAIL, "unable to read symbol table message")

    /* Verify that the cached symbol table info matches the symbol table message
     * in the object header.
     */
    if ((ent->cache.stab.btree_addr != stab.btree_addr) || (ent->cache.stab.heap_addr != stab.heap_addr))
        HGOTO_ERROR(H5E_SYM, H5E_BADVALUE, FAIL, "cached stab info does not match object header")

    /* Verify that the btree address is valid */
    if (H5B_valid(grp_oloc->file, H5B_SNODE, stab.btree_addr) < 0)
        HGOTO_ERROR(H5E_BTREE, H5E_NOTFOUND, FAIL, "b-tree address is invalid")

    /* Verify that the heap address is valid */
    if (NULL == (heap = H5HL_protect(grp_oloc->file, stab.heap_addr, H5AC__READ_ONLY_FLAG)))
        HGOTO_ERROR(H5E_HEAP, H5E_NOTFOUND, FAIL, "heap address is invalid")

done:
    /* Release resources */
    if (heap && H5HL_unprotect(heap) < 0)
        HDONE_ERROR(H5E_SYM, H5E_PROTECT, FAIL, "unable to unprotect symbol table heap")

    FUNC_LEAVE_NOAPI_TAG(ret_value)
} /* end H5G__verify_cached_stab_test() */

/*-------------------------------------------------------------------------
 * Function:    H5G__verify_cached_stabs_test_cb
 *
 * Purpose:     Verify that all entries in this node contain cached symbol
 *              table information if and only if the entry refers to a
 *              group with a symbol table, and that that information is
 *              correct.
 *
 * Return:      H5_ITER_STOP/H5_ITER_CONT/H5_ITER_ERROR
 *
 * Programmer:  Neil Fortner
 *              Apr 8, 2011
 *
 *-------------------------------------------------------------------------
 */
static int
H5G__verify_cached_stabs_test_cb(H5F_t *f, const void H5_ATTR_UNUSED *_lt_key, haddr_t addr,
                                 const void H5_ATTR_UNUSED *_rt_key, void H5_ATTR_UNUSED *udata)
{
    H5G_node_t *sn = NULL;
    H5O_loc_t   targ_oloc;
    H5O_t *     targ_oh = NULL;
    htri_t      stab_exists;
    H5O_stab_t  stab;
    unsigned    i;
    int         ret_value = H5_ITER_CONT;

    FUNC_ENTER_STATIC

    /* Check arguments */
    HDassert(f);
    HDassert(H5F_addr_defined(addr));

    /* Load the node */
    if (NULL == (sn = (H5G_node_t *)H5AC_protect(f, H5AC_SNODE, addr, f, H5AC__READ_ONLY_FLAG)))
        HGOTO_ERROR(H5E_SYM, H5E_CANTLOAD, H5_ITER_ERROR, "unable to load symbol table node")

    /* Check each target object to see if its stab message (if present) matches
     * the cached stab (if present).  If one exists, both must exist. */
    /* Initialize constant fields in target oloc */
    targ_oloc.file         = f;
    targ_oloc.holding_file = FALSE;

    /* Iterate over entries */
    for (i = 0; i < sn->nsyms; i++) {
        /* Update oloc address */
        targ_oloc.addr = sn->entry[i].header;

        /* Load target object header */
        if (NULL == (targ_oh = H5O_protect(&targ_oloc, H5AC__READ_ONLY_FLAG, FALSE)))
            HGOTO_ERROR(H5E_SYM, H5E_CANTPROTECT, H5_ITER_ERROR, "unable to protect target object header")

        /* Check if a symbol table message exists */
        if ((stab_exists = H5O_msg_exists_oh(targ_oh, H5O_STAB_ID)) < 0)
            HGOTO_ERROR(H5E_SYM, H5E_NOTFOUND, H5_ITER_ERROR, "unable to check for STAB message")

        if (stab_exists) {
            /* Read symbol table message */
            if (NULL == H5O_msg_read_oh(f, targ_oh, H5O_STAB_ID, &stab))
                HGOTO_ERROR(H5E_SYM, H5E_CANTGET, H5_ITER_ERROR, "unable to read STAB message")

            /* Check if the stab matches the cached stab info */
            if (sn->entry[i].type != H5G_CACHED_STAB)
                HGOTO_ERROR(H5E_SYM, H5E_BADVALUE, H5_ITER_ERROR, "STAB message is not cached in group node")

            if ((sn->entry[i].cache.stab.btree_addr != stab.btree_addr) ||
                (sn->entry[i].cache.stab.heap_addr != stab.heap_addr))
                HGOTO_ERROR(H5E_SYM, H5E_BADVALUE, H5_ITER_ERROR,
                            "cached symbol table information is incorrect")
        }
        else if (sn->entry[i].type == H5G_CACHED_STAB)
            HGOTO_ERROR(H5E_SYM, H5E_BADVALUE, H5_ITER_ERROR, "nonexistent STAB message is cached")

        /* Unprotect target object */
        if (H5O_unprotect(&targ_oloc, targ_oh, H5AC__NO_FLAGS_SET) < 0)
            HGOTO_ERROR(H5E_SYM, H5E_CANTUNPROTECT, H5_ITER_ERROR, "unable to release object header");
        targ_oh = NULL;
    } /* end for */

done:
    if (sn && H5AC_unprotect(f, H5AC_SNODE, addr, sn, H5AC__NO_FLAGS_SET) < 0)
        HDONE_ERROR(H5E_SYM, H5E_PROTECT, H5_ITER_ERROR, "unable to release object header")

    if (targ_oh) {
        HDassert(ret_value == H5_ITER_ERROR);
        if (H5O_unprotect(&targ_oloc, targ_oh, H5AC__NO_FLAGS_SET) < 0)
            HDONE_ERROR(H5E_SYM, H5E_CANTUNPROTECT, H5_ITER_ERROR, "unable to release object header");
    } /* end if */

    FUNC_LEAVE_NOAPI(ret_value)
} /* end H5G__verify_cached_stabs_test_cb() */

/*-------------------------------------------------------------------------
 * Function:    H5G__verify_cached_stabs_test
 *
 * Purpose:     If the provided group contains a symbol table, verifies
 *              that all links in the group contain cached symbol table
 *              information if and only if the link points to a group
 *              with a symbol table, and that that information is correct.
 *              If the provided group does not contain a symbol table,
 *              does nothing.
 *
 * Return:      Non-negative on success/Negative on failure
 *
 * Programmer:  Neil Fortner
 *              April 6 2011
 *
 *-------------------------------------------------------------------------
 */
herr_t
H5G__verify_cached_stabs_test(hid_t gid)
{
    H5G_t *         grp = NULL; /* Group */
    htri_t          stab_exists;
    H5O_stab_t      stab;                     /* Symbol table message */
    H5G_bt_common_t udata     = {NULL, NULL}; /* Dummy udata so H5B_iterate doesn't freak out */
    haddr_t         prev_tag  = HADDR_UNDEF;  /* Previous metadata tag */
    herr_t          ret_value = SUCCEED;      /* Return value */

    FUNC_ENTER_PACKAGE

    /* check args */
    HDassert(gid >= 0);

    /* Check args */
    if (NULL == (grp = (H5G_t *)H5VL_object_verify(gid, H5I_GROUP)))
        HGOTO_ERROR(H5E_ARGS, H5E_BADTYPE, FAIL, "not a group")

    /* Set up metadata tagging */
    H5AC_tag(grp->oloc.addr, &prev_tag);

    /* Check for group having a symbol table message */
    /* Check for the group having a group info message */
    if ((stab_exists = H5O_msg_exists(&(grp->oloc), H5O_STAB_ID)) < 0)
        HGOTO_ERROR(H5E_SYM, H5E_CANTINIT, FAIL, "unable to read object header")

    /* No need to check anything if the symbol table doesn't exist */
    if (!stab_exists)
        HGOTO_DONE(SUCCEED);

    /* Read the stab */
    if (NULL == H5O_msg_read(&(grp->oloc), H5O_STAB_ID, &stab))
        HGOTO_ERROR(H5E_SYM, H5E_BADMESG, FAIL, "can't get symbol table info")

    /* Iterate over the b-tree, checking validity of cached information */
    if ((ret_value = H5B_iterate(grp->oloc.file, H5B_SNODE, stab.btree_addr, H5G__verify_cached_stabs_test_cb,
                                 &udata)) < 0)
        HGOTO_ERROR(H5E_SYM, H5E_CANTNEXT, FAIL, "iteration operator failed");

    /* Reset metadata tagging */
    H5AC_tag(prev_tag, NULL);

done:
    FUNC_LEAVE_NOAPI(ret_value)
} /* end H5G__verify_cached_stabs_test() */<|MERGE_RESOLUTION|>--- conflicted
+++ resolved
@@ -178,11 +178,7 @@
     } /* end if */
 
 done:
-<<<<<<< HEAD
-    if(api_ctx_pushed && H5CX_pop(FALSE) < 0)
-=======
-    if (api_ctx_pushed && H5CX_pop() < 0)
->>>>>>> 1a6fba94
+    if (api_ctx_pushed && H5CX_pop(FALSE) < 0)
         HDONE_ERROR(H5E_SYM, H5E_CANTRESET, FAIL, "can't reset API context")
 
     FUNC_LEAVE_NOAPI(ret_value)
@@ -249,11 +245,7 @@
     } /* end if */
 
 done:
-<<<<<<< HEAD
-    if(api_ctx_pushed && H5CX_pop(FALSE) < 0)
-=======
-    if (api_ctx_pushed && H5CX_pop() < 0)
->>>>>>> 1a6fba94
+    if (api_ctx_pushed && H5CX_pop(FALSE) < 0)
         HDONE_ERROR(H5E_SYM, H5E_CANTRESET, FAIL, "can't reset API context")
 
     FUNC_LEAVE_NOAPI(ret_value)
@@ -309,11 +301,7 @@
         HGOTO_ERROR(H5E_SYM, H5E_BADVALUE, FAIL, "both symbol table and link messages found")
 
 done:
-<<<<<<< HEAD
-    if(api_ctx_pushed && H5CX_pop(FALSE) < 0)
-=======
-    if (api_ctx_pushed && H5CX_pop() < 0)
->>>>>>> 1a6fba94
+    if (api_ctx_pushed && H5CX_pop(FALSE) < 0)
         HDONE_ERROR(H5E_SYM, H5E_CANTRESET, FAIL, "can't reset API context")
 
     FUNC_LEAVE_NOAPI(ret_value)
@@ -388,11 +376,7 @@
     } /* end if */
 
 done:
-<<<<<<< HEAD
-    if(api_ctx_pushed && H5CX_pop(FALSE) < 0)
-=======
-    if (api_ctx_pushed && H5CX_pop() < 0)
->>>>>>> 1a6fba94
+    if (api_ctx_pushed && H5CX_pop(FALSE) < 0)
         HDONE_ERROR(H5E_SYM, H5E_CANTRESET, FAIL, "can't reset API context")
 
     FUNC_LEAVE_NOAPI(ret_value)
@@ -485,11 +469,7 @@
         HDONE_ERROR(H5E_SYM, H5E_CANTCLOSEOBJ, FAIL, "can't close v2 B-tree for name index")
     if (bt2_corder && H5B2_close(bt2_corder) < 0)
         HDONE_ERROR(H5E_SYM, H5E_CANTCLOSEOBJ, FAIL, "can't close v2 B-tree for creation order index")
-<<<<<<< HEAD
-    if(api_ctx_pushed && H5CX_pop(FALSE) < 0)
-=======
-    if (api_ctx_pushed && H5CX_pop() < 0)
->>>>>>> 1a6fba94
+    if (api_ctx_pushed && H5CX_pop(FALSE) < 0)
         HDONE_ERROR(H5E_SYM, H5E_CANTRESET, FAIL, "can't reset API context")
 
     FUNC_LEAVE_NOAPI(ret_value)
@@ -542,11 +522,7 @@
         HGOTO_ERROR(H5E_SYM, H5E_CANTGETSIZE, FAIL, "can't query local heap size")
 
 done:
-<<<<<<< HEAD
-    if(api_ctx_pushed && H5CX_pop(FALSE) < 0)
-=======
-    if (api_ctx_pushed && H5CX_pop() < 0)
->>>>>>> 1a6fba94
+    if (api_ctx_pushed && H5CX_pop(FALSE) < 0)
         HDONE_ERROR(H5E_SYM, H5E_CANTRESET, FAIL, "can't reset API context")
 
     FUNC_LEAVE_NOAPI(ret_value)
@@ -658,11 +634,7 @@
     } /* end else */
 
 done:
-<<<<<<< HEAD
-    if(api_ctx_pushed && H5CX_pop(FALSE) < 0)
-=======
-    if (api_ctx_pushed && H5CX_pop() < 0)
->>>>>>> 1a6fba94
+    if (api_ctx_pushed && H5CX_pop(FALSE) < 0)
         HDONE_ERROR(H5E_SYM, H5E_CANTRESET, FAIL, "can't reset API context")
 
     FUNC_LEAVE_NOAPI(ret_value)
