/* * * * * * * * * * * * * * * * * * * * * * * * * * * * * * * * * * * * * * *
 * Copyright by The HDF Group.                                               *
 * Copyright by the Board of Trustees of the University of Illinois.         *
 * All rights reserved.                                                      *
 *                                                                           *
 * This file is part of HDF5.  The full HDF5 copyright notice, including     *
 * terms governing use, modification, and redistribution, is contained in    *
 * the COPYING file, which can be found at the root of the source code       *
 * distribution tree, or in https://support.hdfgroup.org/ftp/HDF5/releases.  *
 * If you do not have access to either file, you may request a copy from     *
 * help@hdfgroup.org.                                                        *
 * * * * * * * * * * * * * * * * * * * * * * * * * * * * * * * * * * * * * * */

/****************/
/* Module Setup */
/****************/

#include "H5Dmodule.h" /* This source code file is part of the H5D module */

/***********/
/* Headers */
/***********/
#include "H5private.h"   /* Generic Functions                        */
#include "H5CXprivate.h" /* API Contexts                             */
#include "H5Dpkg.h"      /* Datasets                                 */
#include "H5Eprivate.h"  /* Error handling                           */
#include "H5Fprivate.h"  /* Files                                    */
#include "H5FLprivate.h" /* Free Lists                               */
#include "H5FOprivate.h" /* File objects                             */
#include "H5Iprivate.h"  /* IDs                                      */
#include "H5Lprivate.h"  /* Links                                    */
#include "H5MMprivate.h" /* Memory management                        */
#include "H5VLprivate.h" /* Virtual Object Layer                     */

/****************/
/* Local Macros */
/****************/

/******************/
/* Local Typedefs */
/******************/

/* Shared data structure for computing variable-length dataset's total size */
/* (Used for both native and generic 'get vlen buf size' operation) */
typedef struct {
    void *  fl_tbuf;      /* Ptr to the temporary buffer we are using for fixed-length data */
    void *  vl_tbuf;      /* Ptr to the temporary buffer we are using for VL data */
    size_t  vl_tbuf_size; /* Current size of the temp. buffer for VL data */
    hsize_t size;         /* Accumulated number of bytes for the selection */
} H5D_vlen_bufsize_common_t;

/* Internal data structure for computing variable-length dataset's total size */
/* (Used for native 'get vlen buf size' operation) */
typedef struct {
    H5D_t *                   dset;   /* Dataset for operation */
    H5S_t *                   fspace; /* Dataset's dataspace for operation */
    H5S_t *                   mspace; /* Memory dataspace for operation */
    H5D_vlen_bufsize_common_t common; /* VL data buffers & accumulatd size */
} H5D_vlen_bufsize_native_t;

/* Internal data structure for computing variable-length dataset's total size */
/* (Used for generic 'get vlen buf size' operation) */
typedef struct {
    H5VL_object_t *           dset_vol_obj; /* VOL object for the dataset */
    hid_t                     fspace_id;    /* Dataset dataspace ID of the dataset we are working on */
    H5S_t *                   fspace;       /* Dataset's dataspace for operation */
    hid_t                     mspace_id;    /* Memory dataspace ID of the dataset we are working on */
    hid_t                     dxpl_id;      /* Dataset transfer property list to pass to dataset read */
    H5D_vlen_bufsize_common_t common;       /* VL data buffers & accumulatd size */
} H5D_vlen_bufsize_generic_t;

/********************/
/* Local Prototypes */
/********************/

/* General stuff */
static H5D_shared_t *H5D__new(hid_t dcpl_id, hid_t dapl_id, hbool_t creating, hbool_t vl_type);
static herr_t        H5D__init_type(H5F_t *file, const H5D_t *dset, hid_t type_id, const H5T_t *type);
static herr_t        H5D__cache_dataspace_info(const H5D_t *dset);
static herr_t        H5D__init_space(H5F_t *file, const H5D_t *dset, const H5S_t *space);
static herr_t        H5D__update_oh_info(H5F_t *file, H5D_t *dset, hid_t dapl_id);
static herr_t H5D__build_file_prefix(const H5D_t *dset, H5F_prefix_open_t prefix_type, char **file_prefix);
static herr_t H5D__open_oid(H5D_t *dataset, hid_t dapl_id);
static herr_t H5D__init_storage(const H5D_io_info_t *io_info, hbool_t full_overwrite, hsize_t old_dim[]);
static herr_t H5D__append_flush_setup(H5D_t *dset, hid_t dapl_id);
static herr_t H5D__close_cb(H5VL_object_t *dset_vol_obj, void **request);
static herr_t H5D__use_minimized_dset_headers(H5F_t *file, hbool_t *minimize);
static herr_t H5D__prepare_minimized_oh(H5F_t *file, H5D_t *dset, H5O_loc_t *oloc);
static size_t H5D__calculate_minimum_header_size(H5F_t *file, H5D_t *dset, H5O_t *ohdr);
static void * H5D__vlen_get_buf_size_alloc(size_t size, void *info);
static herr_t H5D__vlen_get_buf_size_cb(void *elem, hid_t type_id, unsigned ndim, const hsize_t *point,
                                        void *op_data);
static herr_t H5D__vlen_get_buf_size_gen_cb(void *elem, hid_t type_id, unsigned ndim, const hsize_t *point,
                                            void *op_data);
static herr_t H5D__check_filters(H5D_t *dataset);

/*********************/
/* Package Variables */
/*********************/

/* Declare a free list to manage blocks of VL data */
H5FL_BLK_DEFINE(vlen_vl_buf);

/* Declare a free list to manage other blocks of VL data */
H5FL_BLK_DEFINE(vlen_fl_buf);

/*****************************/
/* Library Private Variables */
/*****************************/

/*******************/
/* Local Variables */
/*******************/

/* Declare a free list to manage the H5D_t and H5D_shared_t structs */
H5FL_DEFINE_STATIC(H5D_t);
H5FL_DEFINE_STATIC(H5D_shared_t);

/* Declare the external PQ free list for the sieve buffer information */
H5FL_BLK_EXTERN(sieve_buf);

/* Declare the external free list to manage the H5D_chunk_info_t struct */
H5FL_EXTERN(H5D_chunk_info_t);

/* Declare extern the free list to manage blocks of type conversion data */
H5FL_BLK_EXTERN(type_conv);

/* Disable warning for intentional identical branches here -QAK */
H5_GCC_DIAG_OFF("larger-than=")
/* Define a static "default" dataset structure to use to initialize new datasets */
static H5D_shared_t H5D_def_dset;
H5_GCC_DIAG_ON("larger-than=")

/* Dataset ID class */
static const H5I_class_t H5I_DATASET_CLS[1] = {{
    H5I_DATASET,              /* ID class value */
    0,                        /* Class flags */
    0,                        /* # of reserved IDs for class */
    (H5I_free_t)H5D__close_cb /* Callback routine for closing objects of this class */
}};

/* Flag indicating "top" of interface has been initialized */
static hbool_t H5D_top_package_initialize_s = FALSE;

/* Prefixes of VDS and external file from the environment variables
 * HDF5_EXTFILE_PREFIX and HDF5_VDS_PREFIX */
static const char *H5D_prefix_ext_env = NULL;
static const char *H5D_prefix_vds_env = NULL;

/*-------------------------------------------------------------------------
 * Function: H5D_init
 *
 * Purpose:  Initialize the interface from some other layer.
 *
 * Return:   Success:    non-negative
 *
 *           Failure:    negative
 *-------------------------------------------------------------------------
 */
herr_t
H5D_init(void)
{
    herr_t ret_value = SUCCEED; /* Return value */

    FUNC_ENTER_NOAPI(FAIL)
    /* FUNC_ENTER() does all the work */

done:
    FUNC_LEAVE_NOAPI(ret_value)
} /* end H5D_init() */

/*--------------------------------------------------------------------------
NAME
    H5D__init_package -- Initialize interface-specific information
USAGE
    herr_t H5D__init_package()

RETURNS
    Non-negative on success/Negative on failure
DESCRIPTION
    Initializes any interface-specific data or routines.
NOTES
    Care must be taken when using the H5P functions, since they can cause
    a deadlock in the library when the library is attempting to terminate -QAK

--------------------------------------------------------------------------*/
herr_t
H5D__init_package(void)
{
    H5P_genplist_t *def_dcpl;            /* Default Dataset Creation Property list */
    herr_t          ret_value = SUCCEED; /* Return value */

    FUNC_ENTER_PACKAGE

    /* Initialize the atom group for the dataset IDs */
    if (H5I_register_type(H5I_DATASET_CLS) < 0)
        HGOTO_ERROR(H5E_DATASET, H5E_CANTINIT, FAIL, "unable to initialize interface")

    /* Reset the "default dataset" information */
    HDmemset(&H5D_def_dset, 0, sizeof(H5D_shared_t));
    H5D_def_dset.type_id = H5I_INVALID_HID;
    H5D_def_dset.dapl_id = H5I_INVALID_HID;
    H5D_def_dset.dcpl_id = H5I_INVALID_HID;

    /* Get the default dataset creation property list values and initialize the
     * default dataset with them.
     */
    if (NULL == (def_dcpl = (H5P_genplist_t *)H5I_object(H5P_LST_DATASET_CREATE_ID_g)))
        HGOTO_ERROR(H5E_DATASET, H5E_BADTYPE, FAIL, "can't get default dataset creation property list")

    /* Get the default data storage layout */
    if (H5P_get(def_dcpl, H5D_CRT_LAYOUT_NAME, &H5D_def_dset.layout) < 0)
        HGOTO_ERROR(H5E_PLIST, H5E_CANTGET, FAIL, "can't retrieve layout")

    /* Get the default dataset creation properties */
    if (H5P_get(def_dcpl, H5D_CRT_EXT_FILE_LIST_NAME, &H5D_def_dset.dcpl_cache.efl) < 0)
        HGOTO_ERROR(H5E_PLIST, H5E_CANTGET, FAIL, "can't retrieve external file list")
    if (H5P_get(def_dcpl, H5D_CRT_FILL_VALUE_NAME, &H5D_def_dset.dcpl_cache.fill) < 0)
        HGOTO_ERROR(H5E_PLIST, H5E_CANTGET, FAIL, "can't retrieve fill value")
    if (H5P_get(def_dcpl, H5O_CRT_PIPELINE_NAME, &H5D_def_dset.dcpl_cache.pline) < 0)
        HGOTO_ERROR(H5E_PLIST, H5E_CANTGET, FAIL, "can't retrieve pipeline filter")

    /* Mark "top" of interface as initialized, too */
    H5D_top_package_initialize_s = TRUE;

    /* Retrieve the prefixes of VDS and external file from the environment variable */
    H5D_prefix_vds_env = HDgetenv("HDF5_VDS_PREFIX");
    H5D_prefix_ext_env = HDgetenv("HDF5_EXTFILE_PREFIX");

done:
    FUNC_LEAVE_NOAPI(ret_value)
} /* end H5D__init_package() */

/*-------------------------------------------------------------------------
 * Function: H5D_top_term_package
 *
 * Purpose:  Close the "top" of the interface, releasing IDs, etc.
 *
 * Return:   Success:    Positive if anything was done that might
 *                affect other interfaces; zero otherwise.
 *           Failure:    Negative.
 *-------------------------------------------------------------------------
 */
int
H5D_top_term_package(void)
{
    int n = 0;

    FUNC_ENTER_NOAPI_NOINIT_NOERR

    if (H5D_top_package_initialize_s) {
        if (H5I_nmembers(H5I_DATASET) > 0) {
            /* The dataset API uses the "force" flag set to true because it
             * is using the "file objects" (H5FO) API functions to track open
             * objects in the file.  Using the H5FO code means that dataset
             * IDs can have reference counts >1, when an existing dataset is
             * opened more than once.  However, the H5I code does not attempt
             * to close objects with reference counts>1 unless the "force" flag
             * is set to true.
             *
             * At some point (probably after the group and datatypes use the
             * the H5FO code), the H5FO code might need to be switched around
             * to storing pointers to the objects being tracked (H5D_t, H5G_t,
             * etc) and reference count those itself instead of relying on the
             * reference counting in the H5I layer.  Then, the "force" flag can
             * be put back to false.
             *
             * Setting the "force" flag to true for all the interfaces won't
             * work because the "file driver" (H5FD) APIs use the H5I reference
             * counting to avoid closing a file driver out from underneath an
             * open file...
             *
             * QAK - 5/13/03
             */
            (void)H5I_clear_type(H5I_DATASET, TRUE, FALSE);
            n++; /*H5I*/
        }        /* end if */

        /* Mark closed */
        if (0 == n)
            H5D_top_package_initialize_s = FALSE;
    } /* end if */

    FUNC_LEAVE_NOAPI(n)
} /* end H5D_top_term_package() */

/*-------------------------------------------------------------------------
 * Function: H5D_term_package
 *
 * Purpose:  Terminate this interface.
 *
 * Note:     Finishes shutting down the interface, after
 *           H5D_top_term_package() is called
 *
 * Return:   Success:    Positive if anything was done that might
 *                affect other interfaces; zero otherwise.
 *            Failure:    Negative.
 *-------------------------------------------------------------------------
 */
int
H5D_term_package(void)
{
    int n = 0;

    FUNC_ENTER_NOAPI_NOINIT_NOERR

    if (H5_PKG_INIT_VAR) {
        /* Sanity checks */
        HDassert(0 == H5I_nmembers(H5I_DATASET));
        HDassert(FALSE == H5D_top_package_initialize_s);

        /* Destroy the dataset object id group */
        n += (H5I_dec_type_ref(H5I_DATASET) > 0);

        /* Mark closed */
        if (0 == n)
            H5_PKG_INIT_VAR = FALSE;
    } /* end if */

    FUNC_LEAVE_NOAPI(n)
} /* end H5D_term_package() */

/*-------------------------------------------------------------------------
 * Function:    H5D__close_cb
 *
 * Purpose:     Called when the ref count reaches zero on the dataset's ID
 *
 * Return:      SUCCEED/FAIL
 *
 *-------------------------------------------------------------------------
 */
static herr_t
H5D__close_cb(H5VL_object_t *dset_vol_obj, void **request)
{
    herr_t ret_value = SUCCEED; /* Return value */

    FUNC_ENTER_STATIC

    /* Sanity check */
    HDassert(dset_vol_obj);

    /* Close the dataset */
<<<<<<< HEAD
    if(H5VL_dataset_close(dset_vol_obj, H5P_DATASET_XFER_DEFAULT, request) < 0)
=======
    if (H5VL_dataset_close(dset_vol_obj, H5P_DATASET_XFER_DEFAULT, H5_REQUEST_NULL) < 0)
>>>>>>> 1a6fba94
        HGOTO_ERROR(H5E_DATASET, H5E_CLOSEERROR, FAIL, "unable to close dataset");

done:
    /* Free the VOL object */
    if (H5VL_free_object(dset_vol_obj) < 0)
        HGOTO_ERROR(H5E_DATASET, H5E_CANTDEC, FAIL, "unable to free VOL object");

    FUNC_LEAVE_NOAPI(ret_value)
} /* end H5D__close_cb() */

/*-------------------------------------------------------------------------
 * Function: H5D__create_named
 *
 * Purpose:  Internal routine to create a new dataset.
 *
 * Return:   Success:    Non-NULL, pointer to new dataset object.
 *
 *           Failure:    NULL
 *-------------------------------------------------------------------------
 */
H5D_t *
H5D__create_named(const H5G_loc_t *loc, const char *name, hid_t type_id, const H5S_t *space, hid_t lcpl_id,
                  hid_t dcpl_id, hid_t dapl_id)
{
    H5O_obj_create_t ocrt_info;        /* Information for object creation */
    H5D_obj_create_t dcrt_info;        /* Information for dataset creation */
    H5D_t *          ret_value = NULL; /* Return value */

    FUNC_ENTER_PACKAGE

    /* Check arguments */
    HDassert(loc);
    HDassert(name && *name);
    HDassert(type_id != H5P_DEFAULT);
    HDassert(space);
    HDassert(lcpl_id != H5P_DEFAULT);
    HDassert(dcpl_id != H5P_DEFAULT);
    HDassert(dapl_id != H5P_DEFAULT);

    /* Set up dataset creation info */
    dcrt_info.type_id = type_id;
    dcrt_info.space   = space;
    dcrt_info.dcpl_id = dcpl_id;
    dcrt_info.dapl_id = dapl_id;

    /* Set up object creation information */
    ocrt_info.obj_type = H5O_TYPE_DATASET;
    ocrt_info.crt_info = &dcrt_info;
    ocrt_info.new_obj  = NULL;

    /* Create the new dataset and link it to its parent group */
    if (H5L_link_object(loc, name, &ocrt_info, lcpl_id) < 0)
        HGOTO_ERROR(H5E_DATASET, H5E_CANTINIT, NULL, "unable to create and link to dataset")
    HDassert(ocrt_info.new_obj);

    /* Set the return value */
    ret_value = (H5D_t *)ocrt_info.new_obj;

done:
    FUNC_LEAVE_NOAPI(ret_value)
} /* end H5D__create_named() */

/*-------------------------------------------------------------------------
 * Function:    H5D__get_space_status
 *
 * Purpose:     Returns the status of dataspace allocation.
 *
 * Return:
 *              Success:        Non-negative
 *              Failture:       Negative
 *-------------------------------------------------------------------------
 */
herr_t
H5D__get_space_status(const H5D_t *dset, H5D_space_status_t *allocation)
{
    herr_t ret_value = SUCCEED;

    FUNC_ENTER_PACKAGE

    HDassert(dset);

    /* Check for chunked layout */
    if (dset->shared->layout.type == H5D_CHUNKED) {
        hsize_t  space_allocated; /* The number of bytes allocated for chunks */
        hssize_t snelmts;         /* Temporary holder for number of elements in dataspace */
        hsize_t  nelmts;          /* Number of elements in dataspace */
        size_t   dt_size;         /* Size of datatype */
        hsize_t  full_size;       /* The number of bytes in the dataset when fully populated */

        /* For chunked layout set the space status by the storage size */
        /* Get the dataset's dataspace */
        HDassert(dset->shared->space);

        /* Get the total number of elements in dataset's dataspace */
        if ((snelmts = H5S_GET_EXTENT_NPOINTS(dset->shared->space)) < 0)
            HGOTO_ERROR(H5E_DATASET, H5E_CANTGET, FAIL, "unable to retrieve number of elements in dataspace")
        nelmts = (hsize_t)snelmts;

        /* Get the size of the dataset's datatype */
        if (0 == (dt_size = H5T_GET_SIZE(dset->shared->type)))
            HGOTO_ERROR(H5E_DATASET, H5E_CANTGET, FAIL, "unable to retrieve size of datatype")

        /* Compute the maximum size of the dataset in bytes */
        full_size = nelmts * dt_size;

        /* Check for overflow during multiplication */
        if (nelmts != (full_size / dt_size))
            HGOTO_ERROR(H5E_DATASET, H5E_OVERFLOW, FAIL, "size of dataset's storage overflowed")

        /* Difficult to error check, since the error value is 0 and 0 is a valid value... :-/ */
        if (H5D__get_storage_size(dset, &space_allocated) < 0)
            HGOTO_ERROR(H5E_DATASET, H5E_CANTGET, FAIL, "can't get size of dataset's storage")

        /* Decide on how much of the space is allocated */
        if (space_allocated == 0)
            *allocation = H5D_SPACE_STATUS_NOT_ALLOCATED;
        else if (space_allocated == full_size)
            *allocation = H5D_SPACE_STATUS_ALLOCATED;
        else
            *allocation = H5D_SPACE_STATUS_PART_ALLOCATED;
    } /* end if */
    else {
        /* For non-chunked layouts set space status by result of is_space_alloc
         * function */
        if (dset->shared->layout.ops->is_space_alloc(&dset->shared->layout.storage))
            *allocation = H5D_SPACE_STATUS_ALLOCATED;
        else
            *allocation = H5D_SPACE_STATUS_NOT_ALLOCATED;
    } /* end else */

done:
    FUNC_LEAVE_NOAPI(ret_value)
} /* end H5D__get_space_status() */

/*-------------------------------------------------------------------------
 * Function: H5D__new
 *
 * Purpose:  Creates a new, empty dataset structure
 *
 * Return:   Success:    Pointer to a new dataset descriptor.
 *           Failure:    NULL
 *-------------------------------------------------------------------------
 */
static H5D_shared_t *
H5D__new(hid_t dcpl_id, hid_t dapl_id, hbool_t creating, hbool_t vl_type)
{
    H5D_shared_t *  new_dset = NULL;  /* New dataset object */
    H5P_genplist_t *plist;            /* Property list created */
    H5D_shared_t *  ret_value = NULL; /* Return value */

    FUNC_ENTER_STATIC

    /* Allocate new shared dataset structure */
    if (NULL == (new_dset = H5FL_MALLOC(H5D_shared_t)))
        HGOTO_ERROR(H5E_RESOURCE, H5E_NOSPACE, NULL, "memory allocation failed")

    /* Copy the default dataset information */
    H5MM_memcpy(new_dset, &H5D_def_dset, sizeof(H5D_shared_t));

    /* If we are using the default dataset creation property list, during creation
     * don't bother to copy it, just increment the reference count
     */
    if (!vl_type && creating && dcpl_id == H5P_DATASET_CREATE_DEFAULT) {
        if (H5I_inc_ref(dcpl_id, FALSE) < 0)
            HGOTO_ERROR(H5E_DATASET, H5E_CANTINC, NULL, "can't increment default DCPL ID")
        new_dset->dcpl_id = dcpl_id;
    } /* end if */
    else {
        /* Get the property list */
        if (NULL == (plist = (H5P_genplist_t *)H5I_object(dcpl_id)))
            HGOTO_ERROR(H5E_ARGS, H5E_BADTYPE, NULL, "not a property list")

        new_dset->dcpl_id = H5P_copy_plist(plist, FALSE);
    } /* end else */

    if (!vl_type && creating && dapl_id == H5P_DATASET_ACCESS_DEFAULT) {
        if (H5I_inc_ref(dapl_id, FALSE) < 0)
            HGOTO_ERROR(H5E_DATASET, H5E_CANTINC, NULL, "can't increment default DAPL ID")
        new_dset->dapl_id = dapl_id;
    } /* end if */
    else {
        /* Get the property list */
        if (NULL == (plist = (H5P_genplist_t *)H5I_object(dapl_id)))
            HGOTO_ERROR(H5E_ARGS, H5E_BADTYPE, NULL, "not a property list")

        new_dset->dapl_id = H5P_copy_plist(plist, FALSE);
    } /* end else */

    /* Set return value */
    ret_value = new_dset;

done:
    if (ret_value == NULL)
        if (new_dset != NULL) {
            if (new_dset->dcpl_id != 0 && H5I_dec_ref(new_dset->dcpl_id) < 0)
                HDONE_ERROR(H5E_DATASET, H5E_CANTDEC, NULL, "can't decrement temporary datatype ID")
            if (new_dset->dapl_id != 0 && H5I_dec_ref(new_dset->dapl_id) < 0)
                HDONE_ERROR(H5E_DATASET, H5E_CANTDEC, NULL, "can't decrement temporary datatype ID")
            new_dset = H5FL_FREE(H5D_shared_t, new_dset);
        } /* end if */

    FUNC_LEAVE_NOAPI(ret_value)
} /* end H5D__new() */

/*-------------------------------------------------------------------------
 * Function: H5D__init_type
 *
 * Purpose:  Copy a datatype for a dataset's use, performing all the
 *              necessary adjustments, etc.
 *
 * Return:   Success:    SUCCEED
 *           Failure:    FAIL
 *-------------------------------------------------------------------------
 */
static herr_t
H5D__init_type(H5F_t *file, const H5D_t *dset, hid_t type_id, const H5T_t *type)
{
    htri_t  relocatable;         /* Flag whether the type is relocatable */
    htri_t  immutable;           /* Flag whether the type is immutable */
    hbool_t use_at_least_v18;    /* Flag indicating to use at least v18 format versions */
    herr_t  ret_value = SUCCEED; /* Return value */

    FUNC_ENTER_STATIC

    /* Sanity checking */
    HDassert(file);
    HDassert(dset);
    HDassert(type);

    /* Check whether the datatype is relocatable */
    if ((relocatable = H5T_is_relocatable(type)) < 0)
        HGOTO_ERROR(H5E_DATATYPE, H5E_CANTINIT, FAIL, "can't check datatype?")

    /* Check whether the datatype is immutable */
    if ((immutable = H5T_is_immutable(type)) < 0)
        HGOTO_ERROR(H5E_DATATYPE, H5E_CANTINIT, FAIL, "can't check datatype?")

    /* To use at least v18 format versions or not */
    use_at_least_v18 = (H5F_LOW_BOUND(file) >= H5F_LIBVER_V18);

    /* Copy the datatype if it's a custom datatype or if it'll change when its location is changed */
    if (!immutable || relocatable || use_at_least_v18) {
        /* Copy datatype for dataset */
        if ((dset->shared->type = H5T_copy(type, H5T_COPY_ALL)) == NULL)
            HGOTO_ERROR(H5E_DATASET, H5E_CANTCOPY, FAIL, "can't copy datatype")

        /* Convert a datatype (if committed) to a transient type if the committed datatype's file
         * location is different from the file location where the dataset will be created.
         */
        if (H5T_convert_committed_datatype(dset->shared->type, file) < 0)
            HGOTO_ERROR(H5E_DATASET, H5E_CANTINIT, FAIL, "can't get shared datatype info")

        /* Mark any datatypes as being on disk now */
        if (H5T_set_loc(dset->shared->type, H5F_VOL_OBJ(file), H5T_LOC_DISK) < 0)
            HGOTO_ERROR(H5E_DATASET, H5E_CANTINIT, FAIL, "can't set datatype location")

        /* Set the version for datatype */
        if (H5T_set_version(file, dset->shared->type) < 0)
            HGOTO_ERROR(H5E_DATASET, H5E_CANTSET, FAIL, "can't set version of datatype")

        /* Get a datatype ID for the dataset's datatype */
        if ((dset->shared->type_id = H5I_register(H5I_DATATYPE, dset->shared->type, FALSE)) < 0)
            HGOTO_ERROR(H5E_DATASET, H5E_CANTREGISTER, FAIL, "unable to register type")
    } /* end if */
    /* Not a custom datatype, just use it directly */
    else {
        if (H5I_inc_ref(type_id, FALSE) < 0)
            HGOTO_ERROR(H5E_DATASET, H5E_CANTINC, FAIL, "Can't increment datatype ID")

        /* Use existing datatype */
        dset->shared->type_id = type_id;
        dset->shared->type    = (H5T_t *)type; /* (Cast away const OK - QAK) */
    }                                          /* end else */

done:
    FUNC_LEAVE_NOAPI(ret_value)
} /* end H5D__init_type() */

/*-------------------------------------------------------------------------
 * Function: H5D__cache_dataspace_info
 *
 * Purpose:  Cache dataspace info for a dataset
 *
 * Return:   Success:    SUCCEED
 *           Failure:    FAIL
 *-------------------------------------------------------------------------
 */
static herr_t
H5D__cache_dataspace_info(const H5D_t *dset)
{
    int      sndims;              /* Signed number of dimensions of dataspace rank */
    unsigned u;                   /* Local index value */
    herr_t   ret_value = SUCCEED; /* Return value */

    FUNC_ENTER_STATIC

    /* Sanity checking */
    HDassert(dset);

    /* Cache info for dataset's dataspace */
    if ((sndims = H5S_get_simple_extent_dims(dset->shared->space, dset->shared->curr_dims,
                                             dset->shared->max_dims)) < 0)
        HGOTO_ERROR(H5E_DATASET, H5E_CANTGET, FAIL, "can't cache dataspace dimensions")
    dset->shared->ndims = (unsigned)sndims;

    /* Compute the initial 'power2up' values */
    for (u = 0; u < dset->shared->ndims; u++) {
        hsize_t scaled_power2up; /* Scaled value, rounded to next power of 2 */

        if (!(scaled_power2up = H5VM_power2up(dset->shared->curr_dims[u])))
            HGOTO_ERROR(H5E_DATASET, H5E_CANTGET, FAIL, "unable to get the next power of 2")
        dset->shared->curr_power2up[u] = scaled_power2up;
    }

done:
    FUNC_LEAVE_NOAPI(ret_value)
} /* end H5D__cache_dataspace_info() */

/*-------------------------------------------------------------------------
 * Function: H5D__init_space
 *
 * Purpose:  Copy a dataspace for a dataset's use, performing all the
 *              necessary adjustments, etc.
 *
 * Return:   Success:    SUCCEED
 *           Failure:    FAIL
 *-------------------------------------------------------------------------
 */
static herr_t
H5D__init_space(H5F_t *file, const H5D_t *dset, const H5S_t *space)
{
    herr_t ret_value = SUCCEED; /* Return value */

    FUNC_ENTER_STATIC

    /* Sanity checking */
    HDassert(file);
    HDassert(dset);
    HDassert(space);

    /* Copy dataspace for dataset */
    if (NULL == (dset->shared->space = H5S_copy(space, FALSE, TRUE)))
        HGOTO_ERROR(H5E_DATASET, H5E_CANTCOPY, FAIL, "can't copy dataspace")

    /* Cache the dataset's dataspace info */
    if (H5D__cache_dataspace_info(dset) < 0)
        HGOTO_ERROR(H5E_DATASET, H5E_CANTCOPY, FAIL, "can't cache dataspace info")

    /* Set the version for dataspace */
    if (H5S_set_version(file, dset->shared->space) < 0)
        HGOTO_ERROR(H5E_DATASET, H5E_CANTSET, FAIL, "can't set latest version of datatype")

    /* Set the dataset's dataspace to 'all' selection */
    if (H5S_select_all(dset->shared->space, TRUE) < 0)
        HGOTO_ERROR(H5E_DATASET, H5E_CANTSET, FAIL, "unable to set all selection")

done:
    FUNC_LEAVE_NOAPI(ret_value)
} /* end H5D__init_space() */

/*-------------------------------------------------------------------------
 * Function:   H5D__use_minimized_dset_headers
 *
 * Purpose:    Compartmentalize check for file- or dcpl-set values indicating
 *             to create a "minimized" dataset object header.
 *             Upon success, write resulting value to out pointer `minimize`.
 *
 * Return:     Success: SUCCEED (0) (non-negative value)
 *             Failure: FAIL (-1) (negative value)
 *
 * Programmer: Jacob Smith
 *             16 August 2018
 *-------------------------------------------------------------------------
 */
static herr_t
H5D__use_minimized_dset_headers(H5F_t *file, hbool_t *minimize)
{
    herr_t ret_value = SUCCEED;

    FUNC_ENTER_STATIC

    HDassert(file);
    HDassert(minimize);

    /* Get the dataset object header minimize flag for this call */
    if (H5CX_get_dset_min_ohdr_flag(minimize) < 0)
        HGOTO_ERROR(H5E_DATASET, H5E_CANTGET, FAIL,
                    "can't get dataset object header minimize flag from API context")

    if (FALSE == *minimize)
        *minimize = H5F_get_min_dset_ohdr(file);

done:
    if (FAIL == ret_value)
        *minimize = FALSE;
    FUNC_LEAVE_NOAPI(ret_value);
} /* H5D__use_minimized_dset_headers */

/*-------------------------------------------------------------------------
 * Function:   H5D__calculate_minimium_header_size
 *
 * Purpose:    Calculate the size required for the minimized object header.
 *
 * Return:     Success: Positive value > 0
 *             Failure: 0
 *
 * Programmer: Jacob Smith
 *             16 August 2018
 *-------------------------------------------------------------------------
 */
static size_t
H5D__calculate_minimum_header_size(H5F_t *file, H5D_t *dset, H5O_t *ohdr)
{
    H5T_t *     type             = NULL;
    H5O_fill_t *fill_prop        = NULL;
    hbool_t     use_at_least_v18 = FALSE;
    const char  continuation[1]  = ""; /* requred for work-around */
    size_t      get_value        = 0;
    size_t      ret_value        = 0;

    FUNC_ENTER_STATIC

    HDassert(file);
    HDassert(dset);
    HDassert(ohdr);

    type             = dset->shared->type;
    fill_prop        = &(dset->shared->dcpl_cache.fill);
    use_at_least_v18 = (H5F_LOW_BOUND(file) >= H5F_LIBVER_V18);

    /* Datatype message size */
    get_value = H5O_msg_size_oh(file, ohdr, H5O_DTYPE_ID, type, 0);
    if (get_value == 0)
        HGOTO_ERROR(H5E_DATASET, H5E_CANTGET, 0, "Can't get size of datatype message")
    ret_value += get_value;

    /* Shared Dataspace message size */
    get_value = H5O_msg_size_oh(file, ohdr, H5O_SDSPACE_ID, dset->shared->space, 0);
    if (get_value == 0)
        HGOTO_ERROR(H5E_DATASET, H5E_CANTGET, 0, "can't get size of dataspace message")
    ret_value += get_value;

    /* "Layout" message size */
    get_value = H5O_msg_size_oh(file, ohdr, H5O_LAYOUT_ID, &dset->shared->layout, 0);
    if (get_value == 0)
        HGOTO_ERROR(H5E_DATASET, H5E_CANTGET, 0, "can't get size of layout message")
    ret_value += get_value;

    /* Fill Value message size */
    get_value = H5O_msg_size_oh(file, ohdr, H5O_FILL_NEW_ID, fill_prop, 0);
    if (get_value == 0)
        HGOTO_ERROR(H5E_DATASET, H5E_CANTGET, 0, "can't get size of fill value message")
    ret_value += get_value;

    /* "Continuation" message size */
    /* message pointer "continuation" is unused by raw get function, however,
     * a null pointer would be intercepted by an assert in H5O_msg_size_oh().
     */
    get_value = H5O_msg_size_oh(file, ohdr, H5O_CONT_ID, continuation, 0);
    if (get_value == 0)
        HGOTO_ERROR(H5E_DATASET, H5E_CANTGET, 0, "can't get size of continuation message")
    ret_value += get_value;

    /* Fill Value (backwards compatability) message size */
    if (fill_prop->buf && !use_at_least_v18) {
        H5O_fill_t old_fill_prop; /* Copy for writing "old" fill value */

        /* Shallow copy the fill value property */
        /* guards against shared component modification */
        H5MM_memcpy(&old_fill_prop, fill_prop, sizeof(old_fill_prop));

        if (H5O_msg_reset_share(H5O_FILL_ID, &old_fill_prop) < 0)
            HGOTO_ERROR(H5E_DATASET, H5E_CANTGET, 0, "can't reset the copied fill property")

        get_value = H5O_msg_size_oh(file, ohdr, H5O_FILL_ID, &old_fill_prop, 0);
        if (get_value == 0)
            HGOTO_ERROR(H5E_DATASET, H5E_CANTGET, 0,
                        "can't get size of fill value (backwards compat) message")
        ret_value += get_value;
    }

    /* Filter/Pipeline message size */
    if (H5D_CHUNKED == dset->shared->layout.type) {
        H5O_pline_t *pline = &dset->shared->dcpl_cache.pline;
        if (pline->nused > 0) {
            get_value = H5O_msg_size_oh(file, ohdr, H5O_PLINE_ID, pline, 0);
            if (get_value == 0)
                HGOTO_ERROR(H5E_DATASET, H5E_CANTGET, 0, "can't get size of filter message")
            ret_value += get_value;
        }
    }

    /* External File Link message size */
    if (dset->shared->dcpl_cache.efl.nused > 0) {
        get_value = H5O_msg_size_oh(file, ohdr, H5O_EFL_ID, &dset->shared->dcpl_cache.efl, 0);
        if (get_value == 0)
            HGOTO_ERROR(H5E_DATASET, H5E_CANTGET, 0, "can't get size of external file link message")
        ret_value += get_value;
    }

    /* Modification Time message size */
    if (H5O_HDR_STORE_TIMES & H5O_OH_GET_FLAGS(ohdr)) {
        HDassert(H5O_OH_GET_VERSION(ohdr) >= 1); /* 1 :: H5O_VERSION_1 (H5Opkg.h) */

        if (H5O_OH_GET_VERSION(ohdr) == 1) {
            /* v1 object headers store modification time as a message */
            time_t mtime;
            get_value = H5O_msg_size_oh(file, ohdr, H5O_MTIME_NEW_ID, &mtime, 0);
            if (get_value == 0)
                HGOTO_ERROR(H5E_DATASET, H5E_CANTGET, 0, "can't get size of modification time message")
            ret_value += get_value;
        }
    }

done:
    FUNC_LEAVE_NOAPI(ret_value);
} /* H5D__calculate_minimum_header_size */

/*-------------------------------------------------------------------------
 * Function:   H5D__prepare_minimized_oh
 *
 * Purpose:    Create an object header (H5O_t) allocated with the smallest
 *             possible size.
 *
 * Return:     Success: SUCCEED (0) (non-negative value)
 *             Failure: FAIL (-1) (negative value)
 *
 * Programmer: Jacob Smith
 *             16 August 2018
 *-------------------------------------------------------------------------
 */
static herr_t
H5D__prepare_minimized_oh(H5F_t *file, H5D_t *dset, H5O_loc_t *oloc)
{
    H5O_t *oh        = NULL;
    size_t ohdr_size = 0;
    herr_t ret_value = SUCCEED;

    FUNC_ENTER_STATIC

    HDassert(file);
    HDassert(dset);
    HDassert(oloc);

    oh = H5O_create_ohdr(file, dset->shared->dcpl_id);
    if (NULL == oh)
        HGOTO_ERROR(H5E_OHDR, H5E_BADVALUE, FAIL, "can't instantiate object header")

    ohdr_size = H5D__calculate_minimum_header_size(file, dset, oh);
    if (ohdr_size == 0)
        HGOTO_ERROR(H5E_OHDR, H5E_BADVALUE, FAIL, "computed header size is invalid")

    /* Special allocation of space for compact datsets is handled by the call here. */
    if (H5O_apply_ohdr(file, oh, dset->shared->dcpl_id, ohdr_size, (size_t)1, oloc) == FAIL)
        HGOTO_ERROR(H5E_OHDR, H5E_BADVALUE, FAIL, "can't apply object header to file")

done:
    FUNC_LEAVE_NOAPI(ret_value);
} /* H5D__prepare_minimized_oh */

/*-------------------------------------------------------------------------
 * Function: H5D__update_oh_info
 *
 * Purpose:  Create and fill object header for dataset
 *
 * Return:   Success:    SUCCEED
 *           Failure:    FAIL
 *-------------------------------------------------------------------------
 */
static herr_t
H5D__update_oh_info(H5F_t *file, H5D_t *dset, hid_t dapl_id)
{
    H5O_t *          oh        = NULL;            /* Pointer to dataset's object header */
    size_t           ohdr_size = H5D_MINHDR_SIZE; /* Size of dataset's object header */
    H5O_loc_t *      oloc      = NULL;            /* Dataset's object location */
    H5O_layout_t *   layout;                      /* Dataset's layout information */
    H5T_t *          type;                        /* Dataset's datatype */
    H5O_fill_t *     fill_prop;                   /* Pointer to dataset's fill value information */
    H5D_fill_value_t fill_status;                 /* Fill value status */
    hbool_t          fill_changed = FALSE;        /* Flag indicating the fill value was changed */
    hbool_t          layout_init  = FALSE; /* Flag to indicate that chunk information was initialized */
    hbool_t          use_at_least_v18;     /* Flag indicating to use at least v18 format versions */
    hbool_t          use_minimized_header = FALSE;   /* Flag to use minimized dataset object headers */
    herr_t           ret_value            = SUCCEED; /* Return value */

    FUNC_ENTER_STATIC

    /* Sanity checking */
    HDassert(file);
    HDassert(dset);

    /* Set some local variables, for convenience */
    oloc      = &dset->oloc;
    layout    = &dset->shared->layout;
    type      = dset->shared->type;
    fill_prop = &dset->shared->dcpl_cache.fill;

    /* To use at least v18 format versions or not */
    use_at_least_v18 = (H5F_LOW_BOUND(file) >= H5F_LIBVER_V18);

    /* Retrieve "defined" status of fill value */
    if (H5P_is_fill_value_defined(fill_prop, &fill_status) < 0)
        HGOTO_ERROR(H5E_PLIST, H5E_CANTGET, FAIL, "can't tell if fill value defined")

    /* Special case handling for variable-length types */
    if (H5T_detect_class(type, H5T_VLEN, FALSE)) {
        /* If the default fill value is chosen for variable-length types, always write it */
        if (fill_prop->fill_time == H5D_FILL_TIME_IFSET && fill_status == H5D_FILL_VALUE_DEFAULT) {
            /* Update dataset creation property */
            fill_prop->fill_time = H5D_FILL_TIME_ALLOC;

            /* Note that the fill value changed */
            fill_changed = TRUE;
        } /* end if */

        /* Don't allow never writing fill values with variable-length types */
        if (fill_prop->fill_time == H5D_FILL_TIME_NEVER)
            HGOTO_ERROR(H5E_DATASET, H5E_UNSUPPORTED, FAIL,
                        "Dataset doesn't support VL datatype when fill value is not defined")
    } /* end if */

    /* Determine whether fill value is defined or not */
    if (fill_status == H5D_FILL_VALUE_DEFAULT || fill_status == H5D_FILL_VALUE_USER_DEFINED) {
        /* Convert fill value buffer to dataset's datatype */
        if (fill_prop->buf && fill_prop->size > 0 && H5O_fill_convert(fill_prop, type, &fill_changed) < 0)
            HGOTO_ERROR(H5E_DATASET, H5E_CANTINIT, FAIL, "unable to convert fill value to dataset type")

        fill_prop->fill_defined = TRUE;
    }
    else if (fill_status == H5D_FILL_VALUE_UNDEFINED)
        fill_prop->fill_defined = FALSE;
    else
        HGOTO_ERROR(H5E_DATASET, H5E_CANTGET, FAIL, "unable to determine if fill value is defined")

    /* Check for invalid fill & allocation time setting */
    if (fill_prop->fill_defined == FALSE && fill_prop->fill_time == H5D_FILL_TIME_ALLOC)
        HGOTO_ERROR(H5E_DATASET, H5E_CANTINIT, FAIL,
                    "fill value writing on allocation set, but no fill value defined")

    /* Check if the fill value info changed */
    if (fill_changed) {
        H5P_genplist_t *dc_plist; /* Dataset's creation property list */

        /* Get dataset's property list object */
        HDassert(dset->shared->dcpl_id != H5P_DATASET_CREATE_DEFAULT);
        if (NULL == (dc_plist = (H5P_genplist_t *)H5I_object(dset->shared->dcpl_id)))
            HGOTO_ERROR(H5E_ARGS, H5E_BADTYPE, FAIL, "can't get dataset creation property list")

        /* Update dataset creation property */
        if (H5P_set(dc_plist, H5D_CRT_FILL_VALUE_NAME, fill_prop) < 0)
            HGOTO_ERROR(H5E_PLIST, H5E_CANTSET, FAIL, "can't set fill value info")
    } /* end if */

    if (H5D__use_minimized_dset_headers(file, &use_minimized_header) == FAIL)
        HGOTO_ERROR(H5E_ARGS, H5E_CANTGET, FAIL, "can't get minimize settings")

    if (TRUE == use_minimized_header) {
        if (H5D__prepare_minimized_oh(file, dset, oloc) == FAIL)
            HGOTO_ERROR(H5E_DATASET, H5E_CANTINIT, FAIL, "can't create minimized dataset object header")
    } /* end if */
    else {
        /* Add the dataset's raw data size to the size of the header, if the
         * raw data will be stored as compact
         */
        if (H5D_COMPACT == layout->type)
            ohdr_size += layout->storage.u.compact.size;

        /* Create an object header for the dataset */
        if (H5O_create(file, ohdr_size, (size_t)1, dset->shared->dcpl_id, oloc /*out*/) < 0)
            HGOTO_ERROR(H5E_DATASET, H5E_CANTINIT, FAIL, "unable to create dataset object header")
    } /* if using default/minimized object headers */

    HDassert(file == dset->oloc.file);

    /* Pin the object header */
    if (NULL == (oh = H5O_pin(oloc)))
        HGOTO_ERROR(H5E_DATASET, H5E_CANTPIN, FAIL, "unable to pin dataset object header")

    /* Write the dataspace header message */
    if (H5S_append(file, oh, dset->shared->space) < 0)
        HGOTO_ERROR(H5E_DATASET, H5E_CANTINIT, FAIL, "unable to update dataspace header message")

    /* Write the datatype header message */
    if (H5O_msg_append_oh(file, oh, H5O_DTYPE_ID, H5O_MSG_FLAG_CONSTANT, 0, type) < 0)
        HGOTO_ERROR(H5E_DATASET, H5E_CANTINIT, FAIL, "unable to update datatype header message")

    /* Write new fill value message */
    if (H5O_msg_append_oh(file, oh, H5O_FILL_NEW_ID, H5O_MSG_FLAG_CONSTANT, 0, fill_prop) < 0)
        HGOTO_ERROR(H5E_DATASET, H5E_CANTINIT, FAIL, "unable to update new fill value header message")

    /* If there is valid information for the old fill value struct, add it */
    /* (only if we aren't using v18 format versions and above */
    if (fill_prop->buf && !use_at_least_v18) {
        H5O_fill_t old_fill_prop; /* Copy of fill value property, for writing as "old" fill value */

        /* Shallow copy the fill value property */
        /* (we only want to make certain that the shared component isn't modified) */
        H5MM_memcpy(&old_fill_prop, fill_prop, sizeof(old_fill_prop));

        /* Reset shared component info */
        H5O_msg_reset_share(H5O_FILL_ID, &old_fill_prop);

        /* Write old fill value */
        if (H5O_msg_append_oh(file, oh, H5O_FILL_ID, H5O_MSG_FLAG_CONSTANT, 0, &old_fill_prop) < 0)
            HGOTO_ERROR(H5E_DATASET, H5E_CANTINIT, FAIL, "unable to update old fill value header message")
    } /* end if */

    /* Update/create the layout (and I/O pipeline & EFL) messages */
    if (H5D__layout_oh_create(file, oh, dset, dapl_id) < 0)
        HGOTO_ERROR(H5E_DATASET, H5E_CANTINIT, FAIL, "unable to update layout/pline/efl header message")

    /* Indicate that the layout information was initialized */
    layout_init = TRUE;

#ifdef H5O_ENABLE_BOGUS
    {
        H5P_genplist_t *dc_plist; /* Dataset's creation property list */

        /* Get dataset's property list object */
        if (NULL == (dc_plist = (H5P_genplist_t *)H5I_object(dset->shared->dcpl_id)))
            HGOTO_ERROR(H5E_ARGS, H5E_BADTYPE, FAIL, "can't get dataset creation property list")

        /* Check whether to add a "bogus" message */
        if ((H5P_exist_plist(dc_plist, H5O_BOGUS_MSG_FLAGS_NAME) > 0) &&
            (H5P_exist_plist(dc_plist, H5O_BOGUS_MSG_ID_NAME) > 0)) {

            uint8_t  bogus_flags = 0; /* Flags for creating "bogus" message */
            unsigned bogus_id;        /* "bogus" ID */

            /* Retrieve "bogus" message ID */
            if (H5P_get(dc_plist, H5O_BOGUS_MSG_ID_NAME, &bogus_id) < 0)
                HGOTO_ERROR(H5E_DATASET, H5E_CANTGET, FAIL, "can't get bogus ID options")
            /* Retrieve "bogus" message flags */
            if (H5P_get(dc_plist, H5O_BOGUS_MSG_FLAGS_NAME, &bogus_flags) < 0)
                HGOTO_ERROR(H5E_DATASET, H5E_CANTGET, FAIL, "can't get bogus message options")

            /* Add a "bogus" message (for error testing). */
            if (H5O_bogus_oh(file, oh, bogus_id, (unsigned)bogus_flags) < 0)
                HGOTO_ERROR(H5E_DATASET, H5E_CANTINIT, FAIL, "unable to create 'bogus' message")
        } /* end if */
    }
#endif /* H5O_ENABLE_BOGUS */

    /* Add a modification time message, if using older format. */
    /* (If using v18 format versions and above, the the modification time is part of the object
     *  header and doesn't use a separate message -QAK)
     */
    if (!use_at_least_v18)
        if (H5O_touch_oh(file, oh, TRUE) < 0)
            HGOTO_ERROR(H5E_DATASET, H5E_CANTINIT, FAIL, "unable to update modification time message")

done:
    /* Release pointer to object header itself */
    if (oh != NULL)
        if (H5O_unpin(oh) < 0)
            HDONE_ERROR(H5E_DATASET, H5E_CANTUNPIN, FAIL, "unable to unpin dataset object header")

    /* Error cleanup */
    if (ret_value < 0)
        if (layout_init)
            /* Destroy the layout information for the dataset */
            if (dset->shared->layout.ops->dest && (dset->shared->layout.ops->dest)(dset) < 0)
                HDONE_ERROR(H5E_DATASET, H5E_CANTRELEASE, FAIL, "unable to destroy layout info")

    FUNC_LEAVE_NOAPI(ret_value)
} /* end H5D__update_oh_info() */

/*--------------------------------------------------------------------------
 * Function:    H5D__build_file_prefix
 *
 * Purpose:     Determine the file prefix to be used and store
 *              it in file_prefix. Stores an empty string if no prefix
 *              should be used.
 *
 * Return:      SUCCEED/FAIL
 *--------------------------------------------------------------------------
 */
static herr_t
H5D__build_file_prefix(const H5D_t *dset, H5F_prefix_open_t prefix_type, char **file_prefix /*out*/)
{
    const char *prefix   = NULL;     /* prefix used to look for the file               */
    char *      filepath = NULL;     /* absolute path of directory the HDF5 file is in */
    size_t      filepath_len;        /* length of file path                            */
    size_t      prefix_len;          /* length of prefix                               */
    size_t      file_prefix_len;     /* length of expanded prefix                      */
    herr_t      ret_value = SUCCEED; /* Return value                                   */

    FUNC_ENTER_STATIC

    /* Sanity checks */
    HDassert(dset);
    HDassert(dset->oloc.file);
    filepath = H5F_EXTPATH(dset->oloc.file);
    HDassert(filepath);

    /* XXX: Future thread-safety note - getenv is not required
     *      to be reentrant.
     */
    if (H5F_PREFIX_VDS == prefix_type) {
        prefix = H5D_prefix_vds_env;

        if (prefix == NULL || *prefix == '\0') {
            if (H5CX_get_vds_prefix(&prefix) < 0)
                HGOTO_ERROR(H5E_DATASET, H5E_CANTGET, FAIL, "can't get the prefix for vds file")
        }
    }
    else if (H5F_PREFIX_EFILE == prefix_type) {
        prefix = H5D_prefix_ext_env;

        if (prefix == NULL || *prefix == '\0') {
            if (H5CX_get_ext_file_prefix(&prefix) < 0)
                HGOTO_ERROR(H5E_DATASET, H5E_CANTGET, FAIL, "can't get the prefix for the external file")
        }
    }
    else
        HGOTO_ERROR(H5E_DATASET, H5E_BADTYPE, FAIL, "prefix name is not sensible")

    /* Prefix has to be checked for NULL / empty string again because the
     * code above might have updated it.
     */
    if (prefix == NULL || *prefix == '\0' || HDstrcmp(prefix, ".") == 0) {
        /* filename is interpreted as relative to the current directory,
         * does not need to be expanded
         */
        *file_prefix = NULL;
    } /* end if */
    else {
        if (HDstrncmp(prefix, "${ORIGIN}", HDstrlen("${ORIGIN}")) == 0) {
            /* Replace ${ORIGIN} at beginning of prefix by directory of HDF5 file */
            filepath_len    = HDstrlen(filepath);
            prefix_len      = HDstrlen(prefix);
            file_prefix_len = filepath_len + prefix_len - HDstrlen("${ORIGIN}") + 1;

            if (NULL == (*file_prefix = (char *)H5MM_malloc(file_prefix_len)))
                HGOTO_ERROR(H5E_RESOURCE, H5E_NOSPACE, FAIL, "unable to allocate buffer")
            HDsnprintf(*file_prefix, file_prefix_len, "%s%s", filepath, prefix + HDstrlen("${ORIGIN}"));
        } /* end if */
        else {
            if (NULL == (*file_prefix = (char *)H5MM_strdup(prefix)))
                HGOTO_ERROR(H5E_RESOURCE, H5E_NOSPACE, FAIL, "memory allocation failed")
        } /* end else */
    }     /* end else */

done:
    FUNC_LEAVE_NOAPI(ret_value)
} /* H5D__build_file_prefix() */

/*-------------------------------------------------------------------------
 * Function:    H5D__create
 *
 * Purpose:    Creates a new dataset with name NAME in file F and associates
 *        with it a datatype TYPE for each element as stored in the
 *        file, dimensionality information or dataspace SPACE, and
 *        other miscellaneous properties CREATE_PARMS.  All arguments
 *        are deep-copied before being associated with the new dataset,
 *        so the caller is free to subsequently modify them without
 *        affecting the dataset.
 *
 * Return:    Success:    Pointer to a new dataset
 *            Failure:    NULL
 *-------------------------------------------------------------------------
 */
H5D_t *
H5D__create(H5F_t *file, hid_t type_id, const H5S_t *space, hid_t dcpl_id, hid_t dapl_id)
{
    H5T_t *         type          = NULL; /* Datatype for dataset (VOL pointer) */
    H5T_t *         dt            = NULL; /* Datatype for dataset (non-VOL pointer) */
    H5D_t *         new_dset      = NULL;
    H5P_genplist_t *dc_plist      = NULL;  /* New Property list */
    hbool_t         has_vl_type   = FALSE; /* Flag to indicate a VL-type for dataset */
    hbool_t         layout_init   = FALSE; /* Flag to indicate that chunk information was initialized */
    hbool_t         layout_copied = FALSE; /* Flag to indicate that layout message was copied */
    hbool_t         fill_copied   = FALSE; /* Flag to indicate that fill-value message was copied */
    hbool_t         pline_copied  = FALSE; /* Flag to indicate that pipeline message was copied */
    hbool_t         efl_copied    = FALSE; /* Flag to indicate that external file list message was copied */
    H5G_loc_t       dset_loc;              /* Dataset location */
    H5D_t *         ret_value = NULL;      /* Return value */

    FUNC_ENTER_PACKAGE

    /* check args */
    HDassert(file);
    HDassert(H5I_DATATYPE == H5I_get_type(type_id));
    HDassert(space);
    HDassert(H5I_GENPROP_LST == H5I_get_type(dcpl_id));

    /* Get the dataset's datatype */
    if (NULL == (dt = (H5T_t *)H5I_object(type_id)))
        HGOTO_ERROR(H5E_ARGS, H5E_BADTYPE, NULL, "not a datatype")

    /* If this is a named datatype, get the pointer via the VOL plugin */
    type = H5T_get_actual_type(dt);

    /* Check if the datatype is "sensible" for use in a dataset */
    if (H5T_is_sensible(type) != TRUE)
        HGOTO_ERROR(H5E_ARGS, H5E_BADTYPE, NULL, "datatype is not sensible")

    /* Check if the datatype is/contains a VL-type */
    if (H5T_detect_class(type, H5T_VLEN, FALSE))
        has_vl_type = TRUE;

    /* Check if the dataspace has an extent set (or is NULL) */
    if (!H5S_has_extent(space))
        HGOTO_ERROR(H5E_ARGS, H5E_BADVALUE, NULL, "dataspace extent has not been set.")

    /* Initialize the dataset object */
    if (NULL == (new_dset = H5FL_CALLOC(H5D_t)))
        HGOTO_ERROR(H5E_RESOURCE, H5E_NOSPACE, NULL, "memory allocation failed")

    /* Set up & reset dataset location */
    dset_loc.oloc = &(new_dset->oloc);
    dset_loc.path = &(new_dset->path);
    H5G_loc_reset(&dset_loc);

    /* Initialize the shared dataset space */
    if (NULL == (new_dset->shared = H5D__new(dcpl_id, dapl_id, TRUE, has_vl_type)))
        HGOTO_ERROR(H5E_RESOURCE, H5E_NOSPACE, NULL, "memory allocation failed")

    /* Copy & initialize datatype for dataset */
    if (H5D__init_type(file, new_dset, type_id, type) < 0)
        HGOTO_ERROR(H5E_DATASET, H5E_CANTINIT, NULL, "can't copy datatype")

    /* Copy & initialize dataspace for dataset */
    if (H5D__init_space(file, new_dset, space) < 0)
        HGOTO_ERROR(H5E_DATASET, H5E_CANTINIT, NULL, "can't copy dataspace")

    /* Set the dataset's checked_filters flag to enable writing */
    new_dset->shared->checked_filters = TRUE;

    /* Check if the dataset has a non-default DCPL & get important values, if so */
    if (new_dset->shared->dcpl_id != H5P_DATASET_CREATE_DEFAULT) {
        H5O_layout_t *layout;                 /* Dataset's layout information */
        H5O_pline_t * pline;                  /* Dataset's I/O pipeline information */
        H5O_fill_t *  fill;                   /* Dataset's fill value info */
        H5O_efl_t *   efl;                    /* Dataset's external file list info */
        htri_t        ignore_filters = FALSE; /* Ignore optional filters or not */

        if ((ignore_filters = H5Z_ignore_filters(new_dset->shared->dcpl_id, dt, space)) < 0)
            HGOTO_ERROR(H5E_ARGS, H5E_CANTINIT, NULL, "H5Z_has_optional_filter() failed")

        if (FALSE == ignore_filters) {
            /* Check if the filters in the DCPL can be applied to this dataset */
            if (H5Z_can_apply(new_dset->shared->dcpl_id, new_dset->shared->type_id) < 0)
                HGOTO_ERROR(H5E_ARGS, H5E_CANTINIT, NULL, "I/O filters can't operate on this dataset")

            /* Make the "set local" filter callbacks for this dataset */
            if (H5Z_set_local(new_dset->shared->dcpl_id, new_dset->shared->type_id) < 0)
                HGOTO_ERROR(H5E_DATASET, H5E_CANTINIT, NULL, "unable to set local filter parameters")
        } /* ignore_filters */

        /* Get new dataset's property list object */
        if (NULL == (dc_plist = (H5P_genplist_t *)H5I_object(new_dset->shared->dcpl_id)))
            HGOTO_ERROR(H5E_ARGS, H5E_BADTYPE, NULL, "can't get dataset creation property list")

        /* Retrieve the properties we need */
        pline = &new_dset->shared->dcpl_cache.pline;
        if (H5P_get(dc_plist, H5O_CRT_PIPELINE_NAME, pline) < 0)
            HGOTO_ERROR(H5E_DATASET, H5E_CANTGET, NULL, "can't retrieve pipeline filter")
        pline_copied = TRUE;
        layout       = &new_dset->shared->layout;
        if (H5P_get(dc_plist, H5D_CRT_LAYOUT_NAME, layout) < 0)
            HGOTO_ERROR(H5E_DATASET, H5E_CANTGET, NULL, "can't retrieve layout")
        layout_copied = TRUE;
        fill          = &new_dset->shared->dcpl_cache.fill;
        if (H5P_get(dc_plist, H5D_CRT_FILL_VALUE_NAME, fill) < 0)
            HGOTO_ERROR(H5E_DATASET, H5E_CANTGET, NULL, "can't retrieve fill value info")
        fill_copied = TRUE;
        efl         = &new_dset->shared->dcpl_cache.efl;
        if (H5P_get(dc_plist, H5D_CRT_EXT_FILE_LIST_NAME, efl) < 0)
            HGOTO_ERROR(H5E_DATASET, H5E_CANTGET, NULL, "can't retrieve external file list")
        efl_copied = TRUE;

        if (FALSE == ignore_filters) {
            /* Check that chunked layout is used if filters are enabled */
            if (pline->nused > 0 && H5D_CHUNKED != layout->type)
                HGOTO_ERROR(H5E_DATASET, H5E_BADVALUE, NULL, "filters can only be used with chunked layout")
        }

        /* Check if the alloc_time is the default and error out */
        if (fill->alloc_time == H5D_ALLOC_TIME_DEFAULT)
            HGOTO_ERROR(H5E_DATASET, H5E_BADVALUE, NULL, "invalid space allocation state")

        /* Don't allow compact datasets to allocate space later */
        if (layout->type == H5D_COMPACT && fill->alloc_time != H5D_ALLOC_TIME_EARLY)
            HGOTO_ERROR(H5E_DATASET, H5E_BADVALUE, NULL, "compact dataset must have early space allocation")
    } /* end if */

    /* Set the version for the I/O pipeline message */
    if (H5O_pline_set_version(file, &new_dset->shared->dcpl_cache.pline) < 0)
        HGOTO_ERROR(H5E_DATASET, H5E_CANTSET, NULL, "can't set latest version of I/O filter pipeline")

    /* Set the version for the fill message */
    if (H5O_fill_set_version(file, &new_dset->shared->dcpl_cache.fill) < 0)
        HGOTO_ERROR(H5E_DATASET, H5E_CANTSET, NULL, "can't set latest version of fill value")

    /* Set the latest version for the layout message */
    if (H5D__layout_set_version(file, &new_dset->shared->layout) < 0)
        HGOTO_ERROR(H5E_DATASET, H5E_CANTSET, NULL, "can't set latest version of layout")

    if (new_dset->shared->layout.version >= H5O_LAYOUT_VERSION_4) {
        /* Use latest indexing type for layout message version >= 4 */
        if (H5D__layout_set_latest_indexing(&new_dset->shared->layout, new_dset->shared->space,
                                            &new_dset->shared->dcpl_cache) < 0)
            HGOTO_ERROR(H5E_DATASET, H5E_CANTSET, NULL, "can't set latest indexing")
    } /* end if */

    /* Check if this dataset is going into a parallel file and set space allocation time */
    if (H5F_HAS_FEATURE(file, H5FD_FEAT_ALLOCATE_EARLY))
        new_dset->shared->dcpl_cache.fill.alloc_time = H5D_ALLOC_TIME_EARLY;

    /* Set the dataset's I/O operations */
    if (H5D__layout_set_io_ops(new_dset) < 0)
        HGOTO_ERROR(H5E_DATASET, H5E_CANTINIT, NULL, "unable to initialize I/O operations")

    /* Create the layout information for the new dataset */
    if (new_dset->shared->layout.ops->construct &&
        (new_dset->shared->layout.ops->construct)(file, new_dset) < 0)
        HGOTO_ERROR(H5E_DATASET, H5E_CANTINIT, NULL, "unable to construct layout information")

    /* Update the dataset's object header info. */
    if (H5D__update_oh_info(file, new_dset, new_dset->shared->dapl_id) < 0)
        HGOTO_ERROR(H5E_DATASET, H5E_CANTINIT, NULL, "can't update the metadata cache")

    /* Indicate that the layout information was initialized */
    layout_init = TRUE;

    /* Set up append flush parameters for the dataset */
    if (H5D__append_flush_setup(new_dset, new_dset->shared->dapl_id) < 0)
        HGOTO_ERROR(H5E_DATASET, H5E_CANTINIT, NULL, "unable to set up flush append property")

    /* Set the external file prefix */
    if (H5D__build_file_prefix(new_dset, H5F_PREFIX_EFILE, &new_dset->shared->extfile_prefix) < 0)
        HGOTO_ERROR(H5E_DATASET, H5E_CANTINIT, NULL, "unable to initialize external file prefix")

    /* Set the VDS file prefix */
    if (H5D__build_file_prefix(new_dset, H5F_PREFIX_VDS, &new_dset->shared->vds_prefix) < 0)
        HGOTO_ERROR(H5E_DATASET, H5E_CANTINIT, NULL, "unable to initialize VDS prefix")

    /* Add the dataset to the list of opened objects in the file */
    if (H5FO_top_incr(new_dset->oloc.file, new_dset->oloc.addr) < 0)
        HGOTO_ERROR(H5E_DATASET, H5E_CANTINC, NULL, "can't incr object ref. count")
    if (H5FO_insert(new_dset->oloc.file, new_dset->oloc.addr, new_dset->shared, TRUE) < 0)
        HGOTO_ERROR(H5E_DATASET, H5E_CANTINSERT, NULL, "can't insert dataset into list of open objects")
    new_dset->shared->fo_count = 1;

    /* Success */
    ret_value = new_dset;

done:
    if (!ret_value && new_dset) {
        if (new_dset->shared) {
            if (layout_init)
                if (new_dset->shared->layout.ops->dest && (new_dset->shared->layout.ops->dest)(new_dset) < 0)
                    HDONE_ERROR(H5E_DATASET, H5E_CANTRELEASE, NULL, "unable to destroy layout info")
            if (pline_copied)
                if (H5O_msg_reset(H5O_PLINE_ID, &new_dset->shared->dcpl_cache.pline) < 0)
                    HDONE_ERROR(H5E_DATASET, H5E_CANTRESET, NULL, "unable to reset I/O pipeline info")
            if (layout_copied)
                if (H5O_msg_reset(H5O_LAYOUT_ID, &new_dset->shared->layout) < 0)
                    HDONE_ERROR(H5E_DATASET, H5E_CANTRESET, NULL, "unable to reset layout info")
            if (fill_copied)
                if (H5O_msg_reset(H5O_FILL_ID, &new_dset->shared->dcpl_cache.fill) < 0)
                    HDONE_ERROR(H5E_DATASET, H5E_CANTRESET, NULL, "unable to reset fill-value info")
            if (efl_copied)
                if (H5O_msg_reset(H5O_EFL_ID, &new_dset->shared->dcpl_cache.efl) < 0)
                    HDONE_ERROR(H5E_DATASET, H5E_CANTRESET, NULL, "unable to reset external file list info")
            if (new_dset->shared->space && H5S_close(new_dset->shared->space) < 0)
                HDONE_ERROR(H5E_DATASET, H5E_CLOSEERROR, NULL, "unable to release dataspace")

            if (new_dset->shared->type) {
                if (new_dset->shared->type_id > 0) {
                    if (H5I_dec_ref(new_dset->shared->type_id) < 0)
                        HDONE_ERROR(H5E_DATASET, H5E_CLOSEERROR, NULL, "unable to release datatype")
                } /* end if */
                else {
                    if (H5T_close_real(new_dset->shared->type) < 0)
                        HDONE_ERROR(H5E_DATASET, H5E_CLOSEERROR, NULL, "unable to release datatype")
                } /* end else */
            }     /* end if */

            if (H5F_addr_defined(new_dset->oloc.addr)) {
                if (H5O_dec_rc_by_loc(&(new_dset->oloc)) < 0)
                    HDONE_ERROR(H5E_DATASET, H5E_CANTDEC, NULL,
                                "unable to decrement refcount on newly created object")
                if (H5O_close(&(new_dset->oloc), NULL) < 0)
                    HDONE_ERROR(H5E_DATASET, H5E_CLOSEERROR, NULL, "unable to release object header")
                if (file) {
                    if (H5O_delete(file, new_dset->oloc.addr) < 0)
                        HDONE_ERROR(H5E_DATASET, H5E_CANTDELETE, NULL, "unable to delete object header")
                } /* end if */
            }     /* end if */
            if (new_dset->shared->dcpl_id != 0 && H5I_dec_ref(new_dset->shared->dcpl_id) < 0)
                HDONE_ERROR(H5E_DATASET, H5E_CANTDEC, NULL, "unable to decrement ref count on property list")
            if (new_dset->shared->dapl_id != 0 && H5I_dec_ref(new_dset->shared->dapl_id) < 0)
                HDONE_ERROR(H5E_DATASET, H5E_CANTDEC, NULL, "unable to decrement ref count on property list")
            new_dset->shared->extfile_prefix = (char *)H5MM_xfree(new_dset->shared->extfile_prefix);
            new_dset->shared->vds_prefix     = (char *)H5MM_xfree(new_dset->shared->vds_prefix);
            new_dset->shared                 = H5FL_FREE(H5D_shared_t, new_dset->shared);
        } /* end if */
        new_dset->oloc.file = NULL;
        new_dset            = H5FL_FREE(H5D_t, new_dset);
    } /* end if */

    FUNC_LEAVE_NOAPI(ret_value)
} /* end H5D__create() */

/*-------------------------------------------------------------------------
 * Function:    H5D__open_name
 *
 * Purpose:     Opens an existing dataset by name.
 *
 * Return:      Success:        Ptr to a new dataset.
 *              Failure:        NULL
 *-------------------------------------------------------------------------
 */
H5D_t *
H5D__open_name(const H5G_loc_t *loc, const char *name, hid_t dapl_id)
{
    H5D_t *    dset = NULL;
    H5G_loc_t  dset_loc;          /* Object location of dataset */
    H5G_name_t path;              /* Dataset group hier. path */
    H5O_loc_t  oloc;              /* Dataset object location */
    H5O_type_t obj_type;          /* Type of object at location */
    hbool_t    loc_found = FALSE; /* Location at 'name' found */
    H5D_t *    ret_value = NULL;  /* Return value */

    FUNC_ENTER_PACKAGE

    /* Check args */
    HDassert(loc);
    HDassert(name);

    /* Set up dataset location to fill in */
    dset_loc.oloc = &oloc;
    dset_loc.path = &path;
    H5G_loc_reset(&dset_loc);

    /* Find the dataset object */
    if (H5G_loc_find(loc, name, &dset_loc) < 0)
        HGOTO_ERROR(H5E_DATASET, H5E_NOTFOUND, NULL, "not found")
    loc_found = TRUE;

    /* Check that the object found is the correct type */
    if (H5O_obj_type(&oloc, &obj_type) < 0)
        HGOTO_ERROR(H5E_DATASET, H5E_CANTGET, NULL, "can't get object type")
    if (obj_type != H5O_TYPE_DATASET)
        HGOTO_ERROR(H5E_DATASET, H5E_BADTYPE, NULL, "not a dataset")

    /* Open the dataset */
    if (NULL == (dset = H5D_open(&dset_loc, dapl_id)))
        HGOTO_ERROR(H5E_DATASET, H5E_CANTINIT, NULL, "can't open dataset")

    /* Set return value */
    ret_value = dset;

done:
    if (!ret_value)
        if (loc_found && H5G_loc_free(&dset_loc) < 0)
            HDONE_ERROR(H5E_DATASET, H5E_CANTRELEASE, NULL, "can't free location")

    FUNC_LEAVE_NOAPI(ret_value)
} /* end H5D__open_name() */

/*
 *-------------------------------------------------------------------------
 * Function: H5D_open
 *
 * Purpose:  Checks if dataset is already open, or opens a dataset for
 *              access.
 *
 * Return:   Success:    Dataset ID
 *           Failure:    FAIL
 *-------------------------------------------------------------------------
 */
H5D_t *
H5D_open(const H5G_loc_t *loc, hid_t dapl_id)
{
    H5D_shared_t *shared_fo      = NULL;
    H5D_t *       dataset        = NULL;
    char *        extfile_prefix = NULL; /* Expanded external file prefix */
    char *        vds_prefix     = NULL; /* Expanded vds prefix */
    H5D_t *       ret_value      = NULL; /* Return value */

    FUNC_ENTER_NOAPI(NULL)

    /* check args */
    HDassert(loc);

    /* Allocate the dataset structure */
    if (NULL == (dataset = H5FL_CALLOC(H5D_t)))
        HGOTO_ERROR(H5E_RESOURCE, H5E_NOSPACE, NULL, "memory allocation failed")

    /* Shallow copy (take ownership) of the object location object */
    if (H5O_loc_copy_shallow(&(dataset->oloc), loc->oloc) < 0)
        HGOTO_ERROR(H5E_DATASET, H5E_CANTCOPY, NULL, "can't copy object location")

    /* Shallow copy (take ownership) of the group hier. path */
    if (H5G_name_copy(&(dataset->path), loc->path, H5_COPY_SHALLOW) < 0)
        HGOTO_ERROR(H5E_DATASET, H5E_CANTCOPY, NULL, "can't copy path")

    /* Get the external file prefix */
    if (H5D__build_file_prefix(dataset, H5F_PREFIX_EFILE, &extfile_prefix) < 0)
        HGOTO_ERROR(H5E_DATASET, H5E_CANTINIT, NULL, "unable to initialize external file prefix")

    /* Get the VDS prefix */
    if (H5D__build_file_prefix(dataset, H5F_PREFIX_VDS, &vds_prefix) < 0)
        HGOTO_ERROR(H5E_DATASET, H5E_CANTINIT, NULL, "unable to initialize VDS prefix")

    /* Check if dataset was already open */
    if (NULL == (shared_fo = (H5D_shared_t *)H5FO_opened(dataset->oloc.file, dataset->oloc.addr))) {
        /* Clear any errors from H5FO_opened() */
        H5E_clear_stack(NULL);

        /* Open the dataset object */
        if (H5D__open_oid(dataset, dapl_id) < 0)
            HGOTO_ERROR(H5E_DATASET, H5E_NOTFOUND, NULL, "not found")

        /* Add the dataset to the list of opened objects in the file */
        if (H5FO_insert(dataset->oloc.file, dataset->oloc.addr, dataset->shared, FALSE) < 0)
            HGOTO_ERROR(H5E_DATASET, H5E_CANTINSERT, NULL, "can't insert dataset into list of open objects")

        /* Increment object count for the object in the top file */
        if (H5FO_top_incr(dataset->oloc.file, dataset->oloc.addr) < 0)
            HGOTO_ERROR(H5E_DATASET, H5E_CANTINC, NULL, "can't increment object count")

        /* We're the first dataset to use the the shared info */
        dataset->shared->fo_count = 1;

        /* Set the external file prefix */
        dataset->shared->extfile_prefix = extfile_prefix;
        /* Prevent string from being freed during done: */
        extfile_prefix = NULL;

        /* Set the vds file prefix */
        dataset->shared->vds_prefix = vds_prefix;
        /* Prevent string from being freed during done: */
        vds_prefix = NULL;

    } /* end if */
    else {
        /* Point to shared info */
        dataset->shared = shared_fo;

        /* Increment # of datasets using shared information */
        shared_fo->fo_count++;

        /* Check whether the external file prefix of the already open dataset
         * matches the new external file prefix
         */
        if (extfile_prefix && dataset->shared->extfile_prefix) {
            if (HDstrcmp(extfile_prefix, dataset->shared->extfile_prefix) != 0)
                HGOTO_ERROR(
                    H5E_DATASET, H5E_CANTOPENOBJ, NULL,
                    "new external file prefix does not match external file prefix of already open dataset")
        }
        else {
            if (extfile_prefix || dataset->shared->extfile_prefix)
                HGOTO_ERROR(
                    H5E_DATASET, H5E_CANTOPENOBJ, NULL,
                    "new external file prefix does not match external file prefix of already open dataset")
        }

        /* Check if the object has been opened through the top file yet */
        if (H5FO_top_count(dataset->oloc.file, dataset->oloc.addr) == 0) {
            /* Open the object through this top file */
            if (H5O_open(&(dataset->oloc)) < 0)
                HGOTO_ERROR(H5E_DATASET, H5E_CANTOPENOBJ, NULL, "unable to open object header")
        } /* end if */

        /* Increment object count for the object in the top file */
        if (H5FO_top_incr(dataset->oloc.file, dataset->oloc.addr) < 0)
            HGOTO_ERROR(H5E_DATASET, H5E_CANTINC, NULL, "can't increment object count")
    } /* end else */

    /* Set the dataset to return */
    ret_value = dataset;

done:
    extfile_prefix = (char *)H5MM_xfree(extfile_prefix);
    vds_prefix     = (char *)H5MM_xfree(vds_prefix);

    if (ret_value == NULL) {
        /* Free the location--casting away const*/
        if (dataset) {
            if (shared_fo == NULL && dataset->shared) { /* Need to free shared fo */
                dataset->shared->extfile_prefix = (char *)H5MM_xfree(dataset->shared->extfile_prefix);
                dataset->shared->vds_prefix     = (char *)H5MM_xfree(dataset->shared->vds_prefix);
                dataset->shared                 = H5FL_FREE(H5D_shared_t, dataset->shared);
            }

            H5O_loc_free(&(dataset->oloc));
            H5G_name_free(&(dataset->path));

            dataset = H5FL_FREE(H5D_t, dataset);
        } /* end if */
        if (shared_fo)
            shared_fo->fo_count--;
    } /* end if */

    FUNC_LEAVE_NOAPI(ret_value)
} /* end H5D_open() */

/*
 *-------------------------------------------------------------------------
 * Function: H5D__flush_append_setup
 *
 * Purpose:  Set the append flush parameters for a dataset
 *
 * Return:   Non-negative on success/Negative on failure
 *-------------------------------------------------------------------------
 */
static herr_t
H5D__append_flush_setup(H5D_t *dset, hid_t dapl_id)
{
    herr_t ret_value = SUCCEED; /* return value */

    FUNC_ENTER_STATIC

    /* Check args */
    HDassert(dset);
    HDassert(dset->shared);

    /* Set default append flush values */
    HDmemset(&dset->shared->append_flush, 0, sizeof(dset->shared->append_flush));

    /* If the dataset is chunked and there is a non-default DAPL */
    if (dapl_id != H5P_DATASET_ACCESS_DEFAULT && dset->shared->layout.type == H5D_CHUNKED) {
        H5P_genplist_t *dapl; /* data access property list object pointer */

        /* Get dataset access property list */
        if (NULL == (dapl = (H5P_genplist_t *)H5I_object(dapl_id)))
            HGOTO_ERROR(H5E_ATOM, H5E_BADATOM, FAIL, "can't find object for dapl ID");

        /* Check if append flush property exists */
        if (H5P_exist_plist(dapl, H5D_ACS_APPEND_FLUSH_NAME) > 0) {
            H5D_append_flush_t info;

            /* Get append flush property */
            if (H5P_get(dapl, H5D_ACS_APPEND_FLUSH_NAME, &info) < 0)
                HGOTO_ERROR(H5E_PLIST, H5E_CANTGET, FAIL, "can't get append flush info")
            if (info.ndims > 0) {
                hsize_t  curr_dims[H5S_MAX_RANK]; /* current dimension sizes */
                hsize_t  max_dims[H5S_MAX_RANK];  /* current dimension sizes */
                int      rank;                    /* dataspace # of dimensions */
                unsigned u;                       /* local index variable */

                /* Get dataset rank */
                if ((rank = H5S_get_simple_extent_dims(dset->shared->space, curr_dims, max_dims)) < 0)
                    HGOTO_ERROR(H5E_DATASET, H5E_CANTGET, FAIL, "can't get dataset dimensions")
                if (info.ndims != (unsigned)rank)
                    HGOTO_ERROR(H5E_DATASET, H5E_BADVALUE, FAIL,
                                "boundary dimension rank does not match dataset rank")

                /* Validate boundary sizes */
                for (u = 0; u < info.ndims; u++)
                    if (info.boundary[u] != 0) /* when a non-zero boundary is set */
                        /* the dimension is extendible? */
                        if (max_dims[u] != H5S_UNLIMITED && max_dims[u] == curr_dims[u])
                            break;

                /* At least one boundary dimension is not extendible */
                if (u != info.ndims)
                    HGOTO_ERROR(H5E_DATASET, H5E_BADVALUE, FAIL, "boundary dimension is not valid")

                /* Copy append flush settings */
                dset->shared->append_flush.ndims = info.ndims;
                dset->shared->append_flush.func  = info.func;
                dset->shared->append_flush.udata = info.udata;
                H5MM_memcpy(dset->shared->append_flush.boundary, info.boundary, sizeof(info.boundary));
            } /* end if */
        }     /* end if */
    }         /* end if */

done:
    FUNC_LEAVE_NOAPI(ret_value)
} /* H5D__append_flush_setup() */

/*-------------------------------------------------------------------------
 * Function: H5D__open_oid
 *
 * Purpose:  Opens a dataset for access.
 *
 * Return:   Dataset pointer on success, NULL on failure
 *-------------------------------------------------------------------------
 */
static herr_t
H5D__open_oid(H5D_t *dataset, hid_t dapl_id)
{
    H5P_genplist_t *plist;                 /* Property list */
    H5O_fill_t *    fill_prop;             /* Pointer to dataset's fill value info */
    unsigned        alloc_time_state;      /* Allocation time state */
    htri_t          msg_exists;            /* Whether a particular type of message exists */
    hbool_t         layout_init = FALSE;   /* Flag to indicate that chunk information was initialized */
    herr_t          ret_value   = SUCCEED; /* Return value */

    FUNC_ENTER_STATIC_TAG(dataset->oloc.addr)

    /* check args */
    HDassert(dataset);

    /* (Set the 'vl_type' parameter to FALSE since it doesn't matter from here) */
    if (NULL == (dataset->shared = H5D__new(H5P_DATASET_CREATE_DEFAULT, dapl_id, FALSE, FALSE)))
        HGOTO_ERROR(H5E_RESOURCE, H5E_NOSPACE, FAIL, "memory allocation failed")

    /* Open the dataset object */
    if (H5O_open(&(dataset->oloc)) < 0)
        HGOTO_ERROR(H5E_DATASET, H5E_CANTOPENOBJ, FAIL, "unable to open")

    /* Get the type and space */
    if (NULL == (dataset->shared->type = (H5T_t *)H5O_msg_read(&(dataset->oloc), H5O_DTYPE_ID, NULL)))
        HGOTO_ERROR(H5E_DATASET, H5E_CANTINIT, FAIL, "unable to load type info from dataset header")

    if (H5T_set_loc(dataset->shared->type, H5F_VOL_OBJ(dataset->oloc.file), H5T_LOC_DISK) < 0)
        HGOTO_ERROR(H5E_DATATYPE, H5E_CANTINIT, FAIL, "invalid datatype location")

    if (NULL == (dataset->shared->space = H5S_read(&(dataset->oloc))))
        HGOTO_ERROR(H5E_DATASET, H5E_CANTINIT, FAIL, "unable to load dataspace info from dataset header")

    /* Cache the dataset's dataspace info */
    if (H5D__cache_dataspace_info(dataset) < 0)
        HGOTO_ERROR(H5E_DATASET, H5E_CANTCOPY, FAIL, "can't cache dataspace info")

    /* Get a datatype ID for the dataset's datatype */
    if ((dataset->shared->type_id = H5I_register(H5I_DATATYPE, dataset->shared->type, FALSE)) < 0)
        HGOTO_ERROR(H5E_DATASET, H5E_CANTREGISTER, FAIL, "unable to register type")

    /* Get dataset creation property list object */
    if (NULL == (plist = (H5P_genplist_t *)H5I_object(dataset->shared->dcpl_id)))
        HGOTO_ERROR(H5E_ARGS, H5E_BADTYPE, FAIL, "can't get dataset creation property list")

    /* Get the layout/pline/efl message information */
    if (H5D__layout_oh_read(dataset, dapl_id, plist) < 0)
        HGOTO_ERROR(H5E_DATASET, H5E_CANTGET, FAIL, "can't get layout/pline/efl info")

    /* Indicate that the layout information was initialized */
    layout_init = TRUE;

    /* Set up flush append property */
    if (H5D__append_flush_setup(dataset, dapl_id))
        HGOTO_ERROR(H5E_DATASET, H5E_CANTSET, FAIL, "unable to set up flush append property")

    /* Point at dataset's copy, to cache it for later */
    fill_prop = &dataset->shared->dcpl_cache.fill;

    /* Try to get the new fill value message from the object header */
    if ((msg_exists = H5O_msg_exists(&(dataset->oloc), H5O_FILL_NEW_ID)) < 0)
        HGOTO_ERROR(H5E_DATASET, H5E_CANTGET, FAIL, "can't check if message exists")
    if (msg_exists) {
        if (NULL == H5O_msg_read(&(dataset->oloc), H5O_FILL_NEW_ID, fill_prop))
            HGOTO_ERROR(H5E_DATASET, H5E_CANTGET, FAIL, "can't retrieve message")
    } /* end if */
    else {
        /* For backward compatibility, try to retrieve the old fill value message */
        if ((msg_exists = H5O_msg_exists(&(dataset->oloc), H5O_FILL_ID)) < 0)
            HGOTO_ERROR(H5E_DATASET, H5E_CANTGET, FAIL, "can't check if message exists")
        if (msg_exists) {
            if (NULL == H5O_msg_read(&(dataset->oloc), H5O_FILL_ID, fill_prop))
                HGOTO_ERROR(H5E_DATASET, H5E_CANTGET, FAIL, "can't retrieve message")
        } /* end if */
        else {
            /* Set the space allocation time appropriately, based on the type of dataset storage */
            switch (dataset->shared->layout.type) {
                case H5D_COMPACT:
                    fill_prop->alloc_time = H5D_ALLOC_TIME_EARLY;
                    break;

                case H5D_CONTIGUOUS:
                    fill_prop->alloc_time = H5D_ALLOC_TIME_LATE;
                    break;

                case H5D_CHUNKED:
                    fill_prop->alloc_time = H5D_ALLOC_TIME_INCR;
                    break;

                case H5D_VIRTUAL:
                    fill_prop->alloc_time = H5D_ALLOC_TIME_INCR;
                    break;

                case H5D_LAYOUT_ERROR:
                case H5D_NLAYOUTS:
                default:
                    HGOTO_ERROR(H5E_DATASET, H5E_UNSUPPORTED, FAIL, "not implemented yet")
            } /* end switch */ /*lint !e788 All appropriate cases are covered */
        }                      /* end else */

        /* If "old" fill value size is 0 (undefined), map it to -1 */
        if (fill_prop->size == 0)
            fill_prop->size = (ssize_t)-1;
    } /* end if */
    alloc_time_state = 0;
    if ((dataset->shared->layout.type == H5D_COMPACT && fill_prop->alloc_time == H5D_ALLOC_TIME_EARLY) ||
        (dataset->shared->layout.type == H5D_CONTIGUOUS && fill_prop->alloc_time == H5D_ALLOC_TIME_LATE) ||
        (dataset->shared->layout.type == H5D_CHUNKED && fill_prop->alloc_time == H5D_ALLOC_TIME_INCR) ||
        (dataset->shared->layout.type == H5D_VIRTUAL && fill_prop->alloc_time == H5D_ALLOC_TIME_INCR))
        alloc_time_state = 1;

    /* Set revised fill value properties, if they are different from the defaults */
    if (H5P_fill_value_cmp(&H5D_def_dset.dcpl_cache.fill, fill_prop, sizeof(H5O_fill_t))) {
        if (H5P_set(plist, H5D_CRT_FILL_VALUE_NAME, fill_prop) < 0)
            HGOTO_ERROR(H5E_DATASET, H5E_CANTSET, FAIL, "can't set fill value")
        if (H5P_set(plist, H5D_CRT_ALLOC_TIME_STATE_NAME, &alloc_time_state) < 0)
            HGOTO_ERROR(H5E_DATASET, H5E_CANTSET, FAIL, "can't set allocation time state")
    } /* end if */

    /*
     * Make sure all storage is properly initialized.
     * This is important only for parallel I/O where the space must
     * be fully allocated before I/O can happen.
     */
    if ((H5F_INTENT(dataset->oloc.file) & H5F_ACC_RDWR) &&
        !(*dataset->shared->layout.ops->is_space_alloc)(&dataset->shared->layout.storage) &&
        H5F_HAS_FEATURE(dataset->oloc.file, H5FD_FEAT_ALLOCATE_EARLY)) {
        H5D_io_info_t io_info;

        io_info.dset = dataset;

        if (H5D__alloc_storage(&io_info, H5D_ALLOC_OPEN, FALSE, NULL) < 0)
            HGOTO_ERROR(H5E_DATASET, H5E_CANTINIT, FAIL, "unable to initialize file storage")
    } /* end if */

done:
    if (ret_value < 0) {
        if (H5F_addr_defined(dataset->oloc.addr) && H5O_close(&(dataset->oloc), NULL) < 0)
            HDONE_ERROR(H5E_DATASET, H5E_CLOSEERROR, FAIL, "unable to release object header")
        if (dataset->shared) {
            if (layout_init)
                if (dataset->shared->layout.ops->dest && (dataset->shared->layout.ops->dest)(dataset) < 0)
                    HDONE_ERROR(H5E_DATASET, H5E_CANTRELEASE, FAIL, "unable to destroy layout info")
            if (dataset->shared->space && H5S_close(dataset->shared->space) < 0)
                HDONE_ERROR(H5E_DATASET, H5E_CLOSEERROR, FAIL, "unable to release dataspace")
            if (dataset->shared->type) {
                if (dataset->shared->type_id > 0) {
                    if (H5I_dec_ref(dataset->shared->type_id) < 0)
                        HDONE_ERROR(H5E_DATASET, H5E_CLOSEERROR, FAIL, "unable to release datatype")
                } /* end if */
                else {
                    if (H5T_close_real(dataset->shared->type) < 0)
                        HDONE_ERROR(H5E_DATASET, H5E_CLOSEERROR, FAIL, "unable to release datatype")
                } /* end else */
            }     /* end if */
        }         /* end if */
    }             /* end if */

    FUNC_LEAVE_NOAPI_TAG(ret_value)
} /* end H5D__open_oid() */

/*-------------------------------------------------------------------------
 * Function: H5D_close
 *
 * Purpose:  Insures that all data has been saved to the file, closes the
 *           dataset object header, and frees all resources used by the
 *           descriptor.
 *
 * Return:   Non-negative on success/Negative on failure
 *-------------------------------------------------------------------------
 */
herr_t
H5D_close(H5D_t *dataset)
{
    hbool_t free_failed = FALSE;   /* Set if freeing sub-components failed */
    hbool_t corked;                /* Whether the dataset is corked or not */
    hbool_t file_closed = TRUE;    /* H5O_close also closed the file?      */
    herr_t  ret_value   = SUCCEED; /* Return value                         */

    FUNC_ENTER_NOAPI(FAIL)

    /* check args */
    HDassert(dataset && dataset->oloc.file && dataset->shared);
    HDassert(dataset->shared->fo_count > 0);

    /* Dump debugging info */
#ifdef H5D_CHUNK_DEBUG
    H5D__chunk_stats(dataset, FALSE);
#endif /* H5D_CHUNK_DEBUG */

    dataset->shared->fo_count--;
    if (dataset->shared->fo_count == 0) {

        /* Flush the dataset's information.  Continue to close even if it fails. */
        if (H5D__flush_real(dataset) < 0)
            HDONE_ERROR(H5E_DATASET, H5E_WRITEERROR, FAIL, "unable to flush cached dataset info")

        /* Set a flag to indicate the dataset is closing, before we start freeing things */
        /* (Avoids problems with flushing datasets twice, when one is holding
         *      the file open and it iterates through dataset to flush them -QAK)
         */
        dataset->shared->closing = TRUE;

        /* Free cached information for each kind of dataset */
        switch (dataset->shared->layout.type) {
            case H5D_CONTIGUOUS:
                /* Free the data sieve buffer, if it's been allocated */
                if (dataset->shared->cache.contig.sieve_buf)
                    dataset->shared->cache.contig.sieve_buf =
                        (unsigned char *)H5FL_BLK_FREE(sieve_buf, dataset->shared->cache.contig.sieve_buf);
                break;

            case H5D_CHUNKED:
                /* Check for skip list for iterating over chunks during I/O to close */
                if (dataset->shared->cache.chunk.sel_chunks) {
                    HDassert(H5SL_count(dataset->shared->cache.chunk.sel_chunks) == 0);
                    H5SL_close(dataset->shared->cache.chunk.sel_chunks);
                    dataset->shared->cache.chunk.sel_chunks = NULL;
                } /* end if */

                /* Check for cached single chunk dataspace */
                if (dataset->shared->cache.chunk.single_space) {
                    (void)H5S_close(dataset->shared->cache.chunk.single_space);
                    dataset->shared->cache.chunk.single_space = NULL;
                } /* end if */

                /* Check for cached single element chunk info */
                if (dataset->shared->cache.chunk.single_chunk_info) {
                    dataset->shared->cache.chunk.single_chunk_info =
                        H5FL_FREE(H5D_chunk_info_t, dataset->shared->cache.chunk.single_chunk_info);
                    dataset->shared->cache.chunk.single_chunk_info = NULL;
                } /* end if */
                break;

            case H5D_COMPACT:
                /* Nothing special to do (info freed in the layout destroy) */
                break;

            case H5D_VIRTUAL: {
                size_t i, j;

                HDassert(dataset->shared->layout.storage.u.virt.list ||
                         (dataset->shared->layout.storage.u.virt.list_nused == 0));

                /* Close source datasets */
                for (i = 0; i < dataset->shared->layout.storage.u.virt.list_nused; i++) {
                    /* Close source dataset */
                    if (dataset->shared->layout.storage.u.virt.list[i].source_dset.dset) {
                        HDassert(dataset->shared->layout.storage.u.virt.list[i].source_dset.dset != dataset);
                        if (H5D_close(dataset->shared->layout.storage.u.virt.list[i].source_dset.dset) < 0)
                            HDONE_ERROR(H5E_DATASET, H5E_CLOSEERROR, FAIL, "unable to close source dataset")
                        dataset->shared->layout.storage.u.virt.list[i].source_dset.dset = NULL;
                    } /* end if */

                    /* Close sub datasets */
                    for (j = 0; j < dataset->shared->layout.storage.u.virt.list[i].sub_dset_nused; j++)
                        if (dataset->shared->layout.storage.u.virt.list[i].sub_dset[j].dset) {
                            HDassert(dataset->shared->layout.storage.u.virt.list[i].sub_dset[j].dset !=
                                     dataset);
                            if (H5D_close(dataset->shared->layout.storage.u.virt.list[i].sub_dset[j].dset) <
                                0)
                                HDONE_ERROR(H5E_DATASET, H5E_CLOSEERROR, FAIL,
                                            "unable to close source dataset")
                            dataset->shared->layout.storage.u.virt.list[i].sub_dset[j].dset = NULL;
                        } /* end if */
                }         /* end for */
            }             /* end block */
            break;

            case H5D_LAYOUT_ERROR:
            case H5D_NLAYOUTS:
            default:
                HDassert("not implemented yet" && 0);
#ifdef NDEBUG
                HGOTO_ERROR(H5E_IO, H5E_UNSUPPORTED, FAIL, "unsupported storage layout")
#endif                     /* NDEBUG */
        } /* end switch */ /*lint !e788 All appropriate cases are covered */

        /* Destroy any cached layout information for the dataset */
        if (dataset->shared->layout.ops->dest && (dataset->shared->layout.ops->dest)(dataset) < 0)
            HDONE_ERROR(H5E_DATASET, H5E_CANTRELEASE, FAIL, "unable to destroy layout info")

        /* Free the external file prefix */
        dataset->shared->extfile_prefix = (char *)H5MM_xfree(dataset->shared->extfile_prefix);

        /* Free the vds file prefix */
        dataset->shared->vds_prefix = (char *)H5MM_xfree(dataset->shared->vds_prefix);

        /* Release layout, fill-value, efl & pipeline messages */
        if (dataset->shared->dcpl_id != H5P_DATASET_CREATE_DEFAULT)
            free_failed |= (H5O_msg_reset(H5O_PLINE_ID, &dataset->shared->dcpl_cache.pline) < 0) ||
                           (H5O_msg_reset(H5O_LAYOUT_ID, &dataset->shared->layout) < 0) ||
                           (H5O_msg_reset(H5O_FILL_ID, &dataset->shared->dcpl_cache.fill) < 0) ||
                           (H5O_msg_reset(H5O_EFL_ID, &dataset->shared->dcpl_cache.efl) < 0);

        /* Uncork cache entries with object address tag */
        if (H5AC_cork(dataset->oloc.file, dataset->oloc.addr, H5AC__GET_CORKED, &corked) < 0)
            HDONE_ERROR(H5E_DATASET, H5E_CANTGET, FAIL, "unable to retrieve an object's cork status")
        if (corked)
            if (H5AC_cork(dataset->oloc.file, dataset->oloc.addr, H5AC__UNCORK, NULL) < 0)
                HDONE_ERROR(H5E_DATASET, H5E_CANTUNCORK, FAIL, "unable to uncork an object")

        /* Release datatype, dataspace, and creation and access property lists -- there isn't
         * much we can do if one of these fails, so we just continue.
         */
        free_failed |=
            (H5I_dec_ref(dataset->shared->type_id) < 0) || (H5S_close(dataset->shared->space) < 0) ||
            (H5I_dec_ref(dataset->shared->dcpl_id) < 0) || (H5I_dec_ref(dataset->shared->dapl_id) < 0);

        /* Remove the dataset from the list of opened objects in the file */
        if (H5FO_top_decr(dataset->oloc.file, dataset->oloc.addr) < 0)
            HDONE_ERROR(H5E_DATASET, H5E_CANTRELEASE, FAIL, "can't decrement count for object")
        if (H5FO_delete(dataset->oloc.file, dataset->oloc.addr) < 0)
            HDONE_ERROR(H5E_DATASET, H5E_CANTRELEASE, FAIL, "can't remove dataset from list of open objects")

        /* Close the dataset object */
        /* (This closes the file, if this is the last object open) */
        if (H5O_close(&(dataset->oloc), &file_closed) < 0)
            HDONE_ERROR(H5E_DATASET, H5E_CLOSEERROR, FAIL, "unable to release object header")

        /* Evict dataset metadata if evicting on close */
        if (!file_closed && H5F_SHARED(dataset->oloc.file) && H5F_EVICT_ON_CLOSE(dataset->oloc.file)) {
            if (H5AC_flush_tagged_metadata(dataset->oloc.file, dataset->oloc.addr) < 0)
                HDONE_ERROR(H5E_CACHE, H5E_CANTFLUSH, FAIL, "unable to flush tagged metadata")
            if (H5AC_evict_tagged_metadata(dataset->oloc.file, dataset->oloc.addr, FALSE) < 0)
                HDONE_ERROR(H5E_CACHE, H5E_CANTFLUSH, FAIL, "unable to evict tagged metadata")
        } /* end if */

        /*
         * Free memory.  Before freeing the memory set the file pointer to NULL.
         * We always check for a null file pointer in other H5D functions to be
         * sure we're not accessing an already freed dataset (see the HDassert()
         * above).
         */
        dataset->oloc.file = NULL;
        dataset->shared    = H5FL_FREE(H5D_shared_t, dataset->shared);

    } /* end if */
    else {
        /* Decrement the ref. count for this object in the top file */
        if (H5FO_top_decr(dataset->oloc.file, dataset->oloc.addr) < 0)
            HGOTO_ERROR(H5E_DATASET, H5E_CANTRELEASE, FAIL, "can't decrement count for object")

        /* Check reference count for this object in the top file */
        if (H5FO_top_count(dataset->oloc.file, dataset->oloc.addr) == 0) {
            if (H5O_close(&(dataset->oloc), NULL) < 0)
                HGOTO_ERROR(H5E_DATASET, H5E_CANTINIT, FAIL, "unable to close")
        } /* end if */
        else
            /* Free object location (i.e. "unhold" the file if appropriate) */
            if (H5O_loc_free(&(dataset->oloc)) < 0)
            HGOTO_ERROR(H5E_DATASET, H5E_CANTRELEASE, FAIL, "problem attempting to free location")
    } /* end else */

    /* Release the dataset's path info */
    if (H5G_name_free(&(dataset->path)) < 0)
        free_failed = TRUE;

    /* Free the dataset's memory structure */
    dataset = H5FL_FREE(H5D_t, dataset);

    /* Check if anything failed in the middle... */
    if (free_failed)
        HGOTO_ERROR(H5E_DATASET, H5E_CANTINIT, FAIL,
                    "couldn't free a component of the dataset, but the dataset was freed anyway.")

done:
    FUNC_LEAVE_NOAPI(ret_value)
} /* end H5D_close() */

/*-------------------------------------------------------------------------
 * Function: H5D_mult_refresh_close
 *
 * Purpose:  Closing down the needed information when the dataset has
 *           multiple opens.  (From H5O__refresh_metadata_close())
 *
 * Return:   Non-negative on success/Negative on failure
 *-------------------------------------------------------------------------
 */
herr_t
H5D_mult_refresh_close(hid_t dset_id)
{
    H5D_t *dataset;             /* Dataset to refresh */
    herr_t ret_value = SUCCEED; /* return value */

    FUNC_ENTER_NOAPI(FAIL)

    if (NULL == (dataset = (H5D_t *)H5VL_object_verify(dset_id, H5I_DATASET)))
        HGOTO_ERROR(H5E_ARGS, H5E_BADTYPE, FAIL, "not a dataset")

    /* check args */
    HDassert(dataset);
    HDassert(dataset->oloc.file);
    HDassert(dataset->shared);
    HDassert(dataset->shared->fo_count > 0);

    if (dataset->shared->fo_count > 1) {
        /* Free cached information for each kind of dataset */
        switch (dataset->shared->layout.type) {
            case H5D_CONTIGUOUS:
                /* Free the data sieve buffer, if it's been allocated */
                if (dataset->shared->cache.contig.sieve_buf)
                    dataset->shared->cache.contig.sieve_buf =
                        (unsigned char *)H5FL_BLK_FREE(sieve_buf, dataset->shared->cache.contig.sieve_buf);
                break;

            case H5D_CHUNKED:
                /* Check for skip list for iterating over chunks during I/O to close */
                if (dataset->shared->cache.chunk.sel_chunks) {
                    HDassert(H5SL_count(dataset->shared->cache.chunk.sel_chunks) == 0);
                    H5SL_close(dataset->shared->cache.chunk.sel_chunks);
                    dataset->shared->cache.chunk.sel_chunks = NULL;
                } /* end if */

                /* Check for cached single chunk dataspace */
                if (dataset->shared->cache.chunk.single_space) {
                    (void)H5S_close(dataset->shared->cache.chunk.single_space);
                    dataset->shared->cache.chunk.single_space = NULL;
                } /* end if */

                /* Check for cached single element chunk info */
                if (dataset->shared->cache.chunk.single_chunk_info) {
                    dataset->shared->cache.chunk.single_chunk_info =
                        H5FL_FREE(H5D_chunk_info_t, dataset->shared->cache.chunk.single_chunk_info);
                    dataset->shared->cache.chunk.single_chunk_info = NULL;
                } /* end if */
                break;

            case H5D_COMPACT:
            case H5D_VIRTUAL:
                /* Nothing special to do (info freed in the layout destroy) */
                break;

            case H5D_LAYOUT_ERROR:
            case H5D_NLAYOUTS:
            default:
                HDassert("not implemented yet" && 0);
#ifdef NDEBUG
                HGOTO_ERROR(H5E_IO, H5E_UNSUPPORTED, FAIL, "unsupported storage layout")
#endif                     /* NDEBUG */
        } /* end switch */ /*lint !e788 All appropriate cases are covered */

        /* Destroy any cached layout information for the dataset */
        if (dataset->shared->layout.ops->dest && (dataset->shared->layout.ops->dest)(dataset) < 0)
            HGOTO_ERROR(H5E_DATASET, H5E_CANTRELEASE, FAIL, "unable to destroy layout info")
    } /* end if */

done:
    FUNC_LEAVE_NOAPI(ret_value)
} /* end H5D_mult_refresh_close() */

/*-------------------------------------------------------------------------
 * Function: H5D_mult_refresh_reopen
 *
 * Purpose:  Re-initialize the needed info when the dataset has multiple
 *           opens.
 *
 * Return:   Non-negative on success/Negative on failure
 *-------------------------------------------------------------------------
 */
herr_t
H5D_mult_refresh_reopen(H5D_t *dataset)
{
    herr_t ret_value = SUCCEED; /* Return value */

    FUNC_ENTER_NOAPI(FAIL)

    /* check args */
    HDassert(dataset && dataset->oloc.file && dataset->shared);
    HDassert(dataset->shared->fo_count > 0);

    if (dataset->shared->fo_count > 1) {
        /* Release dataspace info */
        if (H5S_close(dataset->shared->space) < 0)
            HGOTO_ERROR(H5E_DATASET, H5E_CANTRELEASE, FAIL, "unable to release dataspace")

        /* Re-load dataspace info */
        if (NULL == (dataset->shared->space = H5S_read(&(dataset->oloc))))
            HGOTO_ERROR(H5E_DATASET, H5E_CANTINIT, FAIL, "unable to load dataspace info from dataset header")

        /* Cache the dataset's dataspace info */
        if (H5D__cache_dataspace_info(dataset) < 0)
            HGOTO_ERROR(H5E_DATASET, H5E_CANTCOPY, FAIL, "can't cache dataspace info")

        /* Release layout info */
        if (H5O_msg_reset(H5O_LAYOUT_ID, &dataset->shared->layout) < 0)
            HGOTO_ERROR(H5E_DATASET, H5E_CANTRESET, FAIL, "unable to reset layout info")

        /* Re-load layout message info */
        if (NULL == H5O_msg_read(&(dataset->oloc), H5O_LAYOUT_ID, &(dataset->shared->layout)))
            HGOTO_ERROR(H5E_DATASET, H5E_CANTINIT, FAIL, "unable to read data layout message")
    } /* end if */

done:
    FUNC_LEAVE_NOAPI(ret_value)
} /* H5D_mult_refresh_reopen() */

/*-------------------------------------------------------------------------
 * Function: H5D_oloc
 *
 * Purpose:  Returns a pointer to the object location for a dataset.
 *
 * Return:   Success:    Ptr to location
 *           Failure:    NULL
 *-------------------------------------------------------------------------
 */
H5O_loc_t *
H5D_oloc(H5D_t *dataset)
{
    /* Use FUNC_ENTER_NOAPI_NOINIT_NOERR here to avoid performance issues */
    FUNC_ENTER_NOAPI_NOINIT_NOERR

    FUNC_LEAVE_NOAPI(dataset ? &(dataset->oloc) : (H5O_loc_t *)NULL)
} /* end H5D_oloc() */

/*-------------------------------------------------------------------------
 * Function: H5D_nameof
 *
 * Purpose:  Returns a pointer to the group hier. path for a dataset.
 *
 * Return:   Success:    Ptr to entry
 *           Failure:    NULL
 *-------------------------------------------------------------------------
 */
H5G_name_t *
H5D_nameof(const H5D_t *dataset)
{
    /* Use FUNC_ENTER_NOAPI_NOINIT_NOERR here to avoid performance issues */
    FUNC_ENTER_NOAPI_NOINIT_NOERR

    FUNC_LEAVE_NOAPI(dataset ? &(dataset->path) : NULL)
} /* end H5D_nameof() */

/*-------------------------------------------------------------------------
 * Function: H5D__alloc_storage
 *
 * Purpose:  Allocate storage for the raw data of a dataset.
 *
 * Return:   Non-negative on success/Negative on failure
 *-------------------------------------------------------------------------
 */
herr_t
H5D__alloc_storage(const H5D_io_info_t *io_info, H5D_time_alloc_t time_alloc, hbool_t full_overwrite,
                   hsize_t old_dim[])
{
    const H5D_t * dset = io_info->dset;      /* The dataset object */
    H5F_t *       f    = dset->oloc.file;    /* The dataset's file pointer */
    H5O_layout_t *layout;                    /* The dataset's layout information */
    hbool_t       must_init_space = FALSE;   /* Flag to indicate that space should be initialized */
    hbool_t       addr_set        = FALSE;   /* Flag to indicate that the dataset's storage address was set */
    herr_t        ret_value       = SUCCEED; /* Return value */

    FUNC_ENTER_PACKAGE

    /* check args */
    HDassert(dset);
    HDassert(f);

    /* If the data is stored in external files, don't set an address for the layout
     * We assume that external storage is already
     * allocated by the caller, or at least will be before I/O is performed.
     */
    if (!(0 == H5S_GET_EXTENT_NPOINTS(dset->shared->space) || dset->shared->dcpl_cache.efl.nused > 0)) {
        /* Get a pointer to the dataset's layout information */
        layout = &(dset->shared->layout);

        switch (layout->type) {
            case H5D_CONTIGUOUS:
                if (!(*dset->shared->layout.ops->is_space_alloc)(&dset->shared->layout.storage)) {
                    /* Check if we have a zero-sized dataset */
                    if (layout->storage.u.contig.size > 0) {
                        /* Reserve space in the file for the entire array */
                        if (H5D__contig_alloc(f, &layout->storage.u.contig /*out*/) < 0)
                            HGOTO_ERROR(H5E_IO, H5E_CANTINIT, FAIL, "unable to initialize contiguous storage")

                        /* Indicate that we should initialize storage space */
                        must_init_space = TRUE;
                    } /* end if */
                    else
                        layout->storage.u.contig.addr = HADDR_UNDEF;

                    /* Indicate that we set the storage addr */
                    addr_set = TRUE;
                } /* end if */
                break;

            case H5D_CHUNKED:
                if (!(*dset->shared->layout.ops->is_space_alloc)(&dset->shared->layout.storage)) {
                    /* Create the root of the index that manages chunked storage */
                    if (H5D__chunk_create(dset /*in,out*/) < 0)
                        HGOTO_ERROR(H5E_IO, H5E_CANTINIT, FAIL, "unable to initialize chunked storage")

                    /* Indicate that we set the storage addr */
                    addr_set = TRUE;

                    /* Indicate that we should initialize storage space */
                    must_init_space = TRUE;
                } /* end if */

                /* If space allocation is set to 'early' and we are extending
                 * the dataset, indicate that space should be allocated, so the
                 * index gets expanded. -QAK
                 */
                if (dset->shared->dcpl_cache.fill.alloc_time == H5D_ALLOC_TIME_EARLY &&
                    time_alloc == H5D_ALLOC_EXTEND)
                    must_init_space = TRUE;
                break;

            case H5D_COMPACT:
                /* Check if space is already allocated */
                if (NULL == layout->storage.u.compact.buf) {
                    /* Reserve space in layout header message for the entire array.
                     * Starting from the 1.8.7 release, we allow dataspace to have
                     * zero dimension size.  So the storage size can be zero.
                     * SLU 2011/4/4 */
                    if (layout->storage.u.compact.size > 0) {
                        if (NULL ==
                            (layout->storage.u.compact.buf = H5MM_malloc(layout->storage.u.compact.size)))
                            HGOTO_ERROR(H5E_RESOURCE, H5E_NOSPACE, FAIL,
                                        "unable to allocate memory for compact dataset")
                        if (!full_overwrite)
                            HDmemset(layout->storage.u.compact.buf, 0, layout->storage.u.compact.size);
                        layout->storage.u.compact.dirty = TRUE;

                        /* Indicate that we should initialize storage space */
                        must_init_space = TRUE;
                    }
                    else {
                        layout->storage.u.compact.dirty = FALSE;
                        must_init_space                 = FALSE;
                    }
                } /* end if */
                break;

            case H5D_VIRTUAL:
                /* No-op, as the raw data is stored elsewhere and the global
                 * heap object containing the mapping information is created
                 * when the layout message is encoded.  We may wish to move the
                 * creation of the global heap object here at some point, but we
                 * will have to make sure is it always created before the
                 * dataset is closed. */
                break;

            case H5D_LAYOUT_ERROR:
            case H5D_NLAYOUTS:
            default:
                HDassert("not implemented yet" && 0);
#ifdef NDEBUG
                HGOTO_ERROR(H5E_IO, H5E_UNSUPPORTED, FAIL, "unsupported storage layout")
#endif                     /* NDEBUG */
        } /* end switch */ /*lint !e788 All appropriate cases are covered */

        /* Check if we need to initialize the space */
        if (must_init_space) {
            if (layout->type == H5D_CHUNKED) {
                /* If we are doing incremental allocation and the index got
                 * created during a H5Dwrite call, don't initialize the storage
                 * now, wait for the actual writes to each block and let the
                 * low-level chunking routines handle initialize the fill-values.
                 * Otherwise, pass along the space initialization call and let
                 * the low-level chunking routines sort out whether to write
                 * fill values to the chunks they allocate space for.  Yes,
                 * this is icky. -QAK
                 */
                if (!(dset->shared->dcpl_cache.fill.alloc_time == H5D_ALLOC_TIME_INCR &&
                      time_alloc == H5D_ALLOC_WRITE))
                    if (H5D__init_storage(io_info, full_overwrite, old_dim) < 0)
                        HGOTO_ERROR(H5E_DATASET, H5E_CANTINIT, FAIL,
                                    "unable to initialize dataset with fill value")
            } /* end if */
            else {
                H5D_fill_value_t fill_status; /* The fill value status */

                /* Check the dataset's fill-value status */
                if (H5P_is_fill_value_defined(&dset->shared->dcpl_cache.fill, &fill_status) < 0)
                    HGOTO_ERROR(H5E_PLIST, H5E_CANTGET, FAIL, "can't tell if fill value defined")

                /* If we are filling the dataset on allocation or "if set" and
                 * the fill value _is_ set, do that now */
                if (dset->shared->dcpl_cache.fill.fill_time == H5D_FILL_TIME_ALLOC ||
                    (dset->shared->dcpl_cache.fill.fill_time == H5D_FILL_TIME_IFSET &&
                     fill_status == H5D_FILL_VALUE_USER_DEFINED))
                    if (H5D__init_storage(io_info, full_overwrite, old_dim) < 0)
                        HGOTO_ERROR(H5E_DATASET, H5E_CANTINIT, FAIL,
                                    "unable to initialize dataset with fill value")
            } /* end else */
        }     /* end if */

        /* If we set the address (and aren't in the middle of creating the
         *      dataset), mark the layout header message for later writing to
         *      the file.  (this improves forward compatibility).
         */
        /* (The layout message is already in the dataset's object header, this
         *      operation just sets the address and makes it constant)
         */
        if (time_alloc != H5D_ALLOC_CREATE && addr_set)
            /* Mark the layout as dirty, for later writing to the file */
            if (H5D__mark(dset, H5D_MARK_LAYOUT) < 0)
                HGOTO_ERROR(H5E_DATASET, H5E_CANTSET, FAIL, "unable to mark dataspace as dirty")
    } /* end if */

done:
    FUNC_LEAVE_NOAPI(ret_value)
} /* end H5D__alloc_storage() */

/*-------------------------------------------------------------------------
 * Function: H5D__init_storage
 *
 * Purpose:  Initialize the data for a new dataset.  If a selection is
 *           defined for SPACE then initialize only that part of the
 *           dataset.
 *
 * Return:   Non-negative on success/Negative on failure
 *-------------------------------------------------------------------------
 */
static herr_t
H5D__init_storage(const H5D_io_info_t *io_info, hbool_t full_overwrite, hsize_t old_dim[])
{
    const H5D_t *dset      = io_info->dset; /* dataset pointer */
    herr_t       ret_value = SUCCEED;       /* Return value */

    FUNC_ENTER_STATIC

    HDassert(dset);

    switch (dset->shared->layout.type) {
        case H5D_COMPACT:
            /* If we will be immediately overwriting the values, don't bother to clear them */
            if (!full_overwrite) {
                /* Fill the compact dataset storage */
                if (H5D__compact_fill(dset) < 0)
                    HGOTO_ERROR(H5E_DATASET, H5E_CANTINIT, FAIL,
                                "unable to initialize compact dataset storage")
            } /* end if */
            break;

        case H5D_CONTIGUOUS:
            /* Don't write default fill values to external files */
            /* If we will be immediately overwriting the values, don't bother to clear them */
            if ((dset->shared->dcpl_cache.efl.nused == 0 || dset->shared->dcpl_cache.fill.buf) &&
                !full_overwrite)
                if (H5D__contig_fill(io_info) < 0)
                    HGOTO_ERROR(H5E_DATASET, H5E_CANTINIT, FAIL, "unable to allocate all chunks of dataset")
            break;

        case H5D_CHUNKED:
            /*
             * Allocate file space
             * for all chunks now and initialize each chunk with the fill value.
             */
            {
                hsize_t zero_dim[H5O_LAYOUT_NDIMS] = {0};

                /* Use zeros for old dimensions if not specified */
                if (old_dim == NULL)
                    old_dim = zero_dim;

                if (H5D__chunk_allocate(io_info, full_overwrite, old_dim) < 0)
                    HGOTO_ERROR(H5E_DATASET, H5E_CANTINIT, FAIL, "unable to allocate all chunks of dataset")
                break;
            } /* end block */

        case H5D_VIRTUAL:
            /* No-op, as the raw data is stored elsewhere */

        case H5D_LAYOUT_ERROR:
        case H5D_NLAYOUTS:
        default:
            HDassert("not implemented yet" && 0);
#ifdef NDEBUG
            HGOTO_ERROR(H5E_IO, H5E_UNSUPPORTED, FAIL, "unsupported storage layout")
#endif                 /* NDEBUG */
    } /* end switch */ /*lint !e788 All appropriate cases are covered */

done:
    FUNC_LEAVE_NOAPI(ret_value)
} /* end H5D__init_storage() */

/*-------------------------------------------------------------------------
 * Function: H5D__get_storage_size
 *
 * Purpose:  Determines how much space has been reserved to store the raw
 *           data of a dataset.
 *
 * Return:   Non-negative on success, negative on failure
 *-------------------------------------------------------------------------
 */
herr_t
H5D__get_storage_size(const H5D_t *dset, hsize_t *storage_size)
{
    herr_t ret_value = SUCCEED; /* Return value */

    FUNC_ENTER_PACKAGE_TAG(dset->oloc.addr)

    switch (dset->shared->layout.type) {
        case H5D_CHUNKED:
            if ((*dset->shared->layout.ops->is_space_alloc)(&dset->shared->layout.storage)) {
                if (H5D__chunk_allocated(dset, storage_size) < 0)
                    HGOTO_ERROR(H5E_DATASET, H5E_CANTGET, FAIL,
                                "can't retrieve chunked dataset allocated size")
            } /* end if */
            else
                *storage_size = 0;
            break;

        case H5D_CONTIGUOUS:
            /* Datasets which are not allocated yet are using no space on disk */
            if ((*dset->shared->layout.ops->is_space_alloc)(&dset->shared->layout.storage))
                *storage_size = dset->shared->layout.storage.u.contig.size;
            else
                *storage_size = 0;
            break;

        case H5D_COMPACT:
            *storage_size = dset->shared->layout.storage.u.compact.size;
            break;

        case H5D_VIRTUAL:
            /* Just set to 0, as virtual datasets do not actually store raw data
             */
            *storage_size = 0;
            break;

        case H5D_LAYOUT_ERROR:
        case H5D_NLAYOUTS:
        default:
            HGOTO_ERROR(H5E_ARGS, H5E_BADTYPE, FAIL, "not a dataset type")
    } /*lint !e788 All appropriate cases are covered */

done:
    FUNC_LEAVE_NOAPI_TAG(ret_value)
} /* end H5D__get_storage_size() */

/*-------------------------------------------------------------------------
 * Function:    H5D__get_offset
 *
 * Purpose:     Private function for H5Dget_offset().  Returns the address
 *              of dataset in file.
 *
 * Return:      Success:    The address of dataset
 *
 *              Failure:    HADDR_UNDEF (but also a valid value)
 *
 *-------------------------------------------------------------------------
 */
haddr_t
H5D__get_offset(const H5D_t *dset)
{
    haddr_t ret_value = HADDR_UNDEF;

    FUNC_ENTER_PACKAGE

    HDassert(dset);

    switch (dset->shared->layout.type) {
        case H5D_VIRTUAL:
        case H5D_CHUNKED:
        case H5D_COMPACT:
            break;

        case H5D_CONTIGUOUS:
            /* If dataspace hasn't been allocated or dataset is stored in
             * an external file, the value will be HADDR_UNDEF.
             */
            if (dset->shared->dcpl_cache.efl.nused == 0 ||
                H5F_addr_defined(dset->shared->layout.storage.u.contig.addr))
                /* Return the absolute dataset offset from the beginning of file. */
                ret_value = dset->shared->layout.storage.u.contig.addr + H5F_BASE_ADDR(dset->oloc.file);
            break;

        case H5D_LAYOUT_ERROR:
        case H5D_NLAYOUTS:
        default:
            HGOTO_ERROR(H5E_ARGS, H5E_BADTYPE, HADDR_UNDEF, "unknown dataset layout type")
    }

done:
    FUNC_LEAVE_NOAPI(ret_value)
} /* end H5D__get_offset() */

/*-------------------------------------------------------------------------
 * Function: H5D__vlen_get_buf_size_alloc
 *
 * Purpose:  This routine makes certain there is enough space in the temporary
 *           buffer for the new data to read in.  All the VL data read in is actually
 *           placed in this buffer, overwriting the previous data.  Needless to say,
 *           this data is not actually usable.
 *
 * Return:   Non-negative on success, negative on failure
 *
 *-------------------------------------------------------------------------
 */
static void *
H5D__vlen_get_buf_size_alloc(size_t size, void *info)
{
    H5D_vlen_bufsize_common_t *vlen_bufsize_com = (H5D_vlen_bufsize_common_t *)info;
    void *                     ret_value        = NULL; /* Return value */

    FUNC_ENTER_STATIC

    /* Check for increasing the size of the temporary space for VL data */
    if (size > vlen_bufsize_com->vl_tbuf_size) {
        if (NULL ==
            (vlen_bufsize_com->vl_tbuf = H5FL_BLK_REALLOC(vlen_vl_buf, vlen_bufsize_com->vl_tbuf, size)))
            HGOTO_ERROR(H5E_DATASET, H5E_CANTALLOC, NULL, "can't reallocate temporary VL data buffer")
        vlen_bufsize_com->vl_tbuf_size = size;
    } /* end if */

    /* Increment size of VL data buffer needed */
    vlen_bufsize_com->size += size;

    /* Set return value */
    ret_value = vlen_bufsize_com->vl_tbuf;

done:
    FUNC_LEAVE_NOAPI(ret_value)
} /* end H5D__vlen_get_buf_size_alloc() */

/*-------------------------------------------------------------------------
 * Function: H5D__vlen_get_buf_size_cb
 *
 * Purpose:  Dataspace selection iteration callback for H5Dvlen_get_buf_size.
 *
 * Return:   Non-negative on success, negative on failure
 *
 *-------------------------------------------------------------------------
 */
static herr_t
H5D__vlen_get_buf_size_cb(void H5_ATTR_UNUSED *elem, hid_t type_id, unsigned H5_ATTR_UNUSED ndim,
                          const hsize_t *point, void *op_data)
{
    H5D_vlen_bufsize_native_t *vlen_bufsize = (H5D_vlen_bufsize_native_t *)op_data;
    herr_t                     ret_value    = H5_ITER_CONT; /* Return value */

    FUNC_ENTER_STATIC

    /* Sanity check */
    HDassert(H5I_DATATYPE == H5I_get_type(type_id));
    HDassert(point);
    HDassert(op_data);

    /* Select point to read in */
    if (H5S_select_elements(vlen_bufsize->fspace, H5S_SELECT_SET, (size_t)1, point) < 0)
        HGOTO_ERROR(H5E_DATASET, H5E_CANTCREATE, H5_ITER_ERROR, "can't select point")

    /* Read in the point (with the custom VL memory allocator) */
    if (H5D__read(vlen_bufsize->dset, type_id, vlen_bufsize->mspace, vlen_bufsize->fspace,
                  vlen_bufsize->common.fl_tbuf) < 0)
        HGOTO_ERROR(H5E_DATASET, H5E_READERROR, H5_ITER_ERROR, "can't read point")

done:
    FUNC_LEAVE_NOAPI(ret_value)
} /* end H5D__vlen_get_buf_size_cb() */

/*-------------------------------------------------------------------------
 * Function:    H5D__vlen_get_buf_size
 *
 * Purpose: This routine checks the number of bytes required to store the VL
 *      data from the dataset, using the space_id for the selection in the
 *      dataset on disk and the type_id for the memory representation of the
 *      VL data, in memory.  The *size value is modified according to how many
 *      bytes are required to store the VL data in memory.
 *
 * Implementation: This routine actually performs the read with a custom
 *      memory manager which basically just counts the bytes requested and
 *      uses a temporary memory buffer (through the H5FL API) to make certain
 *      enough space is available to perform the read.  Then the temporary
 *      buffer is released and the number of bytes allocated is returned.
 *      Kinda kludgy, but easier than the other method of trying to figure out
 *      the sizes without actually reading the data in... - QAK
 *
 * Return:  Non-negative on success, negative on failure
 *
 * Programmer:  Quincey Koziol
 *              Wednesday, August 11, 1999
 *
 *-------------------------------------------------------------------------
 */
herr_t
H5D__vlen_get_buf_size(H5D_t *dset, hid_t type_id, hid_t space_id, hsize_t *size)
{
    H5D_vlen_bufsize_native_t vlen_bufsize = {NULL, NULL, NULL, {NULL, NULL, 0, 0}};
    H5S_t *                   fspace       = NULL; /* Dataset's dataspace */
    H5S_t *                   mspace       = NULL; /* Memory dataspace */
    char                      bogus;               /* bogus value to pass to H5Diterate() */
    H5S_t *                   space;               /* Dataspace for iteration */
    H5T_t *                   type;                /* Datatype */
    H5S_sel_iter_op_t         dset_op;             /* Operator for iteration */
    herr_t                    ret_value = FAIL;    /* Return value */

    FUNC_ENTER_PACKAGE

    /* Check args */
    if (NULL == (type = (H5T_t *)H5I_object(type_id)))
        HGOTO_ERROR(H5E_ARGS, H5E_BADTYPE, FAIL, "not an valid base datatype")
    if (NULL == (space = (H5S_t *)H5I_object(space_id)))
        HGOTO_ERROR(H5E_ARGS, H5E_BADTYPE, FAIL, "invalid dataspace")
    if (!(H5S_has_extent(space)))
        HGOTO_ERROR(H5E_ARGS, H5E_BADVALUE, FAIL, "dataspace does not have extent set")

    /* Save the dataset */
    vlen_bufsize.dset = dset;

    /* Get a copy of the dataset's dataspace */
    if (NULL == (fspace = H5S_copy(dset->shared->space, FALSE, TRUE)))
        HGOTO_ERROR(H5E_DATASET, H5E_CANTCOPY, FAIL, "unable to get dataspace")
    vlen_bufsize.fspace = fspace;

    /* Create a scalar for the memory dataspace */
    if (NULL == (mspace = H5S_create(H5S_SCALAR)))
        HGOTO_ERROR(H5E_DATASPACE, H5E_CANTCREATE, FAIL, "can't create dataspace")
    vlen_bufsize.mspace = mspace;

    /* Grab the temporary buffers required */
    if (NULL == (vlen_bufsize.common.fl_tbuf = H5FL_BLK_MALLOC(vlen_fl_buf, H5T_get_size(type))))
        HGOTO_ERROR(H5E_RESOURCE, H5E_NOSPACE, FAIL, "no temporary buffers available")
    if (NULL == (vlen_bufsize.common.vl_tbuf = H5FL_BLK_MALLOC(vlen_vl_buf, (size_t)1)))
        HGOTO_ERROR(H5E_RESOURCE, H5E_NOSPACE, FAIL, "no temporary buffers available")
    vlen_bufsize.common.vl_tbuf_size = 1;

    /* Set the memory manager to the special allocation routine */
    if (H5CX_set_vlen_alloc_info(H5D__vlen_get_buf_size_alloc, &vlen_bufsize.common, NULL, NULL) < 0)
        HGOTO_ERROR(H5E_DATASET, H5E_CANTSET, FAIL, "can't set VL data allocation routine")

    /* Set the initial number of bytes required */
    vlen_bufsize.common.size = 0;

    /* Call H5S_select_iterate with args, etc. */
    dset_op.op_type          = H5S_SEL_ITER_OP_APP;
    dset_op.u.app_op.op      = H5D__vlen_get_buf_size_cb;
    dset_op.u.app_op.type_id = type_id;

    ret_value = H5S_select_iterate(&bogus, type, space, &dset_op, &vlen_bufsize);

    /* Get the size if we succeeded */
    if (ret_value >= 0)
        *size = vlen_bufsize.common.size;

done:
    if (fspace && H5S_close(fspace) < 0)
        HDONE_ERROR(H5E_DATASPACE, H5E_CANTRELEASE, FAIL, "unable to release dataspace")
    if (mspace && H5S_close(mspace) < 0)
        HDONE_ERROR(H5E_DATASPACE, H5E_CANTRELEASE, FAIL, "unable to release dataspace")
    if (vlen_bufsize.common.fl_tbuf != NULL)
        vlen_bufsize.common.fl_tbuf = H5FL_BLK_FREE(vlen_fl_buf, vlen_bufsize.common.fl_tbuf);
    if (vlen_bufsize.common.vl_tbuf != NULL)
        vlen_bufsize.common.vl_tbuf = H5FL_BLK_FREE(vlen_vl_buf, vlen_bufsize.common.vl_tbuf);

    FUNC_LEAVE_NOAPI(ret_value)
} /* end H5D__vlen_get_buf_size() */

/*-------------------------------------------------------------------------
 * Function: H5D__vlen_get_buf_size_gen_cb
 *
 * Purpose:  This routine checks the number of bytes required to store a single
 *           element from a dataset in memory, creating a selection with just the
 *           single element selected to read in the element and using a custom memory
 *           allocator for any VL data encountered.
 *           The *size value is modified according to how many bytes are
 *           required to store the element in memory.
 *
 * Implementation: This routine actually performs the read with a custom
 *      memory manager which basically just counts the bytes requested and
 *      uses a temporary memory buffer (through the H5FL API) to make certain
 *      enough space is available to perform the read.  Then the temporary
 *      buffer is released and the number of bytes allocated is returned.
 *      Kinda kludgy, but easier than the other method of trying to figure out
 *      the sizes without actually reading the data in... - QAK
 *
 * Return:   Non-negative on success, negative on failure
 *-------------------------------------------------------------------------
 */
static herr_t
H5D__vlen_get_buf_size_gen_cb(void H5_ATTR_UNUSED *elem, hid_t type_id, unsigned H5_ATTR_UNUSED ndim,
                              const hsize_t *point, void *op_data)
{
    H5D_vlen_bufsize_generic_t *vlen_bufsize = (H5D_vlen_bufsize_generic_t *)op_data;
    H5T_t *                     dt;                  /* Datatype for operation */
    herr_t                      ret_value = SUCCEED; /* Return value */

    FUNC_ENTER_STATIC

    /* Sanity check */
    HDassert(point);
    HDassert(op_data);

    /* Check args */
    if (NULL == (dt = (H5T_t *)H5I_object(type_id)))
        HGOTO_ERROR(H5E_DATASET, H5E_BADTYPE, FAIL, "not a datatype")

    /* Make certain there is enough fixed-length buffer available */
    if (NULL == (vlen_bufsize->common.fl_tbuf =
                     H5FL_BLK_REALLOC(vlen_fl_buf, vlen_bufsize->common.fl_tbuf, H5T_get_size(dt))))
        HGOTO_ERROR(H5E_DATASET, H5E_NOSPACE, FAIL, "can't resize tbuf")

    /* Select point to read in */
    if (H5S_select_elements(vlen_bufsize->fspace, H5S_SELECT_SET, (size_t)1, point) < 0)
        HGOTO_ERROR(H5E_DATASET, H5E_CANTCREATE, FAIL, "can't select point")

    /* Read in the point (with the custom VL memory allocator) */
    if (H5VL_dataset_read(vlen_bufsize->dset_vol_obj, type_id, vlen_bufsize->mspace_id,
                          vlen_bufsize->fspace_id, vlen_bufsize->dxpl_id, vlen_bufsize->common.fl_tbuf,
                          H5_REQUEST_NULL) < 0)
        HGOTO_ERROR(H5E_DATASET, H5E_READERROR, FAIL, "can't read point")

done:
    FUNC_LEAVE_NOAPI(ret_value)
} /* end H5D__vlen_get_buf_size_gen_cb() */

/*-------------------------------------------------------------------------
 * Function:    H5D__vlen_get_buf_size_gen
 *
 * Purpose: Generic routine to checks the number of bytes required to store the
 *      VL data from the dataset.
 *
 * Return:  Non-negative on success, negative on failure
 *
 * Programmer:  Quincey Koziol
 *              Friday, December 20, 2019
 *
 *-------------------------------------------------------------------------
 */
herr_t
H5D__vlen_get_buf_size_gen(H5VL_object_t *vol_obj, hid_t type_id, hid_t space_id, hsize_t *size)
{
    H5D_vlen_bufsize_generic_t vlen_bufsize = {
        NULL, H5I_INVALID_HID, NULL, H5I_INVALID_HID, H5I_INVALID_HID, {NULL, NULL, 0, 0}};
    H5P_genplist_t *  dxpl   = NULL;       /* DXPL for operation */
    H5S_t *           mspace = NULL;       /* Memory dataspace */
    char              bogus;               /* Bogus value to pass to H5Diterate() */
    H5S_t *           space;               /* Dataspace for iteration */
    H5T_t *           type;                /* Datatype */
    H5S_sel_iter_op_t dset_op;             /* Operator for iteration */
    herr_t            ret_value = SUCCEED; /* Return value */

    FUNC_ENTER_PACKAGE

    /* Check args */
    if (NULL == (type = (H5T_t *)H5I_object(type_id)))
        HGOTO_ERROR(H5E_DATASET, H5E_BADTYPE, FAIL, "not an valid datatype")
    if (NULL == (space = (H5S_t *)H5I_object(space_id)))
        HGOTO_ERROR(H5E_DATASET, H5E_BADTYPE, FAIL, "invalid dataspace")
    if (!(H5S_has_extent(space)))
        HGOTO_ERROR(H5E_DATASET, H5E_BADVALUE, FAIL, "dataspace does not have extent set")

    /* Save the dataset */
    vlen_bufsize.dset_vol_obj = vol_obj;

    /* Get a copy of the dataset's dataspace */
    if (H5VL_dataset_get(vol_obj, H5VL_DATASET_GET_SPACE, H5P_DATASET_XFER_DEFAULT, H5_REQUEST_NULL,
                         &vlen_bufsize.fspace_id) < 0)
        HGOTO_ERROR(H5E_DATASET, H5E_CANTGET, FAIL, "can't get dataspace")
    if (NULL == (vlen_bufsize.fspace = (H5S_t *)H5I_object(vlen_bufsize.fspace_id)))
        HGOTO_ERROR(H5E_DATASET, H5E_BADTYPE, FAIL, "not a dataspace")

    /* Create a scalar for the memory dataspace */
    if (NULL == (mspace = H5S_create(H5S_SCALAR)))
        HGOTO_ERROR(H5E_DATASET, H5E_CANTCREATE, FAIL, "can't create dataspace")
    if ((vlen_bufsize.mspace_id = H5I_register(H5I_DATASPACE, mspace, TRUE)) < 0)
        HGOTO_ERROR(H5E_DATASET, H5E_CANTREGISTER, FAIL, "unable to register dataspace ID")

    /* Grab the temporary buffers required */
    if (NULL == (vlen_bufsize.common.fl_tbuf = H5FL_BLK_MALLOC(vlen_fl_buf, H5T_get_size(type))))
        HGOTO_ERROR(H5E_DATASET, H5E_CANTALLOC, FAIL, "no temporary buffers available")
    if (NULL == (vlen_bufsize.common.vl_tbuf = H5FL_BLK_MALLOC(vlen_vl_buf, (size_t)1)))
        HGOTO_ERROR(H5E_DATASET, H5E_CANTALLOC, FAIL, "no temporary buffers available")
    vlen_bufsize.common.vl_tbuf_size = 1;

    /* Set the VL allocation callbacks on a DXPL */
    if (NULL == (dxpl = (H5P_genplist_t *)H5I_object(H5P_DATASET_XFER_DEFAULT)))
        HGOTO_ERROR(H5E_DATASET, H5E_CANTGET, FAIL, "can't get default DXPL")
    if ((vlen_bufsize.dxpl_id = H5P_copy_plist(dxpl, TRUE)) < 0)
        HGOTO_ERROR(H5E_DATASET, H5E_CANTCOPY, FAIL, "can't copy property list");
    if (NULL == (dxpl = (H5P_genplist_t *)H5I_object(vlen_bufsize.dxpl_id)))
        HGOTO_ERROR(H5E_DATASET, H5E_CANTGET, FAIL, "can't get copied DXPL")
    if (H5P_set_vlen_mem_manager(dxpl, H5D__vlen_get_buf_size_alloc, &vlen_bufsize.common, NULL, NULL) < 0)
        HGOTO_ERROR(H5E_DATASET, H5E_CANTSET, FAIL, "can't set VL data allocation routine on DXPL")

    /* Set the initial number of bytes required */
    vlen_bufsize.common.size = 0;

    /* Call H5S_select_iterate with args, etc. */
    dset_op.op_type          = H5S_SEL_ITER_OP_APP;
    dset_op.u.app_op.op      = H5D__vlen_get_buf_size_gen_cb;
    dset_op.u.app_op.type_id = type_id;

    ret_value = H5S_select_iterate(&bogus, type, space, &dset_op, &vlen_bufsize);

    /* Get the size if we succeeded */
    if (ret_value >= 0)
        *size = vlen_bufsize.common.size;

done:
    if (vlen_bufsize.fspace_id >= 0) {
        if (H5I_dec_app_ref(vlen_bufsize.fspace_id) < 0)
            HDONE_ERROR(H5E_DATASET, H5E_CANTDEC, FAIL, "problem freeing id")
        vlen_bufsize.fspace = NULL;
    } /* end if */
    if (vlen_bufsize.fspace && H5S_close(vlen_bufsize.fspace) < 0)
        HDONE_ERROR(H5E_DATASET, H5E_CANTRELEASE, FAIL, "unable to release dataspace")
    if (vlen_bufsize.mspace_id >= 0) {
        if (H5I_dec_app_ref(vlen_bufsize.mspace_id) < 0)
            HDONE_ERROR(H5E_DATASET, H5E_CANTDEC, FAIL, "problem freeing id")
        mspace = NULL;
    } /* end if */
    if (mspace && H5S_close(mspace) < 0)
        HDONE_ERROR(H5E_DATASET, H5E_CANTRELEASE, FAIL, "unable to release dataspace")
    if (vlen_bufsize.common.fl_tbuf != NULL)
        vlen_bufsize.common.fl_tbuf = H5FL_BLK_FREE(vlen_fl_buf, vlen_bufsize.common.fl_tbuf);
    if (vlen_bufsize.common.vl_tbuf != NULL)
        vlen_bufsize.common.vl_tbuf = H5FL_BLK_FREE(vlen_vl_buf, vlen_bufsize.common.vl_tbuf);
    if (vlen_bufsize.dxpl_id != H5I_INVALID_HID) {
        if (H5I_dec_app_ref(vlen_bufsize.dxpl_id) < 0)
            HDONE_ERROR(H5E_DATASET, H5E_CANTDEC, FAIL, "can't close property list")
        dxpl = NULL;
    } /* end if */
    if (dxpl && H5P_close(dxpl) < 0)
        HDONE_ERROR(H5E_DATASET, H5E_CANTRELEASE, FAIL, "unable to release DXPL")

    FUNC_LEAVE_NOAPI(ret_value)
} /* end H5D__vlen_get_buf_size_gen() */

/*-------------------------------------------------------------------------
 * Function: H5D__check_filters
 *
 * Purpose:  Check if the filters have be initialized for the dataset
 *
 * Return:   Non-negative on success/Negative on failure
 *-------------------------------------------------------------------------
 */
static herr_t
H5D__check_filters(H5D_t *dataset)
{
    H5O_fill_t *fill;                /* Dataset's fill value */
    herr_t      ret_value = SUCCEED; /* Return value */

    FUNC_ENTER_STATIC

    /* Check args */
    HDassert(dataset);

    /* Check if the filters in the DCPL will need to encode, and if so, can they?
     *
     * Filters need encoding if fill value is defined and a fill policy is set
     * that requires writing on an extend.
     */
    fill = &dataset->shared->dcpl_cache.fill;
    if (!dataset->shared->checked_filters) {
        H5D_fill_value_t fill_status; /* Whether the fill value is defined */

        /* Retrieve the "defined" status of the fill value */
        if (H5P_is_fill_value_defined(fill, &fill_status) < 0)
            HGOTO_ERROR(H5E_ARGS, H5E_BADVALUE, FAIL, "Couldn't retrieve fill value from dataset.")

        /* See if we can check the filter status */
        if (fill_status == H5D_FILL_VALUE_DEFAULT || fill_status == H5D_FILL_VALUE_USER_DEFINED) {
            if (fill->fill_time == H5D_FILL_TIME_ALLOC ||
                (fill->fill_time == H5D_FILL_TIME_IFSET && fill_status == H5D_FILL_VALUE_USER_DEFINED)) {
                /* Filters must have encoding enabled. Ensure that all filters can be applied */
                if (H5Z_can_apply(dataset->shared->dcpl_id, dataset->shared->type_id) < 0)
                    HGOTO_ERROR(H5E_PLINE, H5E_CANAPPLY, FAIL, "can't apply filters")

                dataset->shared->checked_filters = TRUE;
            } /* end if */
        }     /* end if */
    }         /* end if */

done:
    FUNC_LEAVE_NOAPI(ret_value)
} /* end H5D__check_filters() */

/*-------------------------------------------------------------------------
 * Function: H5D__set_extent
 *
 * Purpose:  Based on H5D_extend, allows change to a lower dimension,
 *           calls H5S_set_extent and H5D__chunk_prune_by_extent instead
 *
 * Return:   Non-negative on success, negative on failure
 *-------------------------------------------------------------------------
 */
herr_t
H5D__set_extent(H5D_t *dset, const hsize_t *size)
{
    hsize_t  curr_dims[H5S_MAX_RANK]; /* Current dimension sizes */
    htri_t   changed;                 /* Whether the dataspace changed size */
    size_t   u, v;                    /* Local index variable */
    unsigned dim_idx;                 /* Dimension index */
    herr_t   ret_value = SUCCEED;     /* Return value */

    FUNC_ENTER_PACKAGE_TAG(dset->oloc.addr)

    /* Check args */
    HDassert(dset);
    HDassert(size);

    /* Check if we are allowed to modify this file */
    if (0 == (H5F_INTENT(dset->oloc.file) & H5F_ACC_RDWR))
        HGOTO_ERROR(H5E_DATASET, H5E_WRITEERROR, FAIL, "no write intent on file")

    /* Check if we are allowed to modify the space; only datasets with chunked and external storage are
     * allowed to be modified */
    if (H5D_COMPACT == dset->shared->layout.type)
        HGOTO_ERROR(H5E_DATASET, H5E_CANTINIT, FAIL, "dataset has compact storage")
    if (H5D_CONTIGUOUS == dset->shared->layout.type && 0 == dset->shared->dcpl_cache.efl.nused)
        HGOTO_ERROR(H5E_ARGS, H5E_BADRANGE, FAIL, "dataset has contiguous storage")

    /* Check if the filters in the DCPL will need to encode, and if so, can they? */
    if (H5D__check_filters(dset) < 0)
        HGOTO_ERROR(H5E_DATASET, H5E_CANTINIT, FAIL, "can't apply filters")

    /* Keep the current dataspace dimensions for later */
    HDcompile_assert(sizeof(curr_dims) == sizeof(dset->shared->curr_dims));
    H5MM_memcpy(curr_dims, dset->shared->curr_dims, H5S_MAX_RANK * sizeof(curr_dims[0]));

    /* Modify the size of the dataspace */
    if ((changed = H5S_set_extent(dset->shared->space, size)) < 0)
        HGOTO_ERROR(H5E_DATASET, H5E_CANTINIT, FAIL, "unable to modify size of dataspace")

    /* Don't bother updating things, unless they've changed */
    if (changed) {
        hbool_t shrink        = FALSE; /* Flag to indicate a dimension has shrank */
        hbool_t expand        = FALSE; /* Flag to indicate a dimension has grown */
        hbool_t update_chunks = FALSE; /* Flag to indicate chunk cache update is needed */

        /* Determine if we are shrinking and/or expanding any dimensions */
        for (dim_idx = 0; dim_idx < dset->shared->ndims; dim_idx++) {
            /* Check for various status changes */
            if (size[dim_idx] < curr_dims[dim_idx])
                shrink = TRUE;
            if (size[dim_idx] > curr_dims[dim_idx])
                expand = TRUE;

            /* Chunked storage specific checks */
            if (H5D_CHUNKED == dset->shared->layout.type && dset->shared->ndims > 1) {
                hsize_t scaled; /* Scaled value */

                /* Compute the scaled dimension size value */
                if (dset->shared->layout.u.chunk.dim[dim_idx] == 0)
                    HGOTO_ERROR(H5E_DATASET, H5E_BADVALUE, FAIL, "chunk size must be > 0, dim = %u ", dim_idx)

                scaled = size[dim_idx] / dset->shared->layout.u.chunk.dim[dim_idx];

                /* Check if scaled dimension size changed */
                if (scaled != dset->shared->cache.chunk.scaled_dims[dim_idx]) {
                    hsize_t scaled_power2up; /* Scaled value, rounded to next power of 2 */

                    /* Update the scaled dimension size value for the current dimension */
                    dset->shared->cache.chunk.scaled_dims[dim_idx] = scaled;

                    /* Check if algorithm for computing hash values will change */
                    if ((scaled > dset->shared->cache.chunk.nslots &&
                         dset->shared->cache.chunk.scaled_dims[dim_idx] <=
                             dset->shared->cache.chunk.nslots) ||
                        (scaled <= dset->shared->cache.chunk.nslots &&
                         dset->shared->cache.chunk.scaled_dims[dim_idx] > dset->shared->cache.chunk.nslots))
                        update_chunks = TRUE;

                    if (!(scaled_power2up = H5VM_power2up(scaled)))
                        HGOTO_ERROR(H5E_DATASET, H5E_CANTGET, FAIL, "unable to get the next power of 2")

                    /* Check if the number of bits required to encode the scaled size value changed */
                    if (dset->shared->cache.chunk.scaled_power2up[dim_idx] != scaled_power2up) {
                        /* Update the 'power2up' & 'encode_bits' values for the current dimension */
                        dset->shared->cache.chunk.scaled_power2up[dim_idx] = scaled_power2up;
                        dset->shared->cache.chunk.scaled_encode_bits[dim_idx] =
                            H5VM_log2_gen(scaled_power2up);

                        /* Indicate that the cached chunk indices need to be updated */
                        update_chunks = TRUE;
                    } /* end if */
                }     /* end if */
            }         /* end if */

            /* Update the cached copy of the dataset's dimensions */
            dset->shared->curr_dims[dim_idx] = size[dim_idx];
        } /* end for */

        /*-------------------------------------------------------------------------
         * Modify the dataset storage
         *-------------------------------------------------------------------------
         */
        /* Update the index values for the cached chunks for this dataset */
        if (H5D_CHUNKED == dset->shared->layout.type) {
            /* Set the cached chunk info */
            if (H5D__chunk_set_info(dset) < 0)
                HGOTO_ERROR(H5E_DATASET, H5E_CANTSET, FAIL, "unable to update # of chunks")

            /* Check if updating the chunk cache indices is necessary */
            if (update_chunks)
                /* Update the chunk cache indices */
                if (H5D__chunk_update_cache(dset) < 0)
                    HGOTO_ERROR(H5E_DATASET, H5E_WRITEERROR, FAIL, "unable to update cached chunk indices")
        } /* end if */

        /* Operations for virtual datasets */
        if (H5D_VIRTUAL == dset->shared->layout.type) {
            /* Check that the dimensions of the VDS are large enough */
            if (H5D_virtual_check_min_dims(dset) < 0)
                HGOTO_ERROR(H5E_ARGS, H5E_BADVALUE, FAIL,
                            "virtual dataset dimensions not large enough to contain all limited dimensions "
                            "in all selections")

            /* Patch the virtual selection dataspaces */
            for (u = 0; u < dset->shared->layout.storage.u.virt.list_nused; u++) {
                /* Patch extent */
                if (H5S_set_extent(dset->shared->layout.storage.u.virt.list[u].source_dset.virtual_select,
                                   size) < 0)
                    HGOTO_ERROR(H5E_DATASET, H5E_CANTINIT, FAIL, "unable to modify size of dataspace")
                dset->shared->layout.storage.u.virt.list[u].virtual_space_status = H5O_VIRTUAL_STATUS_CORRECT;

                /* Patch sub-source datasets */
                for (v = 0; v < dset->shared->layout.storage.u.virt.list[u].sub_dset_nused; v++)
                    if (H5S_set_extent(dset->shared->layout.storage.u.virt.list[u].sub_dset[v].virtual_select,
                                       size) < 0)
                        HGOTO_ERROR(H5E_DATASET, H5E_CANTINIT, FAIL, "unable to modify size of dataspace")
            } /* end for */

            /* Mark virtual datasets as not fully initialized so internal
             * selections are recalculated (at next I/O operation) */
            dset->shared->layout.storage.u.virt.init = FALSE;
        } /* end if */

        /* Allocate space for the new parts of the dataset, if appropriate */
        if (expand && dset->shared->dcpl_cache.fill.alloc_time == H5D_ALLOC_TIME_EARLY) {
            H5D_io_info_t io_info;

            io_info.dset = dset;

            if (H5D__alloc_storage(&io_info, H5D_ALLOC_EXTEND, FALSE, curr_dims) < 0)
                HGOTO_ERROR(H5E_DATASET, H5E_CANTINIT, FAIL, "unable to extend dataset storage")
        }
        /*-------------------------------------------------------------------------
         * Remove chunk information in the case of chunked datasets
         * This removal takes place only in case we are shrinking the dateset
         * and if the chunks are written
         *-------------------------------------------------------------------------
         */
        if (H5D_CHUNKED == dset->shared->layout.type) {
            if (shrink && ((*dset->shared->layout.ops->is_space_alloc)(&dset->shared->layout.storage) ||
                           (dset->shared->layout.ops->is_data_cached &&
                            (*dset->shared->layout.ops->is_data_cached)(dset->shared))))
                /* Remove excess chunks */
                if (H5D__chunk_prune_by_extent(dset, curr_dims) < 0)
                    HGOTO_ERROR(H5E_DATASET, H5E_WRITEERROR, FAIL, "unable to remove chunks")

            /* Update chunks that are no longer edge chunks as a result of
             * expansion */
            if (expand &&
                (dset->shared->layout.u.chunk.flags & H5O_LAYOUT_CHUNK_DONT_FILTER_PARTIAL_BOUND_CHUNKS) &&
                (dset->shared->dcpl_cache.pline.nused > 0))
                if (H5D__chunk_update_old_edge_chunks(dset, curr_dims) < 0)
                    HGOTO_ERROR(H5E_DATASET, H5E_WRITEERROR, FAIL, "unable to do update old edge chunks")
        } /* end if */

        /* Mark the dataspace as dirty, for later writing to the file */
        if (H5D__mark(dset, H5D_MARK_SPACE) < 0)
            HGOTO_ERROR(H5E_DATASET, H5E_CANTSET, FAIL, "unable to mark dataspace as dirty")
    } /* end if */

done:
    FUNC_LEAVE_NOAPI_TAG(ret_value)
} /* end H5D__set_extent() */

/*-------------------------------------------------------------------------
 * Function: H5D__flush_sieve_buf
 *
 * Purpose:  Flush any dataset sieve buffer info cached in memory
 *
 * Return:   Success:    Non-negative
 *           Failure:    Negative
 *-------------------------------------------------------------------------
 */
herr_t
H5D__flush_sieve_buf(H5D_t *dataset)
{
    herr_t ret_value = SUCCEED; /* Return value */

    FUNC_ENTER_PACKAGE

    /* Check args */
    HDassert(dataset);

    /* Flush the raw data buffer, if we have a dirty one */
    if (dataset->shared->cache.contig.sieve_buf && dataset->shared->cache.contig.sieve_dirty) {
        HDassert(dataset->shared->layout.type !=
                 H5D_COMPACT); /* We should never have a sieve buffer for compact storage */

        /* Write dirty data sieve buffer to file */
        if (H5F_shared_block_write(
                H5F_SHARED(dataset->oloc.file), H5FD_MEM_DRAW, dataset->shared->cache.contig.sieve_loc,
                dataset->shared->cache.contig.sieve_size, dataset->shared->cache.contig.sieve_buf) < 0)
            HGOTO_ERROR(H5E_IO, H5E_WRITEERROR, FAIL, "block write failed")

        /* Reset sieve buffer dirty flag */
        dataset->shared->cache.contig.sieve_dirty = FALSE;
    } /* end if */

done:
    FUNC_LEAVE_NOAPI(ret_value)
} /* end H5D__flush_sieve_buf() */

/*-------------------------------------------------------------------------
 * Function: H5D__flush_real
 *
 * Purpose:  Flush any dataset information cached in memory
 *
 * Return:   Success:    Non-negative
 *           Failure:    Negative
 *-------------------------------------------------------------------------
 */
herr_t
H5D__flush_real(H5D_t *dataset)
{
    herr_t ret_value = SUCCEED; /* Return value */

    FUNC_ENTER_PACKAGE_TAG(dataset->oloc.addr)

    /* Check args */
    HDassert(dataset);
    HDassert(dataset->shared);

    /* Avoid flushing the dataset (again) if it's closing */
    if (!dataset->shared->closing)
        /* Flush cached raw data for each kind of dataset layout */
        if (dataset->shared->layout.ops->flush && (dataset->shared->layout.ops->flush)(dataset) < 0)
            HGOTO_ERROR(H5E_DATASET, H5E_CANTFLUSH, FAIL, "unable to flush raw data")

done:
    FUNC_LEAVE_NOAPI_TAG(ret_value)
} /* end H5D__flush_real() */

/*-------------------------------------------------------------------------
 * Function: H5D__flush
 *
 * Purpose:  Flush dataset information cached in memory
 *
 * Return:   Success:    Non-negative
 *           Failure:    Negative
 *-------------------------------------------------------------------------
 */
herr_t
H5D__flush(H5D_t *dset, hid_t dset_id)
{
    herr_t ret_value = SUCCEED; /* Return value */

    FUNC_ENTER_PACKAGE

    /* Check args */
    HDassert(dset);
    HDassert(dset->shared);

    /* Flush any dataset information still cached in memory */
    if (H5D__flush_real(dset) < 0)
        HGOTO_ERROR(H5E_DATASET, H5E_CANTFLUSH, FAIL, "unable to flush cached dataset info")

    /* Flush object's metadata to file */
    if (H5O_flush_common(&dset->oloc, dset_id) < 0)
        HGOTO_ERROR(H5E_DATASET, H5E_CANTFLUSH, FAIL, "unable to flush dataset and object flush callback")

done:
    FUNC_LEAVE_NOAPI(ret_value)
} /* end H5D__flush() */

/*-------------------------------------------------------------------------
 * Function: H5D__format_convert
 *
 * Purpose:  For chunked: downgrade the chunk indexing type to version 1 B-tree
 *           For compact/contiguous: downgrade layout version to 3
 *
 * Return:   Success:    Non-negative
 *           Failure:    Negative
 *-------------------------------------------------------------------------
 */
herr_t
H5D__format_convert(H5D_t *dataset)
{
    H5D_chk_idx_info_t new_idx_info;                /* Index info for the new layout */
    H5D_chk_idx_info_t idx_info;                    /* Index info for the current layout */
    H5O_layout_t *     newlayout         = NULL;    /* The new layout */
    hbool_t            init_new_index    = FALSE;   /* Indicate that the new chunk index is initialized */
    hbool_t            delete_old_layout = FALSE;   /* Indicate that the old layout message is deleted */
    hbool_t            add_new_layout    = FALSE;   /* Indicate that the new layout message is added */
    herr_t             ret_value         = SUCCEED; /* Return value */

    FUNC_ENTER_PACKAGE_TAG(dataset->oloc.addr)

    /* Check args */
    HDassert(dataset);

    switch (dataset->shared->layout.type) {
        case H5D_CHUNKED:
            HDassert(dataset->shared->layout.u.chunk.idx_type != H5D_CHUNK_IDX_BTREE);

            if (NULL == (newlayout = (H5O_layout_t *)H5MM_calloc(sizeof(H5O_layout_t))))
                HGOTO_ERROR(H5E_RESOURCE, H5E_NOSPACE, FAIL, "unable to allocate buffer")

            /* Set up the current index info */
            idx_info.f       = dataset->oloc.file;
            idx_info.pline   = &dataset->shared->dcpl_cache.pline;
            idx_info.layout  = &dataset->shared->layout.u.chunk;
            idx_info.storage = &dataset->shared->layout.storage.u.chunk;

            /* Copy the current layout info to the new layout */
            H5MM_memcpy(newlayout, &dataset->shared->layout, sizeof(H5O_layout_t));

            /* Set up info for version 1 B-tree in the new layout */
            newlayout->version                        = H5O_LAYOUT_VERSION_3;
            newlayout->storage.u.chunk.idx_type       = H5D_CHUNK_IDX_BTREE;
            newlayout->storage.u.chunk.idx_addr       = HADDR_UNDEF;
            newlayout->storage.u.chunk.ops            = H5D_COPS_BTREE;
            newlayout->storage.u.chunk.u.btree.shared = NULL;

            /* Set up the index info to version 1 B-tree */
            new_idx_info.f       = dataset->oloc.file;
            new_idx_info.pline   = &dataset->shared->dcpl_cache.pline;
            new_idx_info.layout  = &(newlayout->u).chunk;
            new_idx_info.storage = &(newlayout->storage).u.chunk;

            /* Initialize version 1 B-tree */
            if (new_idx_info.storage->ops->init &&
                (new_idx_info.storage->ops->init)(&new_idx_info, dataset->shared->space, dataset->oloc.addr) <
                    0)
                HGOTO_ERROR(H5E_DATASET, H5E_CANTINIT, FAIL, "can't initialize indexing information")
            init_new_index = TRUE;

            /* If the current chunk index exists */
            if (H5F_addr_defined(idx_info.storage->idx_addr)) {

                /* Create v1 B-tree chunk index */
                if ((new_idx_info.storage->ops->create)(&new_idx_info) < 0)
                    HGOTO_ERROR(H5E_DATASET, H5E_CANTINIT, FAIL, "can't create chunk index")

                /* Iterate over the chunks in the current index and insert the chunk addresses
                 * into the version 1 B-tree chunk index
                 */
                if (H5D__chunk_format_convert(dataset, &idx_info, &new_idx_info) < 0)
                    HGOTO_ERROR(H5E_DATASET, H5E_BADITER, FAIL, "unable to iterate/convert chunk index")
            } /* end if */

            /* Delete the old "current" layout message */
            if (H5O_msg_remove(&dataset->oloc, H5O_LAYOUT_ID, H5O_ALL, FALSE) < 0)
                HGOTO_ERROR(H5E_SYM, H5E_CANTDELETE, FAIL, "unable to delete layout message")

            delete_old_layout = TRUE;

            /* Append the new layout message to the object header */
            if (H5O_msg_create(&dataset->oloc, H5O_LAYOUT_ID, 0, H5O_UPDATE_TIME, newlayout) < 0)
                HGOTO_ERROR(H5E_DATASET, H5E_CANTINIT, FAIL, "unable to update layout header message")

            add_new_layout = TRUE;

            /* Release the old (current) chunk index */
            if (idx_info.storage->ops->dest && (idx_info.storage->ops->dest)(&idx_info) < 0)
                HGOTO_ERROR(H5E_DATASET, H5E_CANTFREE, FAIL, "unable to release chunk index info")

            /* Copy the new layout to the dataset's layout */
            H5MM_memcpy(&dataset->shared->layout, newlayout, sizeof(H5O_layout_t));

            break;

        case H5D_CONTIGUOUS:
        case H5D_COMPACT:
            HDassert(dataset->shared->layout.version > H5O_LAYOUT_VERSION_DEFAULT);
            dataset->shared->layout.version = H5O_LAYOUT_VERSION_DEFAULT;
            if (H5O_msg_write(&(dataset->oloc), H5O_LAYOUT_ID, 0, H5O_UPDATE_TIME,
                              &(dataset->shared->layout)) < 0)
                HGOTO_ERROR(H5E_FILE, H5E_CANTINIT, FAIL, "unable to update layout message")
            break;

        case H5D_VIRTUAL:
            HGOTO_ERROR(H5E_ARGS, H5E_BADTYPE, FAIL, "virtual dataset layout not supported")

        case H5D_LAYOUT_ERROR:
        case H5D_NLAYOUTS:
            HGOTO_ERROR(H5E_ARGS, H5E_BADTYPE, FAIL, "invalid dataset layout type")

        default:
            HGOTO_ERROR(H5E_ARGS, H5E_BADTYPE, FAIL, "unknown dataset layout type")
    } /* end switch */

done:
    if (ret_value < 0 && dataset->shared->layout.type == H5D_CHUNKED) {
        /* Remove new layout message */
        if (add_new_layout)
            if (H5O_msg_remove(&dataset->oloc, H5O_LAYOUT_ID, H5O_ALL, FALSE) < 0)
                HDONE_ERROR(H5E_SYM, H5E_CANTDELETE, FAIL, "unable to delete layout message")

        /* Add back old layout message */
        if (delete_old_layout)
            if (H5O_msg_create(&dataset->oloc, H5O_LAYOUT_ID, 0, H5O_UPDATE_TIME, &dataset->shared->layout) <
                0)
                HDONE_ERROR(H5E_DATASET, H5E_CANTINIT, FAIL, "unable to add layout header message")

        /* Clean up v1 b-tree chunk index */
        if (init_new_index) {
            if (H5F_addr_defined(new_idx_info.storage->idx_addr)) {
                /* Check for valid address i.e. tag */
                if (!H5F_addr_defined(dataset->oloc.addr))
                    HDONE_ERROR(H5E_DATASET, H5E_BADVALUE, FAIL, "address undefined")

                /* Expunge from cache all v1 B-tree type entries associated with tag */
                if (H5AC_expunge_tag_type_metadata(dataset->oloc.file, dataset->oloc.addr, H5AC_BT_ID,
                                                   H5AC__NO_FLAGS_SET))
                    HDONE_ERROR(H5E_DATASET, H5E_CANTEXPUNGE, FAIL, "unable to expunge index metadata")
            } /* end if */

            /* Delete v1 B-tree chunk index */
            if (new_idx_info.storage->ops->dest && (new_idx_info.storage->ops->dest)(&new_idx_info) < 0)
                HDONE_ERROR(H5E_DATASET, H5E_CANTFREE, FAIL, "unable to release chunk index info")
        } /* end if */
    }     /* end if */

    if (newlayout != NULL)
        newlayout = (H5O_layout_t *)H5MM_xfree(newlayout);

    FUNC_LEAVE_NOAPI_TAG(ret_value)
} /* end H5D__format_convert() */

/*-------------------------------------------------------------------------
 * Function: H5D__mark
 *
 * Purpose:  Mark some aspect of a dataset as dirty
 *
 * Return:   Success:    Non-negative
 *           Failure:    Negative
 *-------------------------------------------------------------------------
 */
herr_t
H5D__mark(const H5D_t *dataset, unsigned flags)
{
    H5O_t *oh        = NULL;    /* Pointer to dataset's object header */
    herr_t ret_value = SUCCEED; /* Return value */

    FUNC_ENTER_PACKAGE

    /* Check args */
    HDassert(dataset);
    HDassert(!(flags & (unsigned)~(H5D_MARK_SPACE | H5D_MARK_LAYOUT)));

    /* Mark aspects of the dataset as dirty */
    if (flags) {
        unsigned update_flags = H5O_UPDATE_TIME; /* Modification time flag */

        /* Pin the object header */
        if (NULL == (oh = H5O_pin(&dataset->oloc)))
            HGOTO_ERROR(H5E_DATASET, H5E_CANTPIN, FAIL, "unable to pin dataset object header")

        /* Update the layout on disk, if it's been changed */
        if (flags & H5D_MARK_LAYOUT) {
            if (H5D__layout_oh_write(dataset, oh, update_flags) < 0)
                HGOTO_ERROR(H5E_DATASET, H5E_WRITEERROR, FAIL, "unable to update layout info")

            /* Reset the "update the modification time" flag, so we only do it once */
            update_flags = 0;
        } /* end if */

        /* Update the dataspace on disk, if it's been changed */
        if (flags & H5D_MARK_SPACE) {
            if (H5S_write(dataset->oloc.file, oh, update_flags, dataset->shared->space) < 0)
                HGOTO_ERROR(H5E_DATASET, H5E_WRITEERROR, FAIL, "unable to update file with new dataspace")

            /* Reset the "update the modification time" flag, so we only do it once */
            update_flags = 0;
        } /* end if */

        /* _Somebody_ should have update the modification time! */
        HDassert(update_flags == 0);
    } /* end if */

done:
    /* Release pointer to object header */
    if (oh != NULL)
        if (H5O_unpin(oh) < 0)
            HDONE_ERROR(H5E_DATASET, H5E_CANTUNPIN, FAIL, "unable to unpin dataset object header")

    FUNC_LEAVE_NOAPI(ret_value)
} /* end H5D__mark() */

/*-------------------------------------------------------------------------
 * Function: H5D__flush_all_cb
 *
 * Purpose:  Flush any dataset information cached in memory
 *
 * Return:   Success:    Non-negative
 *           Failure:    Negative
 *-------------------------------------------------------------------------
 */
static int
H5D__flush_all_cb(void *_dataset, hid_t H5_ATTR_UNUSED id, void *_udata)
{
    H5D_t *dataset   = (H5D_t *)_dataset; /* Dataset pointer */
    H5F_t *f         = (H5F_t *)_udata;   /* User data for callback */
    int    ret_value = H5_ITER_CONT;      /* Return value */

    FUNC_ENTER_STATIC

    /* Check args */
    HDassert(dataset);
    HDassert(f);

    /* Check for dataset in same file */
    if (f == dataset->oloc.file)
        /* Flush the dataset's information */
        if (H5D__flush_real(dataset) < 0)
            HGOTO_ERROR(H5E_DATASET, H5E_WRITEERROR, H5_ITER_ERROR, "unable to flush cached dataset info")

done:
    FUNC_LEAVE_NOAPI(ret_value)
} /* end H5D__flush_all_cb() */

/*-------------------------------------------------------------------------
 * Function: H5D_flush_all
 *
 * Purpose:  Flush any dataset information cached in memory
 *
 * Return:   Success:    Non-negative
 *           Failure:    Negative
 *-------------------------------------------------------------------------
 */
herr_t
H5D_flush_all(H5F_t *f)
{
    herr_t ret_value = SUCCEED; /* Return value */

    FUNC_ENTER_NOAPI(FAIL)

    /* Check args */
    HDassert(f);

    /* Iterate over all the open datasets */
    if (H5I_iterate(H5I_DATASET, H5D__flush_all_cb, f, FALSE) < 0) /* Casting away const OK -QAK */
        HGOTO_ERROR(H5E_DATASET, H5E_BADITER, FAIL, "unable to flush cached dataset info")

done:
    FUNC_LEAVE_NOAPI(ret_value)
} /* end H5D_flush_all() */

/*-------------------------------------------------------------------------
 * Function: H5D_get_create_plist
 *
 * Purpose:  Private function for H5Dget_create_plist
 *
 * Return:   Success:    ID for a copy of the dataset creation
 *                property list.  The template should be
 *                released by calling H5P_close().
 *           Failure:    FAIL
 *-------------------------------------------------------------------------
 */
hid_t
H5D_get_create_plist(const H5D_t *dset)
{
    H5P_genplist_t *dcpl_plist;    /* Dataset's DCPL */
    H5P_genplist_t *new_plist;     /* Copy of dataset's DCPL */
    H5O_layout_t    copied_layout; /* Layout to tweak */
    H5O_fill_t      copied_fill;   /* Fill value to tweak */
    H5O_efl_t       copied_efl;    /* External file list to tweak */
    hid_t           new_dcpl_id = FAIL;
    hid_t           ret_value   = H5I_INVALID_HID; /* Return value */

    FUNC_ENTER_NOAPI(FAIL)

    /* Check args */
    if (NULL == (dcpl_plist = (H5P_genplist_t *)H5I_object(dset->shared->dcpl_id)))
        HGOTO_ERROR(H5E_DATASET, H5E_BADTYPE, FAIL, "can't get property list")

    /* Copy the creation property list */
    if ((new_dcpl_id = H5P_copy_plist(dcpl_plist, TRUE)) < 0)
        HGOTO_ERROR(H5E_DATASET, H5E_CANTGET, FAIL, "unable to copy the creation property list")
    if (NULL == (new_plist = (H5P_genplist_t *)H5I_object(new_dcpl_id)))
        HGOTO_ERROR(H5E_DATASET, H5E_BADTYPE, FAIL, "can't get property list")

    /* Retrieve any object creation properties */
    if (H5O_get_create_plist(&dset->oloc, new_plist) < 0)
        HGOTO_ERROR(H5E_DATASET, H5E_CANTGET, FAIL, "can't get object creation info")

    /* Get the layout property */
    if (H5P_peek(new_plist, H5D_CRT_LAYOUT_NAME, &copied_layout) < 0)
        HGOTO_ERROR(H5E_DATASET, H5E_CANTGET, FAIL, "can't get layout")

    /* Reset layout values set when dataset is created */
    copied_layout.ops = NULL;
    switch (copied_layout.type) {
        case H5D_COMPACT:
            copied_layout.storage.u.compact.buf = H5MM_xfree(copied_layout.storage.u.compact.buf);
            HDmemset(&copied_layout.storage.u.compact, 0, sizeof(copied_layout.storage.u.compact));
            break;

        case H5D_CONTIGUOUS:
            copied_layout.storage.u.contig.addr = HADDR_UNDEF;
            copied_layout.storage.u.contig.size = 0;
            break;

        case H5D_CHUNKED:
            /* Reset chunk size */
            copied_layout.u.chunk.size = 0;

            /* Reset index info, if the chunk ops are set */
            if (copied_layout.storage.u.chunk.ops)
                /* Reset address and pointer of the array struct for the chunked storage index */
                if (H5D_chunk_idx_reset(&copied_layout.storage.u.chunk, TRUE) < 0)
                    HGOTO_ERROR(H5E_DATASET, H5E_CANTINIT, FAIL,
                                "unable to reset chunked storage index in dest")

            /* Reset chunk index ops */
            copied_layout.storage.u.chunk.ops = NULL;
            break;

        case H5D_VIRTUAL:
            copied_layout.storage.u.virt.serial_list_hobjid.addr = HADDR_UNDEF;
            copied_layout.storage.u.virt.serial_list_hobjid.idx  = 0;
            break;

        case H5D_LAYOUT_ERROR:
        case H5D_NLAYOUTS:
        default:
            HDassert(0 && "Unknown layout type!");
    } /* end switch */

    /* Set back the (possibly modified) layout property to property list */
    if (H5P_poke(new_plist, H5D_CRT_LAYOUT_NAME, &copied_layout) < 0)
        HGOTO_ERROR(H5E_DATASET, H5E_CANTSET, FAIL, "unable to set layout")

    /* Get the fill value property */
    if (H5P_peek(new_plist, H5D_CRT_FILL_VALUE_NAME, &copied_fill) < 0)
        HGOTO_ERROR(H5E_DATASET, H5E_CANTGET, FAIL, "can't get fill value")

    /* Check if there is a fill value, but no type yet */
    if (copied_fill.buf != NULL && copied_fill.type == NULL) {
        H5T_path_t *tpath; /* Conversion information*/

        /* Copy the dataset type into the fill value message */
        if (NULL == (copied_fill.type = H5T_copy(dset->shared->type, H5T_COPY_TRANSIENT)))
            HGOTO_ERROR(H5E_DATASET, H5E_CANTINIT, FAIL, "unable to copy dataset datatype for fill value")

        /* Set up type conversion function */
        if (NULL == (tpath = H5T_path_find(dset->shared->type, copied_fill.type)))
            HGOTO_ERROR(H5E_DATASET, H5E_UNSUPPORTED, FAIL,
                        "unable to convert between src and dest data types")

        /* Convert disk form of fill value into memory form */
        if (!H5T_path_noop(tpath)) {
            hid_t    dst_id, src_id; /* Source & destination datatypes for type conversion */
            uint8_t *bkg_buf = NULL; /* Background conversion buffer */
            size_t   bkg_size;       /* Size of background buffer */

            /* Wrap copies of types to convert */
            dst_id = H5I_register(H5I_DATATYPE, H5T_copy(copied_fill.type, H5T_COPY_TRANSIENT), FALSE);
            if (dst_id < 0)
                HGOTO_ERROR(H5E_DATATYPE, H5E_CANTINIT, FAIL, "unable to copy/register datatype")
            src_id = H5I_register(H5I_DATATYPE, H5T_copy(dset->shared->type, H5T_COPY_ALL), FALSE);
            if (src_id < 0) {
                H5I_dec_ref(dst_id);
                HGOTO_ERROR(H5E_DATASET, H5E_CANTINIT, FAIL, "unable to copy/register datatype")
            } /* end if */

            /* Allocate a background buffer */
            bkg_size = MAX(H5T_GET_SIZE(copied_fill.type), H5T_GET_SIZE(dset->shared->type));
            if (H5T_path_bkg(tpath) && NULL == (bkg_buf = H5FL_BLK_CALLOC(type_conv, bkg_size))) {
                H5I_dec_ref(src_id);
                H5I_dec_ref(dst_id);
                HGOTO_ERROR(H5E_DATASET, H5E_CANTALLOC, FAIL, "memory allocation failed")
            } /* end if */

            /* Convert fill value */
            if (H5T_convert(tpath, src_id, dst_id, (size_t)1, (size_t)0, (size_t)0, copied_fill.buf,
                            bkg_buf) < 0) {
                H5I_dec_ref(src_id);
                H5I_dec_ref(dst_id);
                if (bkg_buf)
                    bkg_buf = H5FL_BLK_FREE(type_conv, bkg_buf);
                HGOTO_ERROR(H5E_DATASET, H5E_CANTCONVERT, FAIL, "datatype conversion failed")
            } /* end if */

            /* Release local resources */
            if (H5I_dec_ref(src_id) < 0)
                HGOTO_ERROR(H5E_DATASET, H5E_CANTDEC, FAIL, "unable to close temporary object")
            if (H5I_dec_ref(dst_id) < 0)
                HGOTO_ERROR(H5E_DATASET, H5E_CANTDEC, FAIL, "unable to close temporary object")
            if (bkg_buf)
                bkg_buf = H5FL_BLK_FREE(type_conv, bkg_buf);
        } /* end if */
    }     /* end if */

    /* Set back the (possibly modified) fill value property to property list */
    if (H5P_poke(new_plist, H5D_CRT_FILL_VALUE_NAME, &copied_fill) < 0)
        HGOTO_ERROR(H5E_DATASET, H5E_CANTSET, FAIL, "unable to set fill value")

    /* Get the fill value property */
    if (H5P_peek(new_plist, H5D_CRT_EXT_FILE_LIST_NAME, &copied_efl) < 0)
        HGOTO_ERROR(H5E_DATASET, H5E_CANTGET, FAIL, "can't get external file list")

    /* Reset efl name_offset and heap_addr, these are the values when the dataset is created */
    if (copied_efl.slot) {
        unsigned u;

        copied_efl.heap_addr = HADDR_UNDEF;
        for (u = 0; u < copied_efl.nused; u++)
            copied_efl.slot[u].name_offset = 0;
    } /* end if */

    /* Set back the (possibly modified) external file list property to property list */
    if (H5P_poke(new_plist, H5D_CRT_EXT_FILE_LIST_NAME, &copied_efl) < 0)
        HGOTO_ERROR(H5E_DATASET, H5E_CANTSET, FAIL, "unable to set external file list")

    /* Set the return value */
    ret_value = new_dcpl_id;

done:
    if (ret_value < 0)
        if (new_dcpl_id > 0)
            if (H5I_dec_app_ref(new_dcpl_id) < 0)
                HDONE_ERROR(H5E_DATASET, H5E_CANTDEC, FAIL, "unable to close temporary object")

    FUNC_LEAVE_NOAPI(ret_value)
} /* end H5D_get_create_plist() */

/*-------------------------------------------------------------------------
 * Function: H5D_get_access_plist
 *
 * Purpose:  Returns a copy of the dataset access property list.
 *
 * Return:   Success:    ID for a copy of the dataset access
 *                       property list.
 *           Failure:    FAIL
 *-------------------------------------------------------------------------
 */
hid_t
H5D_get_access_plist(const H5D_t *dset)
{
    H5P_genplist_t *   old_plist;                   /* Stored DAPL from dset */
    H5P_genplist_t *   new_plist;                   /* New DAPL */
    H5P_genplist_t *   def_fapl;                    /* Default FAPL */
    H5D_append_flush_t def_append_flush_info = {0}; /* Default append flush property */
    H5D_rdcc_t         def_chunk_info;              /* Default chunk cache property */
    hid_t              new_dapl_id = FAIL;
    hid_t              ret_value   = FAIL;

    FUNC_ENTER_NOAPI_NOINIT

    /* Make a copy of the dataset's dataset access property list */
    if (NULL == (old_plist = (H5P_genplist_t *)H5I_object(dset->shared->dapl_id)))
        HGOTO_ERROR(H5E_DATASET, H5E_BADTYPE, FAIL, "can't get property list")
    if ((new_dapl_id = H5P_copy_plist(old_plist, TRUE)) < 0)
        HGOTO_ERROR(H5E_PLIST, H5E_CANTINIT, FAIL, "can't copy dataset access property list")
    if (NULL == (new_plist = (H5P_genplist_t *)H5I_object(new_dapl_id)))
        HGOTO_ERROR(H5E_ARGS, H5E_BADTYPE, FAIL, "not a property list")

    /* If the dataset is chunked then copy the rdcc & append flush parameters.
     * Otherwise, use the default values. */
    if (dset->shared->layout.type == H5D_CHUNKED) {
        if (H5P_set(new_plist, H5D_ACS_DATA_CACHE_NUM_SLOTS_NAME, &(dset->shared->cache.chunk.nslots)) < 0)
            HGOTO_ERROR(H5E_PLIST, H5E_CANTSET, FAIL, "can't set data cache number of slots")
        if (H5P_set(new_plist, H5D_ACS_DATA_CACHE_BYTE_SIZE_NAME, &(dset->shared->cache.chunk.nbytes_max)) <
            0)
            HGOTO_ERROR(H5E_PLIST, H5E_CANTSET, FAIL, "can't set data cache byte size")
        if (H5P_set(new_plist, H5D_ACS_PREEMPT_READ_CHUNKS_NAME, &(dset->shared->cache.chunk.w0)) < 0)
            HGOTO_ERROR(H5E_PLIST, H5E_CANTSET, FAIL, "can't set preempt read chunks")
        if (H5P_set(new_plist, H5D_ACS_APPEND_FLUSH_NAME, &dset->shared->append_flush) < 0)
            HGOTO_ERROR(H5E_PLIST, H5E_CANTSET, FAIL, "can't set append flush property")
    }
    else {
        /* Get the default FAPL */
        if (NULL == (def_fapl = (H5P_genplist_t *)H5I_object(H5P_LST_FILE_ACCESS_ID_g)))
            HGOTO_ERROR(H5E_DATASET, H5E_BADTYPE, FAIL, "not a property list")

        /* Set the data cache number of slots to the value of the default FAPL */
        if (H5P_get(def_fapl, H5D_ACS_DATA_CACHE_NUM_SLOTS_NAME, &def_chunk_info.nslots) < 0)
            HGOTO_ERROR(H5E_DATASET, H5E_CANTGET, FAIL, "can't get data number of slots");
        if (H5P_set(new_plist, H5D_ACS_DATA_CACHE_NUM_SLOTS_NAME, &def_chunk_info.nslots) < 0)
            HGOTO_ERROR(H5E_DATASET, H5E_CANTSET, FAIL, "can't set data cache number of slots")

        /* Set the data cache byte size to the value of the default FAPL */
        if (H5P_get(def_fapl, H5D_ACS_DATA_CACHE_BYTE_SIZE_NAME, &def_chunk_info.nbytes_max) < 0)
            HGOTO_ERROR(H5E_DATASET, H5E_CANTGET, FAIL, "can't get data cache byte size");
        if (H5P_set(new_plist, H5D_ACS_DATA_CACHE_BYTE_SIZE_NAME, &def_chunk_info.nbytes_max) < 0)
            HGOTO_ERROR(H5E_DATASET, H5E_CANTSET, FAIL, "can't set data cache byte size")

        /* Set the preempt read chunks property to the value of the default FAPL */
        if (H5P_get(def_fapl, H5D_ACS_PREEMPT_READ_CHUNKS_NAME, &def_chunk_info.w0) < 0)
            HGOTO_ERROR(H5E_DATASET, H5E_CANTGET, FAIL, "can't get preempt read chunks");
        if (H5P_set(new_plist, H5D_ACS_PREEMPT_READ_CHUNKS_NAME, &def_chunk_info.w0) < 0)
            HGOTO_ERROR(H5E_DATASET, H5E_CANTSET, FAIL, "can't set preempt read chunks")

        /* Set the append flush property to its default value */
        if (H5P_set(new_plist, H5D_ACS_APPEND_FLUSH_NAME, &def_append_flush_info) < 0)
            HGOTO_ERROR(H5E_DATASET, H5E_CANTSET, FAIL, "can't set append flush property")
    } /* end if-else */

    /* Set the VDS view & printf gap options */
    if (H5P_set(new_plist, H5D_ACS_VDS_VIEW_NAME, &(dset->shared->layout.storage.u.virt.view)) < 0)
        HGOTO_ERROR(H5E_PLIST, H5E_CANTSET, FAIL, "can't set VDS view")
    if (H5P_set(new_plist, H5D_ACS_VDS_PRINTF_GAP_NAME, &(dset->shared->layout.storage.u.virt.printf_gap)) <
        0)
        HGOTO_ERROR(H5E_PLIST, H5E_CANTSET, FAIL, "can't set VDS printf gap")

    /* Set the vds prefix option */
    if (H5P_set(new_plist, H5D_ACS_VDS_PREFIX_NAME, &(dset->shared->vds_prefix)) < 0)
        HGOTO_ERROR(H5E_PLIST, H5E_CANTSET, FAIL, "can't set vds prefix")

    /* Set the external file prefix option */
    if (H5P_set(new_plist, H5D_ACS_EFILE_PREFIX_NAME, &(dset->shared->extfile_prefix)) < 0)
        HGOTO_ERROR(H5E_PLIST, H5E_CANTSET, FAIL, "can't set external file prefix")

    /* Set the return value */
    ret_value = new_dapl_id;

done:
    if (ret_value < 0)
        if (new_dapl_id > 0)
            if (H5I_dec_app_ref(new_dapl_id) < 0)
                HDONE_ERROR(H5E_SYM, H5E_CANTDEC, FAIL, "can't free")

    FUNC_LEAVE_NOAPI(ret_value)
} /* end H5D_get_access_plist() */

/*-------------------------------------------------------------------------
 * Function: H5D__get_space
 *
 * Purpose:  Returns and ID for the dataspace of the dataset.
 *
 * Return:   Success:    ID for dataspace
 *           Failure:    FAIL
 *-------------------------------------------------------------------------
 */
hid_t
H5D__get_space(const H5D_t *dset)
{
    H5S_t *space     = NULL;
    hid_t  ret_value = H5I_INVALID_HID;

    FUNC_ENTER_PACKAGE

    /* If the layout is virtual, update the extent */
    if (dset->shared->layout.type == H5D_VIRTUAL)
        if (H5D__virtual_set_extent_unlim(dset) < 0)
            HGOTO_ERROR(H5E_DATASET, H5E_CANTINIT, FAIL, "unable to update virtual dataset extent")

    /* Read the dataspace message and return a dataspace object */
    if (NULL == (space = H5S_copy(dset->shared->space, FALSE, TRUE)))
        HGOTO_ERROR(H5E_DATASET, H5E_CANTINIT, FAIL, "unable to get dataspace")

    /* Create an atom */
    if ((ret_value = H5I_register(H5I_DATASPACE, space, TRUE)) < 0)
        HGOTO_ERROR(H5E_ATOM, H5E_CANTREGISTER, FAIL, "unable to register dataspace")

done:
    if (ret_value < 0)
        if (space != NULL)
            if (H5S_close(space) < 0)
                HDONE_ERROR(H5E_DATASET, H5E_CLOSEERROR, FAIL, "unable to release dataspace")

    FUNC_LEAVE_NOAPI(ret_value)
} /* end H5D__get_space() */

/*-------------------------------------------------------------------------
 * Function: H5D__get_type
 *
 * Purpose:  Returns and ID for the datatype of the dataset.
 *
 * Return:   Success:    ID for datatype
 *           Failure:    FAIL
 *
 *-------------------------------------------------------------------------
 */
hid_t
H5D__get_type(const H5D_t *dset)
{
    H5T_t *dt        = NULL;
    hid_t  ret_value = FAIL;

    FUNC_ENTER_PACKAGE

    /* Patch the datatype's "top level" file pointer */
    if (H5T_patch_file(dset->shared->type, dset->oloc.file) < 0)
        HGOTO_ERROR(H5E_DATASET, H5E_CANTINIT, FAIL, "unable to patch datatype's file pointer")

    /* Copy the dataset's datatype */
    if (NULL == (dt = H5T_copy_reopen(dset->shared->type)))
        HGOTO_ERROR(H5E_DATASET, H5E_CANTINIT, FAIL, "unable to copy datatype")

    /* Mark any datatypes as being in memory now */
    if (H5T_set_loc(dt, NULL, H5T_LOC_MEMORY) < 0)
        HGOTO_ERROR(H5E_DATATYPE, H5E_CANTINIT, FAIL, "invalid datatype location")

    /* Lock copied type */
    if (H5T_lock(dt, FALSE) < 0)
        HGOTO_ERROR(H5E_DATASET, H5E_CANTINIT, FAIL, "unable to lock transient datatype")

    /* Create an atom */
    if (H5T_is_named(dt)) {
        /* If this is a committed datatype, we need to recreate the
         * two-level IDs, where the VOL object is a copy of the
         * returned datatype.
         */
        if ((ret_value = H5VL_wrap_register(H5I_DATATYPE, dt, TRUE)) < 0)
            HGOTO_ERROR(H5E_ATOM, H5E_CANTREGISTER, FAIL, "unable to register datatype")
    } /* end if */
    else if ((ret_value = H5I_register(H5I_DATATYPE, dt, TRUE)) < 0)
        HGOTO_ERROR(H5E_ATOM, H5E_CANTREGISTER, FAIL, "unable to register datatype")

done:
    if (ret_value < 0)
        if (dt && H5T_close(dt) < 0)
            HDONE_ERROR(H5E_DATASET, H5E_CLOSEERROR, FAIL, "unable to release datatype")

    FUNC_LEAVE_NOAPI(ret_value)
} /* end H5D__get_type() */

/*-------------------------------------------------------------------------
 * Function: H5D__refresh
 *
 * Purpose:  Refreshes all buffers associated with a dataset.
 *
 * Return:   SUCCEED/FAIL
 *-------------------------------------------------------------------------
 */
herr_t
H5D__refresh(hid_t dset_id, H5D_t *dset)
{
    H5D_virtual_held_file_t *head            = NULL;    /* Pointer to list of files held open */
    hbool_t                  virt_dsets_held = FALSE;   /* Whether virtual datasets' files are held open */
    herr_t                   ret_value       = SUCCEED; /* Return value */

    FUNC_ENTER_PACKAGE

    /* Sanity check */
    HDassert(dset);
    HDassert(dset->shared);

    /* If the layout is virtual... */
    if (dset->shared->layout.type == H5D_VIRTUAL) {
        /* Hold open the source datasets' files */
        if (H5D__virtual_hold_source_dset_files(dset, &head) < 0)
            HGOTO_ERROR(H5E_DATASET, H5E_CANTINC, FAIL, "unable to hold VDS source files open")
        virt_dsets_held = TRUE;

        /* Refresh source datasets for virtual dataset */
        if (H5D__virtual_refresh_source_dsets(dset) < 0)
            HGOTO_ERROR(H5E_DATASET, H5E_CANTFLUSH, FAIL, "unable to refresh VDS source datasets")
    } /* end if */

    /* Refresh dataset object */
    if ((H5O_refresh_metadata(dset_id, dset->oloc)) < 0)
        HGOTO_ERROR(H5E_DATASET, H5E_CANTFLUSH, FAIL, "unable to refresh dataset")

done:
    /* Release hold on (source) virtual datasets' files */
    if (virt_dsets_held)
        if (H5D__virtual_release_source_dset_files(head) < 0)
            HDONE_ERROR(H5E_DATASET, H5E_CANTDEC, FAIL, "can't release VDS source files held open")

    FUNC_LEAVE_NOAPI(ret_value)
} /* end H5D__refresh() */<|MERGE_RESOLUTION|>--- conflicted
+++ resolved
@@ -340,11 +340,7 @@
     HDassert(dset_vol_obj);
 
     /* Close the dataset */
-<<<<<<< HEAD
-    if(H5VL_dataset_close(dset_vol_obj, H5P_DATASET_XFER_DEFAULT, request) < 0)
-=======
-    if (H5VL_dataset_close(dset_vol_obj, H5P_DATASET_XFER_DEFAULT, H5_REQUEST_NULL) < 0)
->>>>>>> 1a6fba94
+    if (H5VL_dataset_close(dset_vol_obj, H5P_DATASET_XFER_DEFAULT, request) < 0)
         HGOTO_ERROR(H5E_DATASET, H5E_CLOSEERROR, FAIL, "unable to close dataset");
 
 done:
