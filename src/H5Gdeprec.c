/* * * * * * * * * * * * * * * * * * * * * * * * * * * * * * * * * * * * * * *
 * Copyright by The HDF Group.                                               *
 * Copyright by the Board of Trustees of the University of Illinois.         *
 * All rights reserved.                                                      *
 *                                                                           *
 * This file is part of HDF5.  The full HDF5 copyright notice, including     *
 * terms governing use, modification, and redistribution, is contained in    *
 * the COPYING file, which can be found at the root of the source code       *
 * distribution tree, or in https://support.hdfgroup.org/ftp/HDF5/releases.  *
 * If you do not have access to either file, you may request a copy from     *
 * help@hdfgroup.org.                                                        *
 * * * * * * * * * * * * * * * * * * * * * * * * * * * * * * * * * * * * * * */

/*-------------------------------------------------------------------------
 *
 * Created:	H5Gdeprec.c
 *		June 21 2006
 *		James Laird <jlaird@ncsa.uiuc.edu>
 *
 * Purpose:	Deprecated functions from the H5G interface.  These
 *              functions are here for compatibility purposes and may be
 *              removed in the future.  Applications should switch to the
 *              newer APIs.
 *
 *-------------------------------------------------------------------------
 */

/****************/
/* Module Setup */
/****************/

#include "H5Gmodule.h"          /* This source code file is part of the H5G module */


/***********/
/* Headers */
/***********/
#include "H5private.h"		/* Generic Functions			*/
#include "H5ACprivate.h"	/* Metadata cache			*/
#include "H5CXprivate.h"        /* API Contexts                         */
#include "H5Eprivate.h"		/* Error handling		  	*/
#include "H5Gpkg.h"		/* Groups		  		*/
#include "H5Iprivate.h"		/* IDs			  		*/
#include "H5Lprivate.h"         /* Links                                */
#include "H5Pprivate.h"         /* Property lists                       */
#include "H5VLprivate.h"	/* VOL plugins				*/


/****************/
/* Local Macros */
/****************/


/******************/
/* Local Typedefs */
/******************/

#ifndef H5_NO_DEPRECATED_SYMBOLS
/* User data for path traversal routine for getting object info */
typedef struct {
    H5G_stat_t  *statbuf;			/* Stat buffer about object */
    hbool_t follow_link;                        /* Whether we are following a link or not */
    H5F_t *loc_file;                            /* Pointer to the file the location is in */
} H5G_trav_goi_t;


/********************/
/* Package Typedefs */
/********************/


/********************/
/* Local Prototypes */
/********************/

static herr_t H5G__get_objinfo_cb(H5G_loc_t *grp_loc/*in*/, const char *name,
    const H5O_link_t *lnk, H5G_loc_t *obj_loc, void *_udata/*in,out*/,
    H5G_own_loc_t *own_loc/*out*/);
static herr_t H5G__get_objinfo(const H5G_loc_t *loc, const char *name,
    hbool_t follow_link, H5G_stat_t *statbuf/*out*/);
static H5G_obj_t H5G__obj_get_type_by_idx(H5O_loc_t *oloc, hsize_t idx);
#endif /* H5_NO_DEPRECATED_SYMBOLS */


/*********************/
/* Package Variables */
/*********************/


/*****************************/
/* Library Private Variables */
/*****************************/


/*******************/
/* Local Variables */
/*******************/


#ifndef H5_NO_DEPRECATED_SYMBOLS

/*-------------------------------------------------------------------------
 * Function:	H5G_map_obj_type
 *
 * Purpose:	Maps the object type to the older "group" object type
 *
 * Return:	Object type (can't fail)
 *
 * Programmer:	Quincey Koziol
 *              Tuesday, November 21, 2006
 *
 *-------------------------------------------------------------------------
 */
H5G_obj_t
H5G_map_obj_type(H5O_type_t obj_type)
{
    H5G_obj_t ret_value = H5G_UNKNOWN;  /* Return value */

    /* Use FUNC_ENTER_NOAPI_NOINIT_NOERR here to avoid performance issues */
    FUNC_ENTER_NOAPI_NOINIT_NOERR

    /* Map object type to older "group" object type */
    switch(obj_type) {
        case H5O_TYPE_GROUP:
            ret_value = H5G_GROUP;
            break;

        case H5O_TYPE_DATASET:
            ret_value = H5G_DATASET;
            break;

        case H5O_TYPE_NAMED_DATATYPE:
            ret_value = H5G_TYPE;
            break;

        case H5O_TYPE_UNKNOWN:
        case H5O_TYPE_NTYPES:
        default:
            ret_value = H5G_UNKNOWN;
    } /* end switch */

    FUNC_LEAVE_NOAPI(ret_value)
} /* end H5G_map_obj_type() */


/*-------------------------------------------------------------------------
 * Function:	H5Gcreate1
 *
 * Purpose:	Creates a new group relative to LOC_ID and gives it the
 *		specified NAME.  The group is opened for write access
 *		and it's object ID is returned.
 *
 *		The optional SIZE_HINT specifies how much file space to
 *		reserve to store the names that will appear in this
 *		group. If a non-positive value is supplied for the SIZE_HINT
 *		then a default size is chosen.
 *
 * Note:	Deprecated in favor of H5Gcreate2
 *
 * Return:	Success:	The object ID of a new, empty group open for
 *				writing.  Call H5Gclose() when finished with
 *				the group.
 *
 *		Failure:	H5I_INVALID_HID
 *
 * Programmer:	Robb Matzke
 *		Wednesday, September 24, 1997
 *
 *-------------------------------------------------------------------------
 */
hid_t
H5Gcreate1(hid_t loc_id, const char *name, size_t size_hint)
{
    void *grp = NULL;                   /* New group created */
    H5VL_object_t *vol_obj = NULL;          /* object token of loc_id */
    H5VL_loc_params_t loc_params;
    H5P_genplist_t *plist;              /* Property list pointer */
    hid_t tmp_gcpl = H5I_INVALID_HID;               /* Temporary group creation property list */
    hid_t lcpl_id = H5P_LINK_CREATE_DEFAULT;
    hid_t ret_value = H5I_INVALID_HID;              /* Return value */

    FUNC_ENTER_API(H5I_INVALID_HID)
    H5TRACE3("i", "i*sz", loc_id, name, size_hint);

    /* Check arguments */
    if(!name || !*name)
        HGOTO_ERROR(H5E_ARGS, H5E_BADVALUE, H5I_INVALID_HID, "no name given")

    /* Check if we need to create a non-standard GCPL */
    if(size_hint > 0) {
        H5O_ginfo_t     ginfo;          /* Group info property */
        H5P_genplist_t  *gc_plist;      /* Property list created */

        /* Get the default property list */
        if(NULL == (gc_plist = (H5P_genplist_t *)H5I_object(H5P_GROUP_CREATE_DEFAULT)))
            HGOTO_ERROR(H5E_ARGS, H5E_BADTYPE, H5I_INVALID_HID, "not a property list")

        /* Make a copy of the default property list */
        if((tmp_gcpl = H5P_copy_plist(gc_plist, FALSE)) < 0)
            HGOTO_ERROR(H5E_SYM, H5E_CANTGET, H5I_INVALID_HID, "unable to copy the creation property list")

        /* Get pointer to the copied property list */
        if(NULL == (gc_plist = (H5P_genplist_t *)H5I_object(tmp_gcpl)))
            HGOTO_ERROR(H5E_ARGS, H5E_BADTYPE, H5I_INVALID_HID, "not a property list")

        /* Get the group info property */
        if(H5P_get(gc_plist, H5G_CRT_GROUP_INFO_NAME, &ginfo) < 0)
            HGOTO_ERROR(H5E_PLIST, H5E_CANTGET, H5I_INVALID_HID, "can't get group info")

        /* Set the non-default local heap size hint */
        H5_CHECKED_ASSIGN(ginfo.lheap_size_hint, uint32_t, size_hint, size_t);
        if(H5P_set(gc_plist, H5G_CRT_GROUP_INFO_NAME, &ginfo) < 0)
            HGOTO_ERROR(H5E_PLIST, H5E_CANTSET, H5I_INVALID_HID, "can't set group info")
    }
    else
        tmp_gcpl = H5P_GROUP_CREATE_DEFAULT;

    /* Set up collective metadata if appropriate */
    if(H5CX_set_loc(loc_id) < 0)
        HGOTO_ERROR(H5E_SYM, H5E_CANTSET, H5I_INVALID_HID, "can't set collective metadata read info")

    /* Get the plist structure */
    if(NULL == (plist = (H5P_genplist_t *)H5I_object(tmp_gcpl)))
        HGOTO_ERROR(H5E_ATOM, H5E_BADATOM, H5I_INVALID_HID, "can't find object for ID")

    /* get creation properties */
    if(H5P_set(plist, H5VL_PROP_GRP_LCPL_ID, &lcpl_id) < 0)
        HGOTO_ERROR(H5E_PLIST, H5E_CANTGET, H5I_INVALID_HID, "can't get property value for lcpl id")

    loc_params.type         = H5VL_OBJECT_BY_SELF;
    loc_params.obj_type     = H5I_get_type(loc_id);

    /* get the location object */
    if(NULL == (vol_obj = (H5VL_object_t *)H5I_object(loc_id)))
        HGOTO_ERROR(H5E_ARGS, H5E_BADTYPE, H5I_INVALID_HID, "invalid location identifier")

    /* Create the group */
    if(NULL == (grp = H5VL_group_create(vol_obj->data, loc_params, vol_obj->driver->cls, name, tmp_gcpl, 
                                        H5P_GROUP_ACCESS_DEFAULT, H5P_DATASET_XFER_DEFAULT, H5_REQUEST_NULL)))
        HGOTO_ERROR(H5E_SYM, H5E_CANTINIT, H5I_INVALID_HID, "unable to create group")

    /* Get an atom for the group */
    if((ret_value = H5VL_register(H5I_GROUP, grp, vol_obj->driver, TRUE)) < 0)
        HGOTO_ERROR(H5E_ATOM, H5E_CANTREGISTER, H5I_INVALID_HID, "unable to register group")

done:
    if(H5I_INVALID_HID != tmp_gcpl && tmp_gcpl != H5P_GROUP_CREATE_DEFAULT)
        if(H5I_dec_ref(tmp_gcpl) < 0)
            HDONE_ERROR(H5E_SYM, H5E_CLOSEERROR, H5I_INVALID_HID, "unable to release property list")

    if(H5I_INVALID_HID == ret_value)
        if(grp && H5VL_group_close(grp, vol_obj->driver->cls, H5P_DATASET_XFER_DEFAULT, H5_REQUEST_NULL) < 0)
            HDONE_ERROR(H5E_SYM, H5E_CLOSEERROR, H5I_INVALID_HID, "unable to release group")

    FUNC_LEAVE_API(ret_value)
} /* end H5Gcreate1() */


/*-------------------------------------------------------------------------
 * Function:	H5Gopen1
 *
 * Purpose:	Opens an existing group for modification.  When finished,
 *		call H5Gclose() to close it and release resources.
 *
 * Note:	Deprecated in favor of H5Gopen2
 *
 * Return:	Success:	Object ID of the group.
 *
 *		Failure:	H5I_INVALID_HID
 *
 * Programmer:	Robb Matzke
 *		Wednesday, December 31, 1997
 *
 *-------------------------------------------------------------------------
 */
hid_t
H5Gopen1(hid_t loc_id, const char *name)
{
    void *grp = NULL;                               /* Group opened */
    H5VL_object_t *vol_obj = NULL;          /* object token of loc_id */
    H5VL_loc_params_t loc_params;
    hid_t       ret_value = H5I_INVALID_HID;        /* Return value */

    FUNC_ENTER_API(H5I_INVALID_HID)
    H5TRACE2("i", "i*s", loc_id, name);

    /* Check args */
    if(!name || !*name)
        HGOTO_ERROR(H5E_ARGS, H5E_BADVALUE, H5I_INVALID_HID, "no name")

    /* Set location parameters */
    loc_params.type         = H5VL_OBJECT_BY_SELF;
    loc_params.obj_type     = H5I_get_type(loc_id);

    /* get the location object */
    if (NULL == (vol_obj = (H5VL_object_t *)H5I_object(loc_id)))
        HGOTO_ERROR(H5E_ARGS, H5E_BADTYPE, H5I_INVALID_HID, "invalid location identifier")

    /* Open the group */
    if(NULL == (grp = H5VL_group_open(vol_obj->data, loc_params, vol_obj->driver->cls, name, H5P_DEFAULT, 
                                      H5P_DATASET_XFER_DEFAULT, H5_REQUEST_NULL)))
        HGOTO_ERROR(H5E_SYM, H5E_CANTOPENOBJ, H5I_INVALID_HID, "unable to open group")

    /* Get an atom for the group */
    if((ret_value = H5VL_register(H5I_GROUP, grp, vol_obj->driver, TRUE)) < 0)
        HGOTO_ERROR(H5E_ATOM, H5E_CANTREGISTER, H5I_INVALID_HID, "unable to register group")

done:
    if(H5I_INVALID_HID == ret_value)
        if(grp && H5VL_group_close(grp, vol_obj->driver->cls, H5P_DATASET_XFER_DEFAULT, H5_REQUEST_NULL) < 0)
            HDONE_ERROR(H5E_SYM, H5E_CLOSEERROR, H5I_INVALID_HID, "unable to release group")

    FUNC_LEAVE_API(ret_value)
} /* end H5Gopen1() */


/*-------------------------------------------------------------------------
 * Function:	H5Glink
 *
 * Purpose:	Creates a link between two existing objects.  The new
 *              APIs to do this are H5Lcreate_hard and H5Lcreate_soft.
 *
 *-------------------------------------------------------------------------
 */
herr_t
H5Glink(hid_t cur_loc_id, H5G_link_t type, const char *cur_name, const char *new_name)
{
    hid_t  lcpl_id   = H5P_LINK_CREATE_DEFAULT;
    H5P_genplist_t *plist;      /* Property list pointer */
    herr_t ret_value = SUCCEED;         /* Return value */

    FUNC_ENTER_API(FAIL)
    H5TRACE4("e", "iLl*s*s", cur_loc_id, type, cur_name, new_name);

    /* Check arguments */
    if(!cur_name || !*cur_name)
        HGOTO_ERROR(H5E_ARGS, H5E_BADVALUE, FAIL, "no current name specified")
    if(!new_name || !*new_name)
        HGOTO_ERROR(H5E_ARGS, H5E_BADVALUE, FAIL, "no new name specified")

    /* Set up collective metadata if appropriate */
    if(H5CX_set_loc(cur_loc_id) < 0)
        HGOTO_ERROR(H5E_SYM, H5E_CANTSET, FAIL, "can't set collective metadata read info")

    /* Get the plist structure */
    if(NULL == (plist = (H5P_genplist_t *)H5I_object(lcpl_id)))
        HGOTO_ERROR(H5E_ATOM, H5E_BADATOM, FAIL, "can't find object for ID")

    /* Create link */
    if(type == H5L_TYPE_HARD) {
        H5VL_object_t    *vol_obj = NULL;        /* object token of loc_id */
        H5VL_loc_params_t loc_params1;
        H5VL_loc_params_t loc_params2;

        loc_params1.type = H5VL_OBJECT_BY_NAME;
        loc_params1.obj_type = H5I_get_type(cur_loc_id);
        loc_params1.loc_data.loc_by_name.name = cur_name;
        loc_params1.loc_data.loc_by_name.lapl_id = H5P_DEFAULT;

        loc_params2.type = H5VL_OBJECT_BY_NAME;
        loc_params2.loc_data.loc_by_name.name = new_name;
        loc_params2.loc_data.loc_by_name.lapl_id = H5P_DEFAULT;

        /* get the location object */
        if(NULL == (vol_obj = (H5VL_object_t *)H5I_object(cur_loc_id)))
            HGOTO_ERROR(H5E_ARGS, H5E_BADTYPE, FAIL, "invalid location identifier")

        /* set creation properties */
        if(H5P_set(plist, H5VL_PROP_LINK_TARGET, &vol_obj->data) < 0)
            HGOTO_ERROR(H5E_PLIST, H5E_CANTGET, FAIL, "can't set property value for target")
        if(H5P_set(plist, H5VL_PROP_LINK_TARGET_LOC_PARAMS, &loc_params1) < 0)
            HGOTO_ERROR(H5E_PLIST, H5E_CANTGET, FAIL, "can't set property value for target loc params")

        /* Create the link through the VOL */
        if((ret_value = H5VL_link_create(H5VL_LINK_CREATE_HARD, NULL, loc_params2, vol_obj->driver->cls,
                                         lcpl_id, H5P_DEFAULT, H5P_DATASET_XFER_DEFAULT, H5_REQUEST_NULL)) < 0)
            HGOTO_ERROR(H5E_SYM, H5E_CANTINIT, FAIL, "unable to create link")
    }
    else if(type == H5L_TYPE_SOFT) {
        H5VL_object_t    *vol_obj = NULL;        /* object token of loc_id */
        H5VL_loc_params_t loc_params;

        loc_params.type = H5VL_OBJECT_BY_NAME;
        loc_params.loc_data.loc_by_name.name = new_name;
        loc_params.loc_data.loc_by_name.lapl_id = H5P_DEFAULT;
        loc_params.obj_type = H5I_get_type(cur_loc_id);

        /* get the location object */
        if(NULL == (vol_obj = (H5VL_object_t *)H5I_object(cur_loc_id)))
            HGOTO_ERROR(H5E_ARGS, H5E_BADTYPE, FAIL, "invalid location identifier")

        /* set creation properties */
        if(H5P_set(plist, H5VL_PROP_LINK_TARGET_NAME, &cur_name) < 0)
            HGOTO_ERROR(H5E_PLIST, H5E_CANTGET, FAIL, "can't get property value for target name")

        /* Create the link through the VOL */
        if((ret_value = H5VL_link_create(H5VL_LINK_CREATE_SOFT, vol_obj->data, loc_params, vol_obj->driver->cls, 
                                         lcpl_id, H5P_DEFAULT, H5P_DATASET_XFER_DEFAULT, H5_REQUEST_NULL)) < 0)
            HGOTO_ERROR(H5E_SYM, H5E_CANTINIT, FAIL, "unable to create link")
    }
    else
        HGOTO_ERROR(H5E_ARGS, H5E_BADVALUE, FAIL, "Not a valid link type")

done:
    FUNC_LEAVE_API(ret_value)
} /* end H5Glink() */


/*-------------------------------------------------------------------------
 * Function:	H5Glink2
 *
 * Purpose:	Creates a link between two existing objects.  The new
 *              APIs to do this are H5Lcreate_hard and H5Lcreate_soft.
 *
 *-------------------------------------------------------------------------
 */
herr_t
H5Glink2(hid_t cur_loc_id, const char *cur_name, H5G_link_t type,
    hid_t new_loc_id, const char *new_name)
{
    hid_t  lcpl_id   = H5P_LINK_CREATE_DEFAULT;
    H5P_genplist_t *plist;      /* Property list pointer */
    herr_t ret_value = SUCCEED;         /* Return value */

    FUNC_ENTER_API(FAIL)
    H5TRACE5("e", "i*sLli*s", cur_loc_id, cur_name, type, new_loc_id, new_name);

    /* Check arguments */
    if(!cur_name || !*cur_name)
        HGOTO_ERROR(H5E_ARGS, H5E_BADVALUE, FAIL, "no current name specified")
    if(!new_name || !*new_name)
        HGOTO_ERROR(H5E_ARGS, H5E_BADVALUE, FAIL, "no new name specified")

    /* Set up collective metadata if appropriate */
    if(H5CX_set_loc(cur_loc_id) < 0)
        HGOTO_ERROR(H5E_SYM, H5E_CANTSET, FAIL, "can't set collective metadata read info")

<<<<<<< HEAD
    /* Call internal routine to create link */
    if(H5G__link(cur_loc_id, cur_name, type, new_loc_id, new_name, H5P_LINK_CREATE_DEFAULT) < 0)
        HGOTO_ERROR(H5E_SYM, H5E_CANTINIT, FAIL, "couldn't create link")

done:
    FUNC_LEAVE_API(ret_value)
} /* end H5Glink2() */


/*-------------------------------------------------------------------------
 * Function:	H5G__link
 *
 * Purpose:	Internal routine to create a new link.
 *
 * Return:	Non-negative on success/Negative on failure
 *
 * Programmer:	Quincey Koziol
 *              Monday, December 18, 2017
 *
 *-------------------------------------------------------------------------
 */
static herr_t
H5G__link(hid_t cur_loc_id, const char *cur_name, H5G_link_t type,
    hid_t new_loc_id, const char *new_name, hid_t lcpl_id)
{
    H5G_loc_t	new_loc;                /* Information about new link's group */
    herr_t      ret_value = SUCCEED;    /* Return value */

    FUNC_ENTER_STATIC
=======
    /* Get the plist structure */
    if(NULL == (plist = (H5P_genplist_t *)H5I_object(lcpl_id)))
        HGOTO_ERROR(H5E_ATOM, H5E_BADATOM, FAIL, "can't find object for ID")
>>>>>>> 2f605eaa

    /* Create the appropriate kind of link */
    if(type == H5L_TYPE_HARD) {
        H5VL_object_t    *vol_obj1 = NULL;        /* object token of loc_id */
        H5VL_object_t    *vol_obj2 = NULL;        /* object token of loc_id */
        H5VL_loc_params_t loc_params1;
        H5VL_loc_params_t loc_params2;

        loc_params1.type = H5VL_OBJECT_BY_NAME;
        loc_params1.obj_type = H5I_get_type(cur_loc_id);
        loc_params1.loc_data.loc_by_name.name = cur_name;
        loc_params1.loc_data.loc_by_name.lapl_id = H5P_DEFAULT;

        loc_params2.type = H5VL_OBJECT_BY_NAME;
        loc_params2.obj_type = H5I_get_type(new_loc_id);
        loc_params2.loc_data.loc_by_name.name = new_name;
        loc_params2.loc_data.loc_by_name.lapl_id = H5P_DEFAULT;

        /* get the location object */
        if(NULL == (vol_obj1 = (H5VL_object_t *)H5I_object(cur_loc_id)))
            HGOTO_ERROR(H5E_ARGS, H5E_BADTYPE, FAIL, "invalid location identifier")
        if(NULL == (vol_obj2 = (H5VL_object_t *)H5I_object(new_loc_id)))
            HGOTO_ERROR(H5E_ARGS, H5E_BADTYPE, FAIL, "invalid location identifier")

        /* set creation properties */
        if(H5P_set(plist, H5VL_PROP_LINK_TARGET, &vol_obj1->data) < 0)
            HGOTO_ERROR(H5E_PLIST, H5E_CANTGET, FAIL, "can't set property value for target id")
        if(H5P_set(plist, H5VL_PROP_LINK_TARGET_LOC_PARAMS, &loc_params1) < 0)
            HGOTO_ERROR(H5E_PLIST, H5E_CANTGET, FAIL, "can't set property value for target name")

        /* Create the link through the VOL */
        if((ret_value = H5VL_link_create(H5VL_LINK_CREATE_HARD, vol_obj2->data, loc_params2, vol_obj2->driver->cls,
                                         lcpl_id, H5P_DEFAULT, H5P_DATASET_XFER_DEFAULT, H5_REQUEST_NULL)) < 0)
            HGOTO_ERROR(H5E_SYM, H5E_CANTINIT, FAIL, "unable to create link")
    }
    else if(type == H5L_TYPE_SOFT) {
        H5VL_object_t    *vol_obj = NULL;        /* object token of loc_id */
        H5VL_loc_params_t loc_params;

        /* Soft links only need one location, the new_loc_id, but it's possible that
         * new_loc_id is H5L_SAME_LOC */
        if(new_loc_id == H5L_SAME_LOC)
            new_loc_id = cur_loc_id;

        loc_params.type = H5VL_OBJECT_BY_NAME;
        loc_params.loc_data.loc_by_name.name = new_name;
        loc_params.loc_data.loc_by_name.lapl_id = H5P_DEFAULT;
        loc_params.obj_type = H5I_get_type(new_loc_id);

        /* get the location object */
        if(NULL == (vol_obj = (H5VL_object_t *)H5I_object(new_loc_id)))
            HGOTO_ERROR(H5E_ARGS, H5E_BADTYPE, FAIL, "invalid location identifier")

        /* set creation properties */
        if(H5P_set(plist, H5VL_PROP_LINK_TARGET_NAME, &cur_name) < 0)
            HGOTO_ERROR(H5E_PLIST, H5E_CANTGET, FAIL, "can't get property value for target name")

        /* Create the link through the VOL */
        if((ret_value = H5VL_link_create(H5VL_LINK_CREATE_SOFT, vol_obj->data, loc_params, vol_obj->driver->cls,
                                         lcpl_id, H5P_DEFAULT, H5P_DATASET_XFER_DEFAULT, H5_REQUEST_NULL)) < 0)
            HGOTO_ERROR(H5E_SYM, H5E_CANTINIT, FAIL, "unable to create link")
    }
    else
        HGOTO_ERROR(H5E_ARGS, H5E_BADVALUE, FAIL, "not a valid link type")

done:
<<<<<<< HEAD
    FUNC_LEAVE_NOAPI(ret_value)
} /* end H5G__link() */
=======
    FUNC_LEAVE_API(ret_value)
} /* end H5Glink2() */
>>>>>>> 2f605eaa


/*-------------------------------------------------------------------------
 * Function:	H5Gmove
 *
 * Purpose:	Moves and renames a link.  The new API to do this is H5Lmove.
 *
 *-------------------------------------------------------------------------
 */
herr_t
H5Gmove(hid_t src_loc_id, const char *src_name, const char *dst_name)
{
    H5VL_object_t    *vol_obj = NULL;        /* object token of loc_id */
    H5VL_loc_params_t loc_params1;
    H5VL_loc_params_t loc_params2;
    herr_t      ret_value = SUCCEED;       /* Return value */

    FUNC_ENTER_API(FAIL)
    H5TRACE3("e", "i*s*s", src_loc_id, src_name, dst_name);

    /* Set up collective metadata if appropriate */
    if(H5CX_set_loc(src_loc_id) < 0)
        HGOTO_ERROR(H5E_SYM, H5E_CANTSET, FAIL, "can't set collective metadata read info")

    loc_params1.type = H5VL_OBJECT_BY_NAME;
    loc_params1.obj_type = H5I_get_type(src_loc_id);
    loc_params1.loc_data.loc_by_name.name = src_name;
    loc_params1.loc_data.loc_by_name.lapl_id = H5P_DEFAULT;

    loc_params2.type = H5VL_OBJECT_BY_NAME;
    loc_params2.loc_data.loc_by_name.name = dst_name;
    loc_params2.loc_data.loc_by_name.lapl_id = H5P_DEFAULT;

    /* get the location object */
    if(NULL == (vol_obj = (H5VL_object_t *)H5I_object(src_loc_id)))
        HGOTO_ERROR(H5E_ARGS, H5E_BADTYPE, FAIL, "invalid location identifier")

    /* Move the link */
    if((ret_value = H5VL_link_move(vol_obj->data, loc_params1, NULL, loc_params2, vol_obj->driver->cls,
                                   H5P_DEFAULT, H5P_DEFAULT, H5P_DATASET_XFER_DEFAULT, H5_REQUEST_NULL)) < 0)
        HGOTO_ERROR(H5E_SYM, H5E_CANTMOVE, FAIL, "couldn't move link")

done:
    FUNC_LEAVE_API(ret_value)
} /* end H5Gmove() */


/*-------------------------------------------------------------------------
 * Function:	H5Gmove2
 *
 * Purpose:	Moves and renames a link.  The new API to do this is H5Lmove.
 *
 *-------------------------------------------------------------------------
 */
herr_t
H5Gmove2(hid_t src_loc_id, const char *src_name, hid_t dst_loc_id,
    const char *dst_name)
{
    H5VL_object_t    *vol_obj1 = NULL;        /* object token of src_id */
    H5VL_loc_params_t loc_params1;
    H5VL_object_t    *vol_obj2 = NULL;        /* object token of dst_id */
    H5VL_loc_params_t loc_params2;
    herr_t      ret_value = SUCCEED;       /* Return value */

    FUNC_ENTER_API(FAIL)
    H5TRACE4("e", "i*si*s", src_loc_id, src_name, dst_loc_id, dst_name);

    /* Set up collective metadata if appropriate */
    if(H5CX_set_loc(dst_loc_id) < 0)
        HGOTO_ERROR(H5E_SYM, H5E_CANTSET, FAIL, "can't set collective metadata read info")

<<<<<<< HEAD
    /* Call common routine to move the link */
    if(H5G__move(src_loc_id, src_name, dst_loc_id, dst_name, H5P_LINK_CREATE_DEFAULT) < 0)
      HGOTO_ERROR(H5E_SYM, H5E_CANTMOVE, FAIL, "couldn't move link")

done:
    FUNC_LEAVE_API(ret_value)
} /* end H5Gmove2() */


/*-------------------------------------------------------------------------
 * Function:	H5G__move
 *
 * Purpose:	Renames an object within an HDF5 file and moves it to a new
 *              group.  The original name SRC is unlinked from the group graph
 *              and then inserted with the new name DST (which can specify a
 *              new path for the object) as an atomic operation. The names
 *              are interpreted relative to SRC_LOC_ID and
 *              DST_LOC_ID, which are either file IDs or group ID.
 *
 * Return:	Non-negative on success/Negative on failure
 *
 * Programmer:	Quincey Koziol
 *              Monday, November  6, 2006
 *
 *-------------------------------------------------------------------------
 */
static herr_t
H5G__move(hid_t src_loc_id, const char *src_name, hid_t dst_loc_id,
    const char *dst_name, hid_t lcpl_id)
{
    H5G_loc_t	src_loc, *src_loc_p;    /* Group info for source location */
    H5G_loc_t	dst_loc, *dst_loc_p;    /* Group info for destination location */
    herr_t      ret_value = SUCCEED;    /* Return value */

    FUNC_ENTER_STATIC

    /* Check arguments */
    if(src_loc_id != H5L_SAME_LOC && H5G_loc(src_loc_id, &src_loc) < 0)
        HGOTO_ERROR(H5E_SYM, H5E_BADTYPE, FAIL, "not a location")
    if(dst_loc_id != H5L_SAME_LOC && H5G_loc(dst_loc_id, &dst_loc) < 0)
        HGOTO_ERROR(H5E_SYM, H5E_BADTYPE, FAIL, "not a location")
    if(!src_name || !*src_name)
        HGOTO_ERROR(H5E_SYM, H5E_BADVALUE, FAIL, "no current name specified")
    if(!dst_name || !*dst_name)
        HGOTO_ERROR(H5E_SYM, H5E_BADVALUE, FAIL, "no destination name specified")

    /* Set up src & dst location pointers */
    src_loc_p = &src_loc;
    dst_loc_p = &dst_loc;
    if(src_loc_id == H5L_SAME_LOC)
        src_loc_p = dst_loc_p;
    else if(dst_loc_id == H5L_SAME_LOC)
        dst_loc_p = src_loc_p;
=======
    /* Set location parameter for source object */
    loc_params1.type = H5VL_OBJECT_BY_NAME;
    loc_params1.loc_data.loc_by_name.name = src_name;
    loc_params1.loc_data.loc_by_name.lapl_id = H5P_DEFAULT;
    loc_params1.obj_type = H5I_get_type(src_loc_id);
    /* Set location parameter for destination object */
    loc_params2.type = H5VL_OBJECT_BY_NAME;
    loc_params2.loc_data.loc_by_name.name = dst_name;
    loc_params2.loc_data.loc_by_name.lapl_id = H5P_DEFAULT;
    loc_params2.obj_type = H5I_get_type(dst_loc_id);

    if(H5L_SAME_LOC != src_loc_id) {
        /* get the location object */
        if(NULL == (vol_obj1 = (H5VL_object_t *)H5I_object(src_loc_id)))
            HGOTO_ERROR(H5E_ARGS, H5E_BADTYPE, FAIL, "invalid location identifier")
    }
    if(H5L_SAME_LOC != dst_loc_id) {
        /* get the location object */
        if(NULL == (vol_obj2 = (H5VL_object_t *)H5I_object(dst_loc_id)))
            HGOTO_ERROR(H5E_ARGS, H5E_BADTYPE, FAIL, "invalid location identifier")
    }
>>>>>>> 2f605eaa

    /* Move the link */
    if((ret_value = H5VL_link_move(vol_obj1->data, loc_params1, vol_obj2->data, loc_params2, 
                                   vol_obj1->driver->cls, H5P_DEFAULT, H5P_DEFAULT, 
                                   H5P_DATASET_XFER_DEFAULT, H5_REQUEST_NULL)) < 0)
        HGOTO_ERROR(H5E_SYM, H5E_CANTMOVE, FAIL, "unable to move link")

done:
<<<<<<< HEAD
    FUNC_LEAVE_NOAPI(ret_value)
} /* end H5G__move() */
=======
    FUNC_LEAVE_API(ret_value)
} /* end H5Gmove2() */
>>>>>>> 2f605eaa


/*-------------------------------------------------------------------------
 * Function:	H5Gunlink
 *
 * Purpose:	Removes a link.  The new API is H5Ldelete/H5Ldelete_by_idx.
 *
 *-------------------------------------------------------------------------
 */
herr_t
H5Gunlink(hid_t loc_id, const char *name)
{
    H5VL_object_t    *vol_obj = NULL;        /* object token of loc_id */
    H5VL_loc_params_t loc_params;
    herr_t ret_value = SUCCEED;         /* Return value */

    FUNC_ENTER_API(FAIL)
    H5TRACE2("e", "i*s", loc_id, name);

    /* Check arguments */
    if(!name || !*name)
        HGOTO_ERROR(H5E_ARGS, H5E_BADVALUE, FAIL, "no name")

    /* Set up collective metadata if appropriate */
    if(H5CX_set_loc(loc_id) < 0)
        HGOTO_ERROR(H5E_SYM, H5E_CANTSET, FAIL, "can't set collective metadata read info")

    loc_params.type = H5VL_OBJECT_BY_NAME;
    loc_params.obj_type = H5I_get_type(loc_id);
    loc_params.loc_data.loc_by_name.name = name;
    loc_params.loc_data.loc_by_name.lapl_id = H5P_LINK_ACCESS_DEFAULT;

    /* Get the location object */
    if(NULL == (vol_obj = (H5VL_object_t *)H5I_object(loc_id)))
        HGOTO_ERROR(H5E_ARGS, H5E_BADTYPE, FAIL, "invalid location identifier")

<<<<<<< HEAD
    FUNC_ENTER_STATIC

    /* Call H5L routine... */
    if(H5L_delete(loc, name) < 0)
      HGOTO_ERROR(H5E_SYM, H5E_CANTDELETE, FAIL, "couldn't delete link")

done:
    FUNC_LEAVE_NOAPI(ret_value)
} /* end H5G__unlink() */
=======
    /* Delete the link */
    if(H5VL_link_specific(vol_obj->data, loc_params, vol_obj->driver->cls, H5VL_LINK_DELETE, 
                          H5P_DATASET_XFER_DEFAULT, H5_REQUEST_NULL) < 0)
        HGOTO_ERROR(H5E_SYM, H5E_CANTDELETE, FAIL, "couldn't delete link")

done:
    FUNC_LEAVE_API(ret_value)
} /* end H5Gunlink() */
>>>>>>> 2f605eaa


/*-------------------------------------------------------------------------
 * Function:	H5Gget_linkval
 *
 * Purpose:	Retrieve's a soft link's data.  The new API is
 *              H5Lget_val/H5Lget_val_by_idx.
 *
 *-------------------------------------------------------------------------
 */
herr_t
H5Gget_linkval(hid_t loc_id, const char *name, size_t size, char *buf/*out*/)
{
    H5VL_object_t    *vol_obj = NULL;        /* object token of loc_id */
    H5VL_loc_params_t loc_params;
    herr_t ret_value = SUCCEED;         /* Return value */

    FUNC_ENTER_API(FAIL)
    H5TRACE4("e", "i*szx", loc_id, name, size, buf);

    /* Check arguments */
    if(!name || !*name)
        HGOTO_ERROR(H5E_ARGS, H5E_BADVALUE, FAIL, "no name specified")

    /* Set up collective metadata if appropriate */
    if(H5CX_set_loc(loc_id) < 0)
        HGOTO_ERROR(H5E_SYM, H5E_CANTSET, FAIL, "can't set collective metadata read info")

    loc_params.type = H5VL_OBJECT_BY_NAME;
    loc_params.obj_type = H5I_get_type(loc_id);
    loc_params.loc_data.loc_by_name.name = name;
    loc_params.loc_data.loc_by_name.lapl_id = H5P_LINK_ACCESS_DEFAULT;

<<<<<<< HEAD
    FUNC_ENTER_STATIC
=======
    /* Get the location object */
    if(NULL == (vol_obj = (H5VL_object_t *)H5I_object(loc_id)))
        HGOTO_ERROR(H5E_ARGS, H5E_BADTYPE, FAIL, "invalid location identifier")
>>>>>>> 2f605eaa

    /* Get the link value */
    if((ret_value = H5VL_link_get(vol_obj->data, loc_params, vol_obj->driver->cls, H5VL_LINK_GET_VAL, 
                                  H5P_DATASET_XFER_DEFAULT, H5_REQUEST_NULL, buf, size)) < 0)
        HGOTO_ERROR(H5E_SYM, H5E_CANTGET, FAIL, "unable to get link value")

done:
<<<<<<< HEAD
    FUNC_LEAVE_NOAPI(ret_value)
} /* end H5G__get_linkval() */
=======
    FUNC_LEAVE_API(ret_value)
} /* end H5Gget_linkval() */
>>>>>>> 2f605eaa


/*-------------------------------------------------------------------------
 * Function:	H5Gset_comment
 *
 * Purpose:     Gives the specified object a comment.  The COMMENT string
 *		should be a null terminated string.  An object can have only
 *		one comment at a time.  Passing NULL for the COMMENT argument
 *		will remove the comment property from the object.
 *
 * Note:	Deprecated in favor of H5Oset_comment/H5Oset_comment_by_name
 *
 * Return:	Non-negative on success/Negative on failure
 *
 * Programmer:	Robb Matzke
 *              Monday, July 20, 1998
 *
 *-------------------------------------------------------------------------
 */
herr_t
H5Gset_comment(hid_t loc_id, const char *name, const char *comment)
{
    H5G_loc_t   loc;                    /* Group's location */
    herr_t      ret_value = SUCCEED;       /* Return value */

    FUNC_ENTER_API(FAIL)
    H5TRACE3("e", "i*s*s", loc_id, name, comment);

    if(H5G_loc(loc_id, &loc) < 0)
        HGOTO_ERROR(H5E_ARGS, H5E_BADTYPE, FAIL, "not a location")
    if(!name || !*name)
        HGOTO_ERROR(H5E_ARGS, H5E_BADVALUE, FAIL, "no name specified")

    /* Set up collective metadata if appropriate */
    if(H5CX_set_loc(loc_id) < 0)
        HGOTO_ERROR(H5E_SYM, H5E_CANTSET, FAIL, "can't set collective metadata read info")

    /* Set the comment */
    if(H5G_loc_set_comment(&loc, name, comment) < 0)
        HGOTO_ERROR(H5E_SYM, H5E_CANTSET, FAIL, "unable to set comment value")

done:
    FUNC_LEAVE_API(ret_value)
} /* end H5Gset_comment() */


/*-------------------------------------------------------------------------
<<<<<<< HEAD
 * Function:	H5G__set_comment
 *
 * Purpose:	Internal version of H5Gset_comment.
 *
 * Note:        This routine is needed so that there's a non-API routine
 *              that can set up VOL / SWMR info (which need a DXPL).
 *
 * Return:	Non-negative on success / Negative on failure
 *
 * Programmer:	Quincey Koziol
 *              Saturday, December 23, 2017
 *
 *-------------------------------------------------------------------------
 */
static herr_t
H5G__set_comment(const H5G_loc_t *loc, const char *name, const char *comment)
{
    herr_t      ret_value = SUCCEED;    /* Return value */

    FUNC_ENTER_STATIC

    /* Call the common routine which provides this capability */
    if(H5G_loc_set_comment(loc, name, comment) < 0)
	HGOTO_ERROR(H5E_SYM, H5E_CANTSET, FAIL, "unable to set comment value")

done:
    FUNC_LEAVE_NOAPI(ret_value)
} /* end H5G__set_comment() */


/*-------------------------------------------------------------------------
=======
>>>>>>> 2f605eaa
 * Function:	H5Gget_comment
 *
 * Purpose:	Return at most BUFSIZE characters of the comment for the
 *		specified object.  If BUFSIZE is large enough to hold the
 *		entire comment then the comment string will be null
 *		terminated, otherwise it will not.  If the object does not
 *		have a comment value then no bytes are copied to the BUF
 *		buffer.
 *
 * Note:	Deprecated in favor of H5Oget_comment/H5Oget_comment_by_name
 *
 * Return:	Success:	Number of characters in the comment counting
 *				the null terminator.  The value returned may
 *				be larger than the BUFSIZE argument.
 *
 *		Failure:	Negative
 *
 * Programmer:	Robb Matzke
 *              Monday, July 20, 1998
 *
 *-------------------------------------------------------------------------
 */
int
H5Gget_comment(hid_t loc_id, const char *name, size_t bufsize, char *buf)
{
    H5G_loc_t	loc;                    /* Group's location */
    int	ret_value;                      /* Return value */

    FUNC_ENTER_API(FAIL)
    H5TRACE4("Is", "i*sz*s", loc_id, name, bufsize, buf);

    if(H5G_loc(loc_id, &loc) < 0)
        HGOTO_ERROR(H5E_ARGS, H5E_BADTYPE, FAIL, "not a location")
    if(!name || !*name)
        HGOTO_ERROR(H5E_ARGS, H5E_BADVALUE, FAIL, "no name specified")
    if(bufsize > 0 && !buf)
        HGOTO_ERROR(H5E_ARGS, H5E_BADVALUE, FAIL, "no buffer specified")

    /* Set up collective metadata if appropriate */
    if(H5CX_set_loc(loc_id) < 0)
        HGOTO_ERROR(H5E_SYM, H5E_CANTSET, FAIL, "can't set collective metadata read info")

    /* Get the comment */
    if((ret_value = (int)H5G_loc_get_comment(&loc, name, buf, bufsize)) < 0)
        HGOTO_ERROR(H5E_SYM, H5E_CANTGET, FAIL, "unable to get comment value")

done:
    FUNC_LEAVE_API(ret_value)
} /* end H5Gget_comment() */


/*-------------------------------------------------------------------------
<<<<<<< HEAD
 * Function:	H5G__get_comment
 *
 * Purpose:	Internal version of H5Gget_comment.
 *
 * Note:        This routine is needed so that there's a non-API routine
 *              that can set up VOL / SWMR info (which need a DXPL).
 *
 * Return:	Non-negative on success / Negative on failure
 *
 * Programmer:	Quincey Koziol
 *              Saturday, December 23, 2017
 *
 *-------------------------------------------------------------------------
 */
static int
H5G__get_comment(const H5G_loc_t *loc, const char *name, char *buf,
    size_t bufsize)
{
    int ret_value = FAIL;       /* Return value */

    FUNC_ENTER_STATIC

    /* Call the common routine which provides this capability */
    if((ret_value = (int)H5G_loc_get_comment(loc, name, buf, bufsize)) < 0)
	HGOTO_ERROR(H5E_SYM, H5E_CANTGET, FAIL, "unable to get comment value")

done:
    FUNC_LEAVE_NOAPI(ret_value)
} /* end H5G__get_comment() */


/*-------------------------------------------------------------------------
=======
>>>>>>> 2f605eaa
 * Function:    H5Giterate
 *
 * Purpose:     Iterates over the entries of a group.  The LOC_ID and NAME
 *              identify the group over which to iterate and IDX indicates
 *              where to start iterating (zero means at the beginning).	 The
 *              OPERATOR is called for each member and the iteration
 *              continues until the operator returns non-zero or all members
 *              are processed. The operator is passed a group ID for the
 *              group being iterated, a member name, and OP_DATA for each
 *              member.
 *
 * NOTE:        Deprecated in favor of H5Literate
 *
 * Return:      Success:    The return value of the first operator that
 *                          returns non-zero, or zero if all members were
 *                          processed with no operator returning non-zero.
 *
 *              Failure:    Negative if something goes wrong within the
 *                          library, or the negative value returned by one
 *                          of the operators.
 *
 *-------------------------------------------------------------------------
 */
herr_t
H5Giterate(hid_t loc_id, const char *name, int *idx_p, H5G_iterate_t op,
    void *op_data)
{
    H5G_loc_t           loc;            /* Location of object               */
    H5G_link_iterate_t  lnk_op;         /* Link operator                    */
    hsize_t             last_obj;       /* Index of last object looked at   */
    hsize_t	            idx;            /* Internal location to hold index  */
    herr_t              ret_value;      /* Return value                     */

    FUNC_ENTER_API(FAIL)
    H5TRACE5("e", "i*s*Isx*x", loc_id, name, idx_p, op, op_data);

    /* Check args */
    if(H5G_loc(loc_id, &loc) < 0)
        HGOTO_ERROR(H5E_ARGS, H5E_BADTYPE, FAIL, "not a location ID")
    if(!name || !*name)
        HGOTO_ERROR(H5E_ARGS, H5E_BADVALUE, FAIL, "no name specified")
    if(idx_p && *idx_p < 0)
        HGOTO_ERROR(H5E_ARGS, H5E_BADVALUE, FAIL, "invalid index specified")
    if(!op)
        HGOTO_ERROR(H5E_ARGS, H5E_BADVALUE, FAIL, "no operator specified")

    /* Set number of objects looked at to zero */
    last_obj = 0;
    idx = (hsize_t)(idx_p == NULL ? 0 : *idx_p);

    /* Build link operator info */
    lnk_op.op_type = H5G_LINK_OP_OLD;
    lnk_op.op_func.op_old = op;

    /* Call private function */
    if((ret_value = H5G_iterate(&loc, name, H5_INDEX_NAME, H5_ITER_INC, idx, &last_obj, &lnk_op, op_data)) < 0)
        HGOTO_ERROR(H5E_SYM, H5E_BADITER, FAIL, "group iteration failed")

    /* Set the index we stopped at */
    if(idx_p)
        *idx_p = (int)last_obj;

done:
    FUNC_LEAVE_API(ret_value)
} /* end H5Giterate() */


/*-------------------------------------------------------------------------
<<<<<<< HEAD
 * Function:	H5G__iterate
 *
 * Purpose:	Internal version of H5Giterate.
 *
 * Note:        This routine is needed so that there's a non-API routine
 *              that can set up VOL / SWMR info (which need a DXPL).
 *
 * Return:	Non-negative on success / Negative on failure
 *
 * Programmer:	Quincey Koziol
 *              Saturday, December 23, 2017
 *
 *-------------------------------------------------------------------------
 */
static herr_t
H5G__iterate(hid_t loc_id, const char *name, H5_index_t idx_type,
    H5_iter_order_t order, hsize_t idx, hsize_t *last_lnk,
    const H5G_link_iterate_t *lnk_op, void *op_data)
{
    herr_t ret_value = FAIL;            /* Return value */

    FUNC_ENTER_STATIC

    /* Call the common routine which provides this capability */
    if((ret_value = H5G_iterate(loc_id, name, idx_type, order, idx, last_lnk, lnk_op, op_data)) < 0)
        HGOTO_ERROR(H5E_SYM, H5E_BADITER, FAIL, "group iteration failed")

done:
    FUNC_LEAVE_NOAPI(ret_value)
} /* end H5G__iterate() */


/*-------------------------------------------------------------------------
=======
>>>>>>> 2f605eaa
 * Function:	H5Gget_num_objs
 *
 * Purpose:     Returns the number of objects in the group.  It iterates
 *              all B-tree leaves and sum up total number of group members.
 *
 * Note:	Deprecated in favor of H5Gget_info
 *
 * Return:	Success:        Non-negative
 *		Failure:	Negative
 *
 * Programmer:	Raymond Lu
 *	        Nov 20, 2002
 *
 *-------------------------------------------------------------------------
 */
herr_t
H5Gget_num_objs(hid_t loc_id, hsize_t *num_objs)
{
    H5G_loc_t           loc;                    /* Location of object */
    H5G_info_t          grp_info;               /* Group information */
    H5O_type_t          obj_type;               /* Type of object at location */
    herr_t              ret_value = SUCCEED;

    FUNC_ENTER_API(FAIL)
    H5TRACE2("e", "i*h", loc_id, num_objs);

    /* Check args */
    if(H5G_loc(loc_id, &loc) < 0)
        HGOTO_ERROR(H5E_ARGS, H5E_BADTYPE, FAIL, "not a location ID")
    if(H5O_obj_type(loc.oloc, &obj_type) < 0)
        HGOTO_ERROR(H5E_ARGS, H5E_CANTGET, FAIL, "can't get object type")
    if(obj_type != H5O_TYPE_GROUP)
        HGOTO_ERROR(H5E_ARGS, H5E_BADTYPE, FAIL, "not a group")
    if(!num_objs)
        HGOTO_ERROR(H5E_ARGS, H5E_BADVALUE, FAIL, "bad pointer to # of objects")

    /* Retrieve information about the group */
    if(H5G__obj_info(loc.oloc, &grp_info) < 0)
        HGOTO_ERROR(H5E_SYM, H5E_CANTCOUNT, FAIL, "can't determine # of objects")

    /* Set the number of objects [sic: links] in the group */
    *num_objs = grp_info.nlinks;

done:
    FUNC_LEAVE_API(ret_value)
} /* end H5Gget_num_objs() */


/*-------------------------------------------------------------------------
<<<<<<< HEAD
 * Function:	H5G__get_num_objs
 *
 * Purpose:	Internal version of H5Gget_num_objs.
 *
 * Note:        This routine is needed so that there's a non-API routine
 *              that can set up VOL / SWMR info (which need a DXPL).
 *
 * Return:	Non-negative on success / Negative on failure
 *
 * Programmer:	Quincey Koziol
 *              Saturday, December 23, 2017
 *
 *-------------------------------------------------------------------------
 */
static herr_t
H5G__get_num_objs(const H5O_loc_t *oloc, H5G_info_t *grp_info)
{
    H5O_type_t obj_type;                /* Type of object at location */
    herr_t ret_value = SUCCEED;         /* Return value */

    FUNC_ENTER_STATIC

    /* Check args */
    if(H5O_obj_type(oloc, &obj_type) < 0)
        HGOTO_ERROR(H5E_SYM, H5E_CANTGET, FAIL, "can't get object type")
    if(obj_type != H5O_TYPE_GROUP)
        HGOTO_ERROR(H5E_SYM, H5E_BADTYPE, FAIL, "not a group")

    /* Retrieve information about the group */
    if(H5G__obj_info(oloc, grp_info) < 0)
	HGOTO_ERROR(H5E_SYM, H5E_CANTCOUNT, FAIL, "can't determine # of objects")

done:
    FUNC_LEAVE_NOAPI(ret_value)
} /* end H5G__get_num_objs() */


/*-------------------------------------------------------------------------
=======
>>>>>>> 2f605eaa
 * Function:	H5Gget_objinfo
 *
 * Purpose:	Returns information about an object.  If FOLLOW_LINK is
 *		non-zero then all symbolic links are followed; otherwise all
 *		links except the last component of the name are followed.
 *
 * Note:	Deprecated in favor of H5Lget_info/H5Oget_info
 *
 * Return:	Non-negative on success, with the fields of STATBUF (if
 *              non-null) initialized. Negative on failure.
 *
 * Programmer:	Robb Matzke
 *              Monday, April 13, 1998
 *
 *-------------------------------------------------------------------------
 */
herr_t
H5Gget_objinfo(hid_t loc_id, const char *name, hbool_t follow_link,
	       H5G_stat_t *statbuf/*out*/)
{
    H5G_loc_t	loc;                        /* Group's location */
    herr_t      ret_value = SUCCEED;        /* Return value */

    FUNC_ENTER_API(FAIL)
    H5TRACE4("e", "i*sbx", loc_id, name, follow_link, statbuf);

    /* Check arguments */
    if(H5G_loc(loc_id, &loc) < 0)
        HGOTO_ERROR(H5E_ARGS, H5E_BADTYPE, FAIL, "not a location")
    if(!name || !*name)
        HGOTO_ERROR(H5E_ARGS, H5E_BADVALUE, FAIL, "no name specified")

    /* Get info */
    if(H5G__get_objinfo(&loc, name, follow_link, statbuf) < 0)
        HGOTO_ERROR(H5E_SYM, H5E_CANTGET, FAIL, "cannot stat object")

done:
    FUNC_LEAVE_API(ret_value)
} /* end H5Gget_objinfo() */


/*-------------------------------------------------------------------------
 * Function:	H5G__get_objinfo_cb
 *
 * Purpose:	Callback for retrieving info about an object.  This routine
 *              gets the info
 *
 * Return:	Non-negative on success/Negative on failure
 *
 * Programmer:	Quincey Koziol
 *              Tuesday, September 20, 2005
 *
 *-------------------------------------------------------------------------
 */
static herr_t
H5G__get_objinfo_cb(H5G_loc_t H5_ATTR_UNUSED *grp_loc/*in*/, const char *name, const H5O_link_t *lnk,
    H5G_loc_t *obj_loc, void *_udata/*in,out*/, H5G_own_loc_t *own_loc/*out*/)
{
    H5G_trav_goi_t *udata = (H5G_trav_goi_t *)_udata;   /* User data passed in */
    herr_t ret_value = SUCCEED;         /* Return value */

    FUNC_ENTER_STATIC

    /* Check if the name in this group resolved to a valid link */
    if(lnk == NULL && obj_loc == NULL)
        HGOTO_ERROR(H5E_SYM, H5E_NOTFOUND, FAIL, "'%s' doesn't exist", name)

    /* Only modify user's buffer if it's available */
    if(udata->statbuf) {
        H5G_stat_t *statbuf = udata->statbuf;   /* Convenience pointer for statbuf */

        /* Common code to retrieve the file's fileno */
        if(H5F_get_fileno((obj_loc ? obj_loc : grp_loc)->oloc->file, &statbuf->fileno[0]) < 0)
            HGOTO_ERROR(H5E_FILE, H5E_BADVALUE, FAIL, "unable to read fileno")

        /* Info for soft and UD links is gotten by H5L_get_info. If we have
         *      a hard link, follow it and get info on the object
         */
        if(udata->follow_link || !lnk || (lnk->type == H5L_TYPE_HARD)) {
            H5O_info_t oinfo;           /* Object information */

            /* Go retrieve the object information */
            /* (don't need index & heap info) */
            HDassert(obj_loc);
            if(H5O_get_info(obj_loc->oloc, &oinfo, H5O_INFO_BASIC|H5O_INFO_TIME|H5O_INFO_HDR) < 0)
                HGOTO_ERROR(H5E_OHDR, H5E_CANTGET, FAIL, "unable to get object info")

            /* Get mapped object type */
            statbuf->type = H5G_map_obj_type(oinfo.type);

	    /* Get object number (i.e. address) for object */
	    statbuf->objno[0] = (unsigned long)(oinfo.addr);
#if H5_SIZEOF_UINT64_T > H5_SIZEOF_LONG
	    statbuf->objno[1] = (unsigned long)(oinfo.addr >> 8 * sizeof(long));
#else
	    statbuf->objno[1] = 0;
#endif
            /* Get # of hard links pointing to object */
	    statbuf->nlink = oinfo.rc;

            /* Get modification time for object */
            statbuf->mtime = oinfo.ctime;

            /* Retrieve the object header information */
            statbuf->ohdr.size = oinfo.hdr.space.total;
            statbuf->ohdr.free = oinfo.hdr.space.free;
            statbuf->ohdr.nmesgs = oinfo.hdr.nmesgs;
            statbuf->ohdr.nchunks = oinfo.hdr.nchunks;
        } /* end if */
    } /* end if */

done:
    /* Indicate that this callback didn't take ownership of the group *
     * location for the object */
    *own_loc = H5G_OWN_NONE;

    FUNC_LEAVE_NOAPI(ret_value)
} /* end H5G__get_objinfo_cb() */


/*-------------------------------------------------------------------------
 * Function:	H5G__get_objinfo
 *
 * Purpose:	Returns information about an object.
 *
 * Return:	Success:	Non-negative with info about the object
 *				returned through STATBUF if it isn't the null
 *				pointer.
 *
 *		Failure:	Negative
 *
 * Programmer:	Robb Matzke
 *              Monday, April 13, 1998
 *
 *-------------------------------------------------------------------------
 */
static herr_t
H5G__get_objinfo(const H5G_loc_t *loc, const char *name, hbool_t follow_link,
    H5G_stat_t *statbuf/*out*/)
{
    H5G_trav_goi_t udata;           /* User data for callback */
    herr_t      ret_value = SUCCEED;       /* Return value */

    FUNC_ENTER_STATIC

    /* Sanity checks */
    HDassert(loc);
    HDassert(name && *name);

    /* Reset stat buffer, if one was given */
    if(statbuf)
        HDmemset(statbuf, 0, sizeof(H5G_stat_t));

    /* Set up user data for retrieving information */
    udata.statbuf = statbuf;
    udata.follow_link = follow_link;
    udata.loc_file = loc->oloc->file;

    /* Traverse the group hierarchy to locate the object to get info about */
    if(H5G_traverse(loc, name, (unsigned)(follow_link ? H5G_TARGET_NORMAL : H5G_TARGET_SLINK|H5G_TARGET_UDLINK),
            H5G__get_objinfo_cb, &udata) < 0)
        HGOTO_ERROR(H5E_SYM, H5E_EXISTS, FAIL, "name doesn't exist")

    /* If we're pointing at a soft or UD link, get the real link length and type */
    if(statbuf && follow_link == 0) {
        H5L_info_t linfo;           /* Link information buffer */
        herr_t ret;

        /* Get information about link to the object. If this fails, e.g.
         * because the object is ".", just treat the object as a hard link. */
        H5E_BEGIN_TRY {
            ret = H5L_get_info(loc, name, &linfo);
        } H5E_END_TRY

        if(ret >= 0 && linfo.type != H5L_TYPE_HARD) {
            statbuf->linklen = linfo.u.val_size;
            if(linfo.type == H5L_TYPE_SOFT)
                statbuf->type = H5G_LINK;
            else {  /* UD link. H5L_get_info checked for invalid link classes */
                HDassert(linfo.type >= H5L_TYPE_UD_MIN && linfo.type <= H5L_TYPE_MAX);
                statbuf->type = H5G_UDLINK;
            } /* end else */
        } /* end if */
    } /* end if */

done:
    FUNC_LEAVE_NOAPI(ret_value)
} /* end H5G__get_objinfo() */


/*-------------------------------------------------------------------------
 * Function:	H5Gget_objname_by_idx
 *
 * Purpose:     Returns the name of objects in the group by giving index.
 *              If `name' is non-NULL then write up to `size' bytes into that
 *              buffer and always return the length of the entry name.
 *              Otherwise `size' is ignored and the function does not store the name,
 *              just returning the number of characters required to store the name.
 *              If an error occurs then the buffer pointed to by `name' (NULL or non-NULL)
 *              is unchanged and the function returns a negative value.
 *              If a zero is returned for the name's length, then there is no name
 *              associated with the ID.
 *
 * Note:	Deprecated in favor of H5Lget_name_by_idx
 *
 * Return:	Success:        Non-negative
 *		Failure:	Negative
 *
 * Programmer:	Raymond Lu
 *	        Nov 20, 2002
 *
 *-------------------------------------------------------------------------
 */
ssize_t
H5Gget_objname_by_idx(hid_t loc_id, hsize_t idx, char *name, size_t size)
{
    H5G_loc_t           loc;            /* Object location */
    H5O_type_t          obj_type;       /* Type of object at location */
    ssize_t             ret_value;

    FUNC_ENTER_API(FAIL)
    H5TRACE4("Zs", "ih*sz", loc_id, idx, name, size);

    /* Check args */
    if(H5G_loc(loc_id, &loc) < 0)
        HGOTO_ERROR(H5E_ARGS, H5E_BADTYPE, FAIL, "not a location ID")
    if(H5O_obj_type(loc.oloc, &obj_type) < 0)
        HGOTO_ERROR(H5E_ARGS, H5E_CANTGET, FAIL, "can't get object type")
    if(obj_type != H5O_TYPE_GROUP)
        HGOTO_ERROR(H5E_ARGS, H5E_BADTYPE, FAIL, "not a group")

    /* Call internal function */
    if((ret_value = H5G_obj_get_name_by_idx(loc.oloc, H5_INDEX_NAME, H5_ITER_INC, idx, name, size)) < 0)
        HGOTO_ERROR(H5E_SYM, H5E_CANTGET, FAIL, "can't get object name")

done:
    FUNC_LEAVE_API(ret_value)
} /* end H5Gget_objname_by_idx() */


/*-------------------------------------------------------------------------
<<<<<<< HEAD
 * Function:	H5G__get_objname_by_idx
 *
 * Purpose:	Internal version of H5Gget_objname_by_idx.
 *
 * Note:        This routine is needed so that there's a non-API routine
 *              that can set up VOL / SWMR info (which need a DXPL).
 *
 * Return:	Non-negative on success / Negative on failure
 *
 * Programmer:	Quincey Koziol
 *              Saturday, December 23, 2017
 *
 *-------------------------------------------------------------------------
 */
static ssize_t
H5G__get_objname_by_idx(const H5O_loc_t *oloc, H5_index_t idx_type,
    H5_iter_order_t order, hsize_t idx, char *name, size_t size)
{
    H5O_type_t obj_type;        /* Type of object at location */
    ssize_t ret_value = FAIL;   /* Return value */

    FUNC_ENTER_STATIC

    /* Check args */
    if(H5O_obj_type(oloc, &obj_type) < 0)
        HGOTO_ERROR(H5E_SYM, H5E_CANTGET, FAIL, "can't get object type")
    if(obj_type != H5O_TYPE_GROUP)
        HGOTO_ERROR(H5E_SYM, H5E_BADTYPE, FAIL, "not a group")

    /* Call common routine */
    if((ret_value = H5G_obj_get_name_by_idx(oloc, idx_type, order, idx, name, size)) < 0)
	HGOTO_ERROR(H5E_SYM, H5E_CANTGET, FAIL, "can't get object name")

done:
    FUNC_LEAVE_NOAPI(ret_value)
} /* end H5G__get_objname_by_idx() */


/*-------------------------------------------------------------------------
=======
>>>>>>> 2f605eaa
 * Function:	H5Gget_objtype_by_idx
 *
 * Purpose:     Returns the type of objects in the group by giving index.
 *
 * Note:	Deprecated in favor of H5Lget_info/H5Oget_info
 *
 * Return:	Success:        H5G_GROUP(1), H5G_DATASET(2), H5G_TYPE(3)
 *		Failure:	H5G_UNKNOWN
 *
 * Programmer:	Raymond Lu
 *	        Nov 20, 2002
 *
 *-------------------------------------------------------------------------
 */
H5G_obj_t
H5Gget_objtype_by_idx(hid_t loc_id, hsize_t idx)
{
    H5G_loc_t       loc;                /* Object location */
    H5G_obj_t       ret_value;

    FUNC_ENTER_API(H5G_UNKNOWN)
    H5TRACE2("Go", "ih", loc_id, idx);

    /* Check args */
    if(H5G_loc(loc_id, &loc) < 0)
        HGOTO_ERROR(H5E_ARGS, H5E_BADTYPE, H5G_UNKNOWN, "not a location ID")

    /* Call internal function*/
    if(H5G_UNKNOWN == (ret_value = H5G__obj_get_type_by_idx(loc.oloc, idx)))
        HGOTO_ERROR(H5E_SYM, H5E_BADTYPE, H5G_UNKNOWN, "can't get object type")

done:
    FUNC_LEAVE_API(ret_value)
} /* end H5Gget_objtype_by_idx() */


/*-------------------------------------------------------------------------
 * Function:	H5G__obj_get_type_by_idx
 *
 * Purpose:     Private function for H5Gget_objtype_by_idx.
 *              Returns the type of objects in the group by giving index.
 *
 * Return:	Success:        H5G_GROUP(1), H5G_DATASET(2), H5G_TYPE(3)
 *
 *		Failure:	Negative
 *
 * Programmer:	Raymond Lu
 *	        Nov 20, 2002
 *
 *-------------------------------------------------------------------------
 */
static H5G_obj_t
H5G__obj_get_type_by_idx(H5O_loc_t *oloc, hsize_t idx)
{
    H5O_linfo_t	linfo;		/* Link info message */
    htri_t linfo_exists;        /* Whether the link info message exists */
    H5O_type_t obj_type;        /* Type of object at location */
    H5G_obj_t ret_value = H5G_UNKNOWN;  /* Return value */

    FUNC_ENTER_STATIC_TAG(oloc->addr)

    /* Sanity check */
    HDassert(oloc);

    /* Check args */
    if(H5O_obj_type(oloc, &obj_type) < 0)
        HGOTO_ERROR(H5E_SYM, H5E_CANTGET, H5G_UNKNOWN, "can't get object type")
    if(obj_type != H5O_TYPE_GROUP)
        HGOTO_ERROR(H5E_SYM, H5E_BADTYPE, H5G_UNKNOWN, "not a group")

    /* Attempt to get the link info for this group */
    if((linfo_exists = H5G__obj_get_linfo(oloc, &linfo)) < 0)
        HGOTO_ERROR(H5E_SYM, H5E_CANTGET, H5G_UNKNOWN, "can't check for link info message")
    if(linfo_exists) {
        if(H5F_addr_defined(linfo.fheap_addr)) {
            /* Get the object's name from the dense link storage */
            if((ret_value = H5G__dense_get_type_by_idx(oloc->file, &linfo, idx)) < 0)
                HGOTO_ERROR(H5E_SYM, H5E_NOTFOUND, H5G_UNKNOWN, "can't locate type")
        } /* end if */
        else {
            /* Get the object's type from the link messages */
            if((ret_value = H5G__compact_get_type_by_idx(oloc, &linfo, idx)) < 0)
                HGOTO_ERROR(H5E_SYM, H5E_NOTFOUND, H5G_UNKNOWN, "can't locate type")
        } /* end else */
    } /* end if */
    else {
        /* Get the object's type from the symbol table */
        if((ret_value = H5G__stab_get_type_by_idx(oloc, idx)) < 0)
            HGOTO_ERROR(H5E_SYM, H5E_NOTFOUND, H5G_UNKNOWN, "can't locate type")
    } /* end else */

done:
    FUNC_LEAVE_NOAPI_TAG(ret_value)
} /* end H5G__obj_get_type_by_idx() */
#endif /* H5_NO_DEPRECATED_SYMBOLS */
<|MERGE_RESOLUTION|>--- conflicted
+++ resolved
@@ -440,42 +440,9 @@
     if(H5CX_set_loc(cur_loc_id) < 0)
         HGOTO_ERROR(H5E_SYM, H5E_CANTSET, FAIL, "can't set collective metadata read info")
 
-<<<<<<< HEAD
-    /* Call internal routine to create link */
-    if(H5G__link(cur_loc_id, cur_name, type, new_loc_id, new_name, H5P_LINK_CREATE_DEFAULT) < 0)
-        HGOTO_ERROR(H5E_SYM, H5E_CANTINIT, FAIL, "couldn't create link")
-
-done:
-    FUNC_LEAVE_API(ret_value)
-} /* end H5Glink2() */
-
--
-/*-------------------------------------------------------------------------
- * Function:	H5G__link
- *
- * Purpose:	Internal routine to create a new link.
- *
- * Return:	Non-negative on success/Negative on failure
- *
- * Programmer:	Quincey Koziol
- *              Monday, December 18, 2017
- *
- *-------------------------------------------------------------------------
- */
-static herr_t
-H5G__link(hid_t cur_loc_id, const char *cur_name, H5G_link_t type,
-    hid_t new_loc_id, const char *new_name, hid_t lcpl_id)
-{
-    H5G_loc_t	new_loc;                /* Information about new link's group */
-    herr_t      ret_value = SUCCEED;    /* Return value */
-
-    FUNC_ENTER_STATIC
-=======
     /* Get the plist structure */
     if(NULL == (plist = (H5P_genplist_t *)H5I_object(lcpl_id)))
         HGOTO_ERROR(H5E_ATOM, H5E_BADATOM, FAIL, "can't find object for ID")
->>>>>>> 2f605eaa
 
     /* Create the appropriate kind of link */
     if(type == H5L_TYPE_HARD) {
@@ -542,13 +509,8 @@
         HGOTO_ERROR(H5E_ARGS, H5E_BADVALUE, FAIL, "not a valid link type")
 
 done:
-<<<<<<< HEAD
-    FUNC_LEAVE_NOAPI(ret_value)
-} /* end H5G__link() */
-=======
     FUNC_LEAVE_API(ret_value)
 } /* end H5Glink2() */
->>>>>>> 2f605eaa
 
  
@@ -622,62 +584,6 @@
     if(H5CX_set_loc(dst_loc_id) < 0)
         HGOTO_ERROR(H5E_SYM, H5E_CANTSET, FAIL, "can't set collective metadata read info")
 
-<<<<<<< HEAD
-    /* Call common routine to move the link */
-    if(H5G__move(src_loc_id, src_name, dst_loc_id, dst_name, H5P_LINK_CREATE_DEFAULT) < 0)
-      HGOTO_ERROR(H5E_SYM, H5E_CANTMOVE, FAIL, "couldn't move link")
-
-done:
-    FUNC_LEAVE_API(ret_value)
-} /* end H5Gmove2() */
-
--
-/*-------------------------------------------------------------------------
- * Function:	H5G__move
- *
- * Purpose:	Renames an object within an HDF5 file and moves it to a new
- *              group.  The original name SRC is unlinked from the group graph
- *              and then inserted with the new name DST (which can specify a
- *              new path for the object) as an atomic operation. The names
- *              are interpreted relative to SRC_LOC_ID and
- *              DST_LOC_ID, which are either file IDs or group ID.
- *
- * Return:	Non-negative on success/Negative on failure
- *
- * Programmer:	Quincey Koziol
- *              Monday, November  6, 2006
- *
- *-------------------------------------------------------------------------
- */
-static herr_t
-H5G__move(hid_t src_loc_id, const char *src_name, hid_t dst_loc_id,
-    const char *dst_name, hid_t lcpl_id)
-{
-    H5G_loc_t	src_loc, *src_loc_p;    /* Group info for source location */
-    H5G_loc_t	dst_loc, *dst_loc_p;    /* Group info for destination location */
-    herr_t      ret_value = SUCCEED;    /* Return value */
-
-    FUNC_ENTER_STATIC
-
-    /* Check arguments */
-    if(src_loc_id != H5L_SAME_LOC && H5G_loc(src_loc_id, &src_loc) < 0)
-        HGOTO_ERROR(H5E_SYM, H5E_BADTYPE, FAIL, "not a location")
-    if(dst_loc_id != H5L_SAME_LOC && H5G_loc(dst_loc_id, &dst_loc) < 0)
-        HGOTO_ERROR(H5E_SYM, H5E_BADTYPE, FAIL, "not a location")
-    if(!src_name || !*src_name)
-        HGOTO_ERROR(H5E_SYM, H5E_BADVALUE, FAIL, "no current name specified")
-    if(!dst_name || !*dst_name)
-        HGOTO_ERROR(H5E_SYM, H5E_BADVALUE, FAIL, "no destination name specified")
-
-    /* Set up src & dst location pointers */
-    src_loc_p = &src_loc;
-    dst_loc_p = &dst_loc;
-    if(src_loc_id == H5L_SAME_LOC)
-        src_loc_p = dst_loc_p;
-    else if(dst_loc_id == H5L_SAME_LOC)
-        dst_loc_p = src_loc_p;
-=======
     /* Set location parameter for source object */
     loc_params1.type = H5VL_OBJECT_BY_NAME;
     loc_params1.loc_data.loc_by_name.name = src_name;
@@ -699,7 +605,6 @@
         if(NULL == (vol_obj2 = (H5VL_object_t *)H5I_object(dst_loc_id)))
             HGOTO_ERROR(H5E_ARGS, H5E_BADTYPE, FAIL, "invalid location identifier")
     }
->>>>>>> 2f605eaa
 
     /* Move the link */
     if((ret_value = H5VL_link_move(vol_obj1->data, loc_params1, vol_obj2->data, loc_params2, 
@@ -708,13 +613,8 @@
         HGOTO_ERROR(H5E_SYM, H5E_CANTMOVE, FAIL, "unable to move link")
 
 done:
-<<<<<<< HEAD
-    FUNC_LEAVE_NOAPI(ret_value)
-} /* end H5G__move() */
-=======
     FUNC_LEAVE_API(ret_value)
 } /* end H5Gmove2() */
->>>>>>> 2f605eaa
 
  
@@ -752,17 +652,6 @@
     if(NULL == (vol_obj = (H5VL_object_t *)H5I_object(loc_id)))
         HGOTO_ERROR(H5E_ARGS, H5E_BADTYPE, FAIL, "invalid location identifier")
 
-<<<<<<< HEAD
-    FUNC_ENTER_STATIC
-
-    /* Call H5L routine... */
-    if(H5L_delete(loc, name) < 0)
-      HGOTO_ERROR(H5E_SYM, H5E_CANTDELETE, FAIL, "couldn't delete link")
-
-done:
-    FUNC_LEAVE_NOAPI(ret_value)
-} /* end H5G__unlink() */
-=======
     /* Delete the link */
     if(H5VL_link_specific(vol_obj->data, loc_params, vol_obj->driver->cls, H5VL_LINK_DELETE, 
                           H5P_DATASET_XFER_DEFAULT, H5_REQUEST_NULL) < 0)
@@ -771,7 +660,6 @@
 done:
     FUNC_LEAVE_API(ret_value)
 } /* end H5Gunlink() */
->>>>>>> 2f605eaa
 
  
@@ -806,13 +694,9 @@
     loc_params.loc_data.loc_by_name.name = name;
     loc_params.loc_data.loc_by_name.lapl_id = H5P_LINK_ACCESS_DEFAULT;
 
-<<<<<<< HEAD
-    FUNC_ENTER_STATIC
-=======
     /* Get the location object */
     if(NULL == (vol_obj = (H5VL_object_t *)H5I_object(loc_id)))
         HGOTO_ERROR(H5E_ARGS, H5E_BADTYPE, FAIL, "invalid location identifier")
->>>>>>> 2f605eaa
 
     /* Get the link value */
     if((ret_value = H5VL_link_get(vol_obj->data, loc_params, vol_obj->driver->cls, H5VL_LINK_GET_VAL, 
@@ -820,13 +704,8 @@
         HGOTO_ERROR(H5E_SYM, H5E_CANTGET, FAIL, "unable to get link value")
 
 done:
-<<<<<<< HEAD
-    FUNC_LEAVE_NOAPI(ret_value)
-} /* end H5G__get_linkval() */
-=======
     FUNC_LEAVE_API(ret_value)
 } /* end H5Gget_linkval() */
->>>>>>> 2f605eaa
 
  
@@ -876,41 +755,6 @@
  
 /*-------------------------------------------------------------------------
-<<<<<<< HEAD
- * Function:	H5G__set_comment
- *
- * Purpose:	Internal version of H5Gset_comment.
- *
- * Note:        This routine is needed so that there's a non-API routine
- *              that can set up VOL / SWMR info (which need a DXPL).
- *
- * Return:	Non-negative on success / Negative on failure
- *
- * Programmer:	Quincey Koziol
- *              Saturday, December 23, 2017
- *
- *-------------------------------------------------------------------------
- */
-static herr_t
-H5G__set_comment(const H5G_loc_t *loc, const char *name, const char *comment)
-{
-    herr_t      ret_value = SUCCEED;    /* Return value */
-
-    FUNC_ENTER_STATIC
-
-    /* Call the common routine which provides this capability */
-    if(H5G_loc_set_comment(loc, name, comment) < 0)
-	HGOTO_ERROR(H5E_SYM, H5E_CANTSET, FAIL, "unable to set comment value")
-
-done:
-    FUNC_LEAVE_NOAPI(ret_value)
-} /* end H5G__set_comment() */
-
--
-/*-------------------------------------------------------------------------
-=======
->>>>>>> 2f605eaa
  * Function:	H5Gget_comment
  *
  * Purpose:	Return at most BUFSIZE characters of the comment for the
@@ -964,42 +808,6 @@
  
 /*-------------------------------------------------------------------------
-<<<<<<< HEAD
- * Function:	H5G__get_comment
- *
- * Purpose:	Internal version of H5Gget_comment.
- *
- * Note:        This routine is needed so that there's a non-API routine
- *              that can set up VOL / SWMR info (which need a DXPL).
- *
- * Return:	Non-negative on success / Negative on failure
- *
- * Programmer:	Quincey Koziol
- *              Saturday, December 23, 2017
- *
- *-------------------------------------------------------------------------
- */
-static int
-H5G__get_comment(const H5G_loc_t *loc, const char *name, char *buf,
-    size_t bufsize)
-{
-    int ret_value = FAIL;       /* Return value */
-
-    FUNC_ENTER_STATIC
-
-    /* Call the common routine which provides this capability */
-    if((ret_value = (int)H5G_loc_get_comment(loc, name, buf, bufsize)) < 0)
-	HGOTO_ERROR(H5E_SYM, H5E_CANTGET, FAIL, "unable to get comment value")
-
-done:
-    FUNC_LEAVE_NOAPI(ret_value)
-} /* end H5G__get_comment() */
-
--
-/*-------------------------------------------------------------------------
-=======
->>>>>>> 2f605eaa
  * Function:    H5Giterate
  *
  * Purpose:     Iterates over the entries of a group.  The LOC_ID and NAME
@@ -1069,43 +877,6 @@
  
 /*-------------------------------------------------------------------------
-<<<<<<< HEAD
- * Function:	H5G__iterate
- *
- * Purpose:	Internal version of H5Giterate.
- *
- * Note:        This routine is needed so that there's a non-API routine
- *              that can set up VOL / SWMR info (which need a DXPL).
- *
- * Return:	Non-negative on success / Negative on failure
- *
- * Programmer:	Quincey Koziol
- *              Saturday, December 23, 2017
- *
- *-------------------------------------------------------------------------
- */
-static herr_t
-H5G__iterate(hid_t loc_id, const char *name, H5_index_t idx_type,
-    H5_iter_order_t order, hsize_t idx, hsize_t *last_lnk,
-    const H5G_link_iterate_t *lnk_op, void *op_data)
-{
-    herr_t ret_value = FAIL;            /* Return value */
-
-    FUNC_ENTER_STATIC
-
-    /* Call the common routine which provides this capability */
-    if((ret_value = H5G_iterate(loc_id, name, idx_type, order, idx, last_lnk, lnk_op, op_data)) < 0)
-        HGOTO_ERROR(H5E_SYM, H5E_BADITER, FAIL, "group iteration failed")
-
-done:
-    FUNC_LEAVE_NOAPI(ret_value)
-} /* end H5G__iterate() */
-
--
-/*-------------------------------------------------------------------------
-=======
->>>>>>> 2f605eaa
  * Function:	H5Gget_num_objs
  *
  * Purpose:     Returns the number of objects in the group.  It iterates
@@ -1156,48 +927,6 @@
  
 /*-------------------------------------------------------------------------
-<<<<<<< HEAD
- * Function:	H5G__get_num_objs
- *
- * Purpose:	Internal version of H5Gget_num_objs.
- *
- * Note:        This routine is needed so that there's a non-API routine
- *              that can set up VOL / SWMR info (which need a DXPL).
- *
- * Return:	Non-negative on success / Negative on failure
- *
- * Programmer:	Quincey Koziol
- *              Saturday, December 23, 2017
- *
- *-------------------------------------------------------------------------
- */
-static herr_t
-H5G__get_num_objs(const H5O_loc_t *oloc, H5G_info_t *grp_info)
-{
-    H5O_type_t obj_type;                /* Type of object at location */
-    herr_t ret_value = SUCCEED;         /* Return value */
-
-    FUNC_ENTER_STATIC
-
-    /* Check args */
-    if(H5O_obj_type(oloc, &obj_type) < 0)
-        HGOTO_ERROR(H5E_SYM, H5E_CANTGET, FAIL, "can't get object type")
-    if(obj_type != H5O_TYPE_GROUP)
-        HGOTO_ERROR(H5E_SYM, H5E_BADTYPE, FAIL, "not a group")
-
-    /* Retrieve information about the group */
-    if(H5G__obj_info(oloc, grp_info) < 0)
-	HGOTO_ERROR(H5E_SYM, H5E_CANTCOUNT, FAIL, "can't determine # of objects")
-
-done:
-    FUNC_LEAVE_NOAPI(ret_value)
-} /* end H5G__get_num_objs() */
-
--
-/*-------------------------------------------------------------------------
-=======
->>>>>>> 2f605eaa
  * Function:	H5Gget_objinfo
  *
  * Purpose:	Returns information about an object.  If FOLLOW_LINK is
@@ -1443,49 +1172,6 @@
  
 /*-------------------------------------------------------------------------
-<<<<<<< HEAD
- * Function:	H5G__get_objname_by_idx
- *
- * Purpose:	Internal version of H5Gget_objname_by_idx.
- *
- * Note:        This routine is needed so that there's a non-API routine
- *              that can set up VOL / SWMR info (which need a DXPL).
- *
- * Return:	Non-negative on success / Negative on failure
- *
- * Programmer:	Quincey Koziol
- *              Saturday, December 23, 2017
- *
- *-------------------------------------------------------------------------
- */
-static ssize_t
-H5G__get_objname_by_idx(const H5O_loc_t *oloc, H5_index_t idx_type,
-    H5_iter_order_t order, hsize_t idx, char *name, size_t size)
-{
-    H5O_type_t obj_type;        /* Type of object at location */
-    ssize_t ret_value = FAIL;   /* Return value */
-
-    FUNC_ENTER_STATIC
-
-    /* Check args */
-    if(H5O_obj_type(oloc, &obj_type) < 0)
-        HGOTO_ERROR(H5E_SYM, H5E_CANTGET, FAIL, "can't get object type")
-    if(obj_type != H5O_TYPE_GROUP)
-        HGOTO_ERROR(H5E_SYM, H5E_BADTYPE, FAIL, "not a group")
-
-    /* Call common routine */
-    if((ret_value = H5G_obj_get_name_by_idx(oloc, idx_type, order, idx, name, size)) < 0)
-	HGOTO_ERROR(H5E_SYM, H5E_CANTGET, FAIL, "can't get object name")
-
-done:
-    FUNC_LEAVE_NOAPI(ret_value)
-} /* end H5G__get_objname_by_idx() */
-
--
-/*-------------------------------------------------------------------------
-=======
->>>>>>> 2f605eaa
  * Function:	H5Gget_objtype_by_idx
  *
  * Purpose:     Returns the type of objects in the group by giving index.
