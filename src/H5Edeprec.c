--- conflicted
+++ resolved
@@ -402,16 +402,13 @@
     /* Get the automatic error reporting information */
     if(H5E_get_auto(estack, &auto_op, client_data) < 0)
         HGOTO_ERROR(H5E_ERROR, H5E_CANTGET, FAIL, "can't get automatic error info")
-<<<<<<< HEAD
-=======
 
     /* Fail if the printing function isn't the default(user-set) and set through H5Eset_auto2 */
     if(!auto_op.is_default && auto_op.vers == 2)
         HGOTO_ERROR(H5E_ERROR, H5E_CANTGET, FAIL, "wrong API function, H5Eset_auto2 has been called")
 
->>>>>>> 9df4fe0a
     if(func)
-        *func = auto_op.u.func1;
+        *func = auto_op.func1;
 
 done:
     FUNC_LEAVE_API(ret_value)
@@ -465,16 +462,12 @@
 
     /* Set the automatic error reporting information */
     auto_op.vers = 1;
-<<<<<<< HEAD
-    auto_op.u.func1 = func;
-=======
     if(func != auto_op.func1_default)
         auto_op.is_default = FALSE;
     else
         auto_op.is_default = TRUE;
     auto_op.func1 = func;
 
->>>>>>> 9df4fe0a
     if(H5E_set_auto(estack, &auto_op, client_data) < 0)
         HGOTO_ERROR(H5E_ERROR, H5E_CANTSET, FAIL, "can't set automatic error info")
 
