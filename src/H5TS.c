--- conflicted
+++ resolved
@@ -429,14 +429,9 @@
     if(ret_value)
         HGOTO_DONE(ret_value);
 
-<<<<<<< HEAD
     /* Check if this thread already owns the lock */
-    if(mutex->lock_count && HDpthread_equal(HDpthread_self(), mutex->owner_thread))
-        /* Already owned by self - increment count */
-=======
-    if(mutex->lock_count && pthread_equal(pthread_self(), mutex->owner_thread)) {
+    if(mutex->lock_count && pthread_equal(pthread_self(), mutex->owner_thread))
         /* already owned by self - increment count */
->>>>>>> e9e3e2f1
         mutex->lock_count++;
     else {
         /* Wait until the lock is released by current owner thread */
