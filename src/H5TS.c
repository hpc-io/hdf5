/* * * * * * * * * * * * * * * * * * * * * * * * * * * * * * * * * * * * * * *
 * Copyright by The HDF Group.                                               *
 * Copyright by the Board of Trustees of the University of Illinois.         *
 * All rights reserved.                                                      *
 *                                                                           *
 * This file is part of HDF5.  The full HDF5 copyright notice, including     *
 * terms governing use, modification, and redistribution, is contained in    *
 * the COPYING file, which can be found at the root of the source code       *
 * distribution tree, or in https://support.hdfgroup.org/ftp/HDF5/releases.  *
 * If you do not have access to either file, you may request a copy from     *
 * help@hdfgroup.org.                                                        *
 * * * * * * * * * * * * * * * * * * * * * * * * * * * * * * * * * * * * * * */

/*
 * Purpose:	This file contains the framework for ensuring that the global
 *		library lock is held when an API routine is called.  This
 *              framework works in concert with the FUNC_ENTER_API / FUNC_LEAVE_API
 *		macros defined in H5private.h.
 *
 * Note:	Because this threadsafety framework operates outside the library,
 *		it does not use the error stack and only uses the "namecheck only"
 *              FUNC_ENTER_* / FUNC_LEAVE_* macros.
 */

/****************/
/* Module Setup */
/****************/


/***********/
/* Headers */
/***********/
#include "H5private.h"          /* Generic Functions                        */
#include "H5Eprivate.h"         /* Error handling                           */
#include "H5MMprivate.h"        /* Memory management                        */

#ifdef H5_HAVE_THREADSAFE

/****************/
/* Local Macros */
/****************/


/******************/
/* Local Typedefs */
/******************/

/* Cancelability structure */
typedef struct H5TS_cancel_struct {
    int previous_state;
    unsigned int cancel_count;
} H5TS_cancel_t;


/********************/
/* Local Prototypes */
/********************/
static void H5TS__key_destructor(void *key_val);
static herr_t H5TS__mutex_acquire(H5TS_mutex_t *mutex, hbool_t *acquired);


/*********************/
/* Package Variables */
/*********************/


/*****************************/
/* Library Private Variables */
/*****************************/

/* Global variable definitions */
#ifdef H5_HAVE_WIN_THREADS
H5TS_once_t H5TS_first_init_g;
#else /* H5_HAVE_WIN_THREADS */
H5TS_once_t H5TS_first_init_g = PTHREAD_ONCE_INIT;
#endif /* H5_HAVE_WIN_THREADS */

/* Thread-local keys, used by other interfaces */
H5TS_key_t H5TS_errstk_key_g;           /* Error stack */
#ifdef H5_HAVE_CODESTACK
H5TS_key_t H5TS_funcstk_key_g;          /* Function stack */
#endif /* H5_HAVE_CODESTACK */
H5TS_key_t H5TS_apictx_key_g;           /* API context */


/*******************/
/* Local Variables */
/*******************/

/* Thread-local keys, used in this module */
static H5TS_key_t H5TS_cancel_key_s;    /* Thread cancellation state */


#ifndef H5_HAVE_WIN_THREADS

/* An H5TS_tid_t is a record of a thread identifier that is
 * available for reuse.
 */
struct _tid;
typedef struct _tid H5TS_tid_t;

struct _tid {
    H5TS_tid_t *next;
    uint64_t id;
};

/* Pointer to first free thread ID record or NULL. */
static H5TS_tid_t *H5TS_tid_next_free = NULL;
static uint64_t H5TS_tid_next_id = 0;

/* Mutual exclusion for access to H5TS_tid_next_free and H5TS_tid_next_id. */
static pthread_mutex_t H5TS_tid_mtx;

/* Key for thread-local storage of the thread ID. */
static H5TS_key_t H5TS_tid_key;

#endif /* H5_HAVE_WIN_THREADS */


/*--------------------------------------------------------------------------
 * NAME
 *    H5TS__key_destructor
 *
 * USAGE
 *    H5TS__key_destructor()
 *
 * RETURNS
 *   None
 *
 * DESCRIPTION
 *   Frees the memory for a key.  Called by each thread as it exits.
 *   Currently all the thread-specific information for all keys are simple
 *   structures allocated with malloc, so we can free them all uniformly.
 *
 * PROGRAMMER: Quincey Koziol
 *             February 7, 2003
 *
 *--------------------------------------------------------------------------
 */
static void
H5TS__key_destructor(void *key_val)
{
    FUNC_ENTER_STATIC_NAMECHECK_ONLY

    /* Use HDfree here instead of H5MM_xfree(), to avoid calling the H5CS routines */
    if(key_val != NULL)
        HDfree(key_val);

    FUNC_LEAVE_NOAPI_VOID_NAMECHECK_ONLY
} /* end H5TS__key_destructor() */

/*--------------------------------------------------------------------------
 * NAME
 *    H5TS_tid_destructor
 *
 * USAGE
 *    H5TS_tid_destructor()
 *
 * RETURNS
 *
 * DESCRIPTION
 *   When a thread shuts down, put its ID record on the free list.
 *
 *--------------------------------------------------------------------------
 */
static void
H5TS_tid_destructor(void *_v)
{
    H5TS_tid_t *tid = _v;

    if (tid == NULL)
        return;

    /* TBD use an atomic CAS */
    pthread_mutex_lock(&H5TS_tid_mtx);
    tid->next = H5TS_tid_next_free;
    H5TS_tid_next_free = tid;
    pthread_mutex_unlock(&H5TS_tid_mtx);
}

/*--------------------------------------------------------------------------
 * NAME
 *    H5TS_tid_init
 *
 * USAGE
 *    H5TS_tid_init()
 *
 * RETURNS
 *
 * DESCRIPTION
 *   Initialize for integer thread identifiers.
 *
 *--------------------------------------------------------------------------
 */
static void
H5TS_tid_init(void)
{
    pthread_mutex_init(&H5TS_tid_mtx, NULL);
    pthread_key_create(&H5TS_tid_key, H5TS_tid_destructor);
}

/*--------------------------------------------------------------------------
 * NAME
 *    H5TS_thread_id
 *
 * USAGE
 *    uint64_t id = H5TS_thread_id()
 *
 * RETURNS
 *   Return an integer identifier, ID, for the current thread.
 *
 * DESCRIPTION
 *   The ID satisfies the following properties:
 *
 *   1 1 <= ID <= UINT64_MAX
 *   2 ID is constant over the thread's lifetime.
 *   3 No two threads share an ID during their lifetimes.
 *   4 A thread's ID is available for reuse as soon as it is joined.
 *
 *   ID 0 is reserved.  H5TS_thread_id() returns 0 if the library was not
 *   built with thread safety or if an error prevents it from assigning an
 *   ID.
 *
 *--------------------------------------------------------------------------
 */
uint64_t
H5TS_thread_id(void)
{
    H5TS_tid_t *tid = pthread_getspecific(H5TS_tid_key);
    H5TS_tid_t proto_tid;

    /* An ID is already assigned. */
    if (tid != NULL)
        return tid->id;

    /* An ID is *not* already assigned: reuse an ID that's on the
     * free list, or else generate a new ID.
     *
     * Allocating memory while holding a mutex is bad form, so
     * point `tid` at `proto_tid` if we need to allocate some
     * memory.
     */
    pthread_mutex_lock(&H5TS_tid_mtx);
    if ((tid = H5TS_tid_next_free) != NULL)
        H5TS_tid_next_free = tid->next;
    else if (H5TS_tid_next_id != UINT64_MAX) {
        tid = &proto_tid;
        tid->id = ++H5TS_tid_next_id;
    }
    pthread_mutex_unlock(&H5TS_tid_mtx);

    /* If a prototype ID record was established, copy it to the heap. */
    if (tid == &proto_tid) {
        if ((tid = HDmalloc(sizeof(*tid))) != NULL)
            *tid = proto_tid;
    }

    if (tid == NULL)
        return 0;

    /* Finish initializing the ID record and set a thread-local pointer
     * to it.
     */
    tid->next = NULL;
    if (pthread_setspecific(H5TS_tid_key, tid) != 0) {
        H5TS_tid_destructor(tid);
        return 0;
    }

    return tid->id;
}

/*--------------------------------------------------------------------------
 * NAME
 *    H5TS_pthread_first_thread_init
 *
 * USAGE
 *    H5TS_pthread_first_thread_init()
 *
 * RETURNS
 *
 * DESCRIPTION
 *   Initialization of global API lock, keys for per-thread error stacks and
 *   cancallability information. Called by the first thread that enters the
 *   library.
 *
 * PROGRAMMER: Chee Wai LEE
 *             May 2, 2000
 *
 *--------------------------------------------------------------------------
 */
#ifndef H5_HAVE_WIN_THREADS
void
H5TS_pthread_first_thread_init(void)
{
    H5_g.H5_libinit_g = FALSE;  /* Library hasn't been initialized */
    H5_g.H5_libterm_g = FALSE;  /* Library isn't being shutdown */

    FUNC_ENTER_NOAPI_NAMECHECK_ONLY

#ifdef H5_HAVE_WIN32_API
# ifdef PTW32_STATIC_LIB
    pthread_win32_process_attach_np();
# endif
#endif

    /* initialize global API mutex lock */
    HDpthread_mutex_init(&H5_g.init_lock.atomic_lock, NULL);
    HDpthread_cond_init(&H5_g.init_lock.cond_var, NULL);
    H5_g.init_lock.lock_count = 0;

    HDpthread_mutex_init(&H5_g.init_lock.atomic_lock2, NULL);
    H5_g.init_lock.attempt_lock_count = 0;

    /* Initialize integer thread identifiers. */
    H5TS_tid_init();

    /* initialize key for thread-specific error stacks */
    HDpthread_key_create(&H5TS_errstk_key_g, H5TS__key_destructor);

#ifdef H5_HAVE_CODESTACK
    /* initialize key for thread-specific function stacks */
    HDpthread_key_create(&H5TS_funcstk_key_g, H5TS__key_destructor);
#endif /* H5_HAVE_CODESTACK */

    /* initialize key for thread-specific API contexts */
    HDpthread_key_create(&H5TS_apictx_key_g, H5TS__key_destructor);

    /* initialize key for thread cancellability mechanism */
    HDpthread_key_create(&H5TS_cancel_key_s, H5TS__key_destructor);

    FUNC_LEAVE_NOAPI_VOID_NAMECHECK_ONLY
} /* end H5TS_pthread_first_thread_init() */
#endif /* H5_HAVE_WIN_THREADS */


/*--------------------------------------------------------------------------
 * Function:    H5TS__mutex_acquire
 *
 * Purpose:     Attempts to acquire a mutex lock, without blocking
 *
 * Note:	On success, the 'acquired' flag indicates if the HDF5 library
 *		global lock was acquired.
 *
 * Note:	The Windows threads code is very likely bogus.
 *
 * Return:      Non-negative on success / Negative on failure
 *
 * Programmer:  Quincey Koziol
 *              Februrary 27, 2019
 *
 *--------------------------------------------------------------------------
 */
static herr_t
H5TS__mutex_acquire(H5TS_mutex_t *mutex, hbool_t *acquired)
{
    herr_t ret_value = 0;

    FUNC_ENTER_STATIC_NAMECHECK_ONLY

#ifdef  H5_HAVE_WIN_THREADS
    EnterCriticalSection(&mutex->CriticalSection);
    *acquired = TRUE;
#else /* H5_HAVE_WIN_THREADS */
    /* Attempt to acquire the mutex lock */
    if(0 == HDpthread_mutex_lock(&mutex->atomic_lock)) {
        pthread_t my_thread_id = HDpthread_self();

        /* Check if locked already */
        if(mutex->lock_count) {
             /* Check for this thread already owning the lock */
             if(HDpthread_equal(my_thread_id, mutex->owner_thread)) {
                /* Already owned by self - increment count */
                mutex->lock_count++;
                *acquired = TRUE;
            } /* end if */
            else
                *acquired = FALSE;
        } /* end if */
        else {
            /* Take ownership of the mutex */
            mutex->owner_thread = my_thread_id;
            mutex->lock_count = 1;
            *acquired = TRUE;
        } /* end else */

        if(0 != HDpthread_mutex_unlock(&mutex->atomic_lock))
            ret_value = -1;
    } /* end if */
    else
        ret_value = -1;
#endif /* H5_HAVE_WIN_THREADS */

    FUNC_LEAVE_NOAPI_NAMECHECK_ONLY(ret_value)
} /* end H5TS__mutex_acquire() */


/*--------------------------------------------------------------------------
 * Function:    H5TSmutex_acquire
 *
 * Purpose:     Attempts to acquire the HDF5 library global lock
 *
 * Note:	On success, the 'acquired' flag indicates if the HDF5 library
 *		global lock was acquired.
 *
 * Return:      Non-negative on success / Negative on failure
 *
 * Programmer:  Quincey Koziol
 *              Februrary 27, 2019
 *
 *--------------------------------------------------------------------------
 */
herr_t
H5TSmutex_acquire(hbool_t *acquired)
{
    FUNC_ENTER_API_NAMECHECK_ONLY
    /*NO TRACE*/
    FUNC_LEAVE_API_NAMECHECK_ONLY(H5TS__mutex_acquire(&H5_g.init_lock, acquired))
} /* end H5TSmutex_acquire() */


/*--------------------------------------------------------------------------
 * NAME
 *    H5TS_mutex_lock
 *
 * USAGE
 *    H5TS_mutex_lock(&mutex_var)
 *
 * RETURNS
 *    0 on success and non-zero on error.
 *
 * DESCRIPTION
 *    Recursive lock semantics for HDF5 (locking) -
 *    Multiple acquisition of a lock by a thread is permitted with a
 *    corresponding unlock operation required.
 *
 * PROGRAMMER: Chee Wai LEE
 *             May 2, 2000
 *
 *--------------------------------------------------------------------------
 */
herr_t
H5TS_mutex_lock(H5TS_mutex_t *mutex)
{
    herr_t ret_value = 0;

    FUNC_ENTER_NOAPI_NAMECHECK_ONLY

#ifdef  H5_HAVE_WIN_THREADS
<<<<<<< HEAD
    EnterCriticalSection(&mutex->CriticalSection);
=======
    EnterCriticalSection( &mutex->CriticalSection);
    return 0;
>>>>>>> 729ad25b
#else /* H5_HAVE_WIN_THREADS */
    /* Acquire the "attempt" lock, increment the attempt lock count, release the lock */
    ret_value = HDpthread_mutex_lock(&mutex->atomic_lock2);
    if(ret_value)
        HGOTO_DONE(ret_value);
    mutex->attempt_lock_count++;
    ret_value = HDpthread_mutex_unlock(&mutex->atomic_lock2);
    if(ret_value)
        HGOTO_DONE(ret_value);

    /* Acquire the library lock */
    ret_value = HDpthread_mutex_lock(&mutex->atomic_lock);
    if(ret_value)
        HGOTO_DONE(ret_value);

    /* Check if this thread already owns the lock */
    if(mutex->lock_count && pthread_equal(pthread_self(), mutex->owner_thread))
        /* already owned by self - increment count */
        mutex->lock_count++;
    else {
        /* Wait until the lock is released by current owner thread */
        while(mutex->lock_count)
            HDpthread_cond_wait(&mutex->cond_var, &mutex->atomic_lock);

        /* After we've received the signal, take ownership of the mutex */
        mutex->owner_thread = pthread_self();
        mutex->lock_count = 1;
    } /* end else */

<<<<<<< HEAD
    /* Release the library lock */
    ret_value = HDpthread_mutex_unlock(&mutex->atomic_lock);
=======
    return pthread_mutex_unlock(&mutex->atomic_lock);
>>>>>>> 729ad25b
#endif /* H5_HAVE_WIN_THREADS */

done:
    FUNC_LEAVE_NOAPI_NAMECHECK_ONLY(ret_value)
} /* end H5TS_mutex_lock() */


/*--------------------------------------------------------------------------
 * NAME
 *    H5TS_mutex_unlock
 *
 * USAGE
 *    H5TS_mutex_unlock(&mutex_var)
 *
 * RETURNS
 *    0 on success and non-zero on error.
 *
 * DESCRIPTION
 *    Recursive lock semantics for HDF5 (unlocking) -
 *    Multiple acquisition of a lock by a thread is permitted with a
 *    corresponding unlock operation required.
 *
 * PROGRAMMER: Chee Wai LEE
 *             May 2, 2000
 *
 *--------------------------------------------------------------------------
 */
herr_t
H5TS_mutex_unlock(H5TS_mutex_t *mutex)
{
    herr_t ret_value = 0;

    FUNC_ENTER_NOAPI_NAMECHECK_ONLY

#ifdef  H5_HAVE_WIN_THREADS
    /* Releases ownership of the specified critical section object. */
    LeaveCriticalSection(&mutex->CriticalSection);
<<<<<<< HEAD
=======
    return 0;
>>>>>>> 729ad25b
#else  /* H5_HAVE_WIN_THREADS */

    /* Decrement the lock count for this thread */
    ret_value = HDpthread_mutex_lock(&mutex->atomic_lock);
    if(ret_value)
        HGOTO_DONE(ret_value);
    mutex->lock_count--;
    ret_value = HDpthread_mutex_unlock(&mutex->atomic_lock);

    /* If the lock count drops to zero, signal the condition variable, to
     * wake another thread.
     */
    if(mutex->lock_count == 0) {
        int err;

        err = HDpthread_cond_signal(&mutex->cond_var);
        if(err != 0)
            ret_value = err;
    } /* end if */
<<<<<<< HEAD
    if(ret_value)
        HGOTO_DONE(ret_value);
=======

    return ret_value;
>>>>>>> 729ad25b
#endif /* H5_HAVE_WIN_THREADS */

done:
    FUNC_LEAVE_NOAPI_NAMECHECK_ONLY(ret_value)
} /* H5TS_mutex_unlock */


/*--------------------------------------------------------------------------
 * Function:    H5TSmutex_get_attempt_count
 *
 * Purpose:     Get the current count of the global lock attempt
 *
 * Return:      Non-negative on success / Negative on failure
 *
 * Programmer:  Houjun Tang
 *              June 24, 2019
 *
 *--------------------------------------------------------------------------
 */
herr_t
H5TSmutex_get_attempt_count(unsigned int *count)
{
    herr_t ret_value = 0;

    FUNC_ENTER_API_NAMECHECK_ONLY
    /*NO TRACE*/

    ret_value = HDpthread_mutex_lock(&H5_g.init_lock.atomic_lock2);
    if(ret_value)
        HGOTO_DONE(ret_value);

    *count = H5_g.init_lock.attempt_lock_count;

    ret_value = HDpthread_mutex_unlock(&H5_g.init_lock.atomic_lock2);
    if(ret_value)
        HGOTO_DONE(ret_value);

done:
    FUNC_LEAVE_API_NAMECHECK_ONLY(ret_value)
} /* end H5TSmutex_get_attempt_count() */


/*--------------------------------------------------------------------------
 * Function:    H5TSmutex_release
 *
 * Purpose:     Releases the HDF5 library global lock
 *
 * Return:      Non-negative on success / Negative on failure
 *
 * Programmer:  Quincey Koziol
 *              Februrary 27, 2019
 *
 *--------------------------------------------------------------------------
 */
herr_t
H5TSmutex_release(void)
{
    herr_t ret_value = 0;

    FUNC_ENTER_API_NAMECHECK_ONLY
    /*NO TRACE*/

    if(0 != H5TS_mutex_unlock(&H5_g.init_lock))
        ret_value = -1;

    FUNC_LEAVE_API_NAMECHECK_ONLY(ret_value)
} /* end H5TSmutex_release() */


/*--------------------------------------------------------------------------
 * NAME
 *    H5TS_cancel_count_inc
 *
 * USAGE
 *    H5TS_cancel_count_inc()
 *
 * RETURNS
 *    0 on success non-zero error code on error.
 *
 * DESCRIPTION
 *    Creates a cancellation counter for a thread if it is the first time
 *    the thread is entering the library.
 *
 *    if counter value is zero, then set cancelability type of the thread
 *    to PTHREAD_CANCEL_DISABLE as thread is entering the library and store
 *    the previous cancelability type into cancellation counter.
 *    Increase the counter value by 1.
 *
 * PROGRAMMER: Chee Wai LEE
 *            May 2, 2000
 *
 *--------------------------------------------------------------------------
 */
herr_t
H5TS_cancel_count_inc(void)
{
#ifndef  H5_HAVE_WIN_THREADS
    H5TS_cancel_t *cancel_counter;
<<<<<<< HEAD
#endif /* H5_HAVE_WIN_THREADS */
    herr_t ret_value = SUCCEED;

    FUNC_ENTER_NOAPI_NAMECHECK_ONLY
=======
    herr_t ret_value = SUCCEED;

    cancel_counter = (H5TS_cancel_t *)H5TS_get_thread_local_value(H5TS_cancel_key_g);
>>>>>>> 729ad25b

#ifdef  H5_HAVE_WIN_THREADS
    /* unsupported */
#else /* H5_HAVE_WIN_THREADS */
    /* Acquire the thread's cancellation counter */
    cancel_counter = (H5TS_cancel_t *)H5TS_get_thread_local_value(H5TS_cancel_key_s); 

    /* Check if it's created yet */
    if(!cancel_counter) {
        /*
         * First time thread calls library - create new counter and associate
         * with key.
         *
         * Don't use H5MM calls here since the destructor has to use HDfree in
         * order to avoid codestack calls.
         */
        cancel_counter = (H5TS_cancel_t *)HDcalloc(1, sizeof(H5TS_cancel_t));
        if(NULL == cancel_counter)
            HGOTO_DONE(FAIL);

        /* Set the thread's cancellation counter with the new object */
        ret_value = HDpthread_setspecific(H5TS_cancel_key_s, (void *)cancel_counter);
        if(ret_value) {
            HDfree(cancel_counter);
            HGOTO_DONE(FAIL);
        } /* end if */
    } /* end if */

    /* Check if thread entering library */
    if(cancel_counter->cancel_count == 0)
        /* Set cancellation state to 'disable', and remember previous state */
        ret_value = HDpthread_setcancelstate(PTHREAD_CANCEL_DISABLE, &cancel_counter->previous_state);

    /* Increment # of times the library API was re-entered, to avoid resetting
     * previous cancellation state until the final API routine is returning.
     */
    ++cancel_counter->cancel_count;
<<<<<<< HEAD
=======

    return ret_value;
>>>>>>> 729ad25b
#endif /* H5_HAVE_WIN_THREADS */

done:
    FUNC_LEAVE_NOAPI_NAMECHECK_ONLY(ret_value)
} /* end H5TS_cancel_count_inc() */


/*--------------------------------------------------------------------------
 * NAME
 *    H5TS_cancel_count_dec
 *
 * USAGE
 *    H5TS_cancel_count_dec()
 *
 * RETURNS
 *    0 on success and a non-zero error code on error.
 *
 * DESCRIPTION
 *    If counter value is one, then set cancelability type of the thread
 *    to the previous cancelability type stored in the cancellation counter.
 *    (the thread is leaving the library).
 *
 *    Decrement the counter value by 1.
 *
 * PROGRAMMER: Chee Wai LEE
 *             May 2, 2000
 *
 *--------------------------------------------------------------------------
 */
herr_t
H5TS_cancel_count_dec(void)
{
<<<<<<< HEAD
#ifndef  H5_HAVE_WIN_THREADS
    H5TS_cancel_t *cancel_counter;
#endif /* H5_HAVE_WIN_THREADS */
    herr_t ret_value = SUCCEED;

    FUNC_ENTER_NOAPI_NAMECHECK_ONLY
=======
#ifdef  H5_HAVE_WIN_THREADS
    /* unsupported; will just return 0 */
    return SUCCEED;
#else /* H5_HAVE_WIN_THREADS */
    register H5TS_cancel_t *cancel_counter;
    herr_t ret_value = SUCCEED;

    cancel_counter = (H5TS_cancel_t *)H5TS_get_thread_local_value(H5TS_cancel_key_g);
>>>>>>> 729ad25b

#ifdef  H5_HAVE_WIN_THREADS
    /* unsupported */
#else /* H5_HAVE_WIN_THREADS */
    /* Acquire the thread's cancellation counter */
    cancel_counter = (H5TS_cancel_t *)H5TS_get_thread_local_value(H5TS_cancel_key_s); 

<<<<<<< HEAD
    /* Check for leaving last API routine */
    if(cancel_counter->cancel_count == 1)
        /* Reset to previous thread cancellation state, if last API */
        ret_value = HDpthread_setcancelstate(cancel_counter->previous_state, NULL);
=======
    --cancel_counter->cancel_count;
>>>>>>> 729ad25b

    /* Decrement cancellation counter */
    --cancel_counter->cancel_count;
#endif /* H5_HAVE_WIN_THREADS */

    FUNC_LEAVE_NOAPI_NAMECHECK_ONLY(ret_value)
} /* end H5TS_cancel_count_dec() */

#ifdef H5_HAVE_WIN_THREADS

/*--------------------------------------------------------------------------
 * NAME
 *    H5TS_win32_process_enter
 *
 * RETURNS
 *    SUCCEED/FAIL
 *
 * DESCRIPTION
 *    Per-process setup on Windows when using Win32 threads.
 *
 *--------------------------------------------------------------------------
 */
H5_DLL BOOL CALLBACK
H5TS_win32_process_enter(PINIT_ONCE InitOnce, PVOID Parameter, PVOID *lpContex)
{
    BOOL ret_value = TRUE;

    FUNC_ENTER_NOAPI_NAMECHECK_ONLY

    /* Initialize the critical section (can't fail) */
    InitializeCriticalSection(&H5_g.init_lock.CriticalSection);

    /* Set up thread local storage */
    if(TLS_OUT_OF_INDEXES == (H5TS_errstk_key_g = TlsAlloc()))
        ret_value = FALSE;

#ifdef H5_HAVE_CODESTACK
    if(TLS_OUT_OF_INDEXES == (H5TS_funcstk_key_g = TlsAlloc()))
        ret_value = FALSE;
#endif /* H5_HAVE_CODESTACK */

    if(TLS_OUT_OF_INDEXES == (H5TS_apictx_key_g = TlsAlloc()))
        ret_value = FALSE;

    FUNC_LEAVE_NOAPI_NAMECHECK_ONLY(ret_value)
} /* H5TS_win32_process_enter() */


/*--------------------------------------------------------------------------
 * NAME
 *    H5TS_win32_thread_enter
 *
 * RETURNS
 *    SUCCEED/FAIL
 *
 * DESCRIPTION
 *    Per-thread setup on Windows when using Win32 threads.
 *
 *--------------------------------------------------------------------------
 */
herr_t
H5TS_win32_thread_enter(void)
{
    herr_t ret_value = SUCCEED;

    FUNC_ENTER_NOAPI_NAMECHECK_ONLY

    /* Currently a placeholder function.  TLS setup is performed
     * elsewhere in the library.
     *
     * WARNING: Do NOT use C standard library functions here.
     * CRT functions are not allowed in DllMain, which is where this code
     * is used.
     */

    FUNC_LEAVE_NOAPI_NAMECHECK_ONLY(ret_value)
} /* H5TS_win32_thread_enter() */


/*--------------------------------------------------------------------------
 * NAME
 *    H5TS_win32_process_exit
 *
 * RETURNS
 *    SUCCEED/FAIL
 *
 * DESCRIPTION
 *    Per-process cleanup on Windows when using Win32 threads.
 *
 *--------------------------------------------------------------------------
 */
void
H5TS_win32_process_exit(void)
{
    FUNC_ENTER_NOAPI_NAMECHECK_ONLY

    /* Windows uses a different thread local storage mechanism which does
     * not support auto-freeing like pthreads' keys.
     *
     * This function is currently registered via atexit() and is called
     * AFTER H5_term_library().
     */

    /* Clean up critical section resources (can't fail) */
    DeleteCriticalSection(&H5_g.init_lock.CriticalSection);

    /* Clean up per-process thread local storage */
    TlsFree(H5TS_errstk_key_g);
#ifdef H5_HAVE_CODESTACK
    TlsFree(H5TS_funcstk_key_g);
#endif /* H5_HAVE_CODESTACK */
    TlsFree(H5TS_apictx_key_g);

    FUNC_LEAVE_NOAPI_VOID_NAMECHECK_ONLY
} /* H5TS_win32_process_exit() */


/*--------------------------------------------------------------------------
 * NAME
 *    H5TS_win32_thread_exit
 *
 * RETURNS
 *    SUCCEED/FAIL
 *
 * DESCRIPTION
 *    Per-thread cleanup on Windows when using Win32 threads.
 *
 *--------------------------------------------------------------------------
 */
herr_t
H5TS_win32_thread_exit(void)
{
    LPVOID lpvData;
    herr_t ret_value = SUCCEED;

    FUNC_ENTER_NOAPI_NAMECHECK_ONLY

    /* Windows uses a different thread local storage mechanism which does
     * not support auto-freeing like pthreads' keys.
     *
     * WARNING: Do NOT use C standard library functions here.
     * CRT functions are not allowed in DllMain, which is where this code
     * is used.
     */

    /* Clean up per-thread thread local storage */
    lpvData = TlsGetValue(H5TS_errstk_key_g);
    if(lpvData)
        LocalFree((HLOCAL)lpvData);

#ifdef H5_HAVE_CODESTACK
    lpvData = TlsGetValue(H5TS_funcstk_key_g);
    if(lpvData)
        LocalFree((HLOCAL)lpvData);
#endif /* H5_HAVE_CODESTACK */

    lpvData = TlsGetValue(H5TS_apictx_key_g);
    if(lpvData)
        LocalFree((HLOCAL)lpvData);

    FUNC_LEAVE_NOAPI_NAMECHECK_ONLY(ret_value)
} /* H5TS_win32_thread_exit() */
#endif /* H5_HAVE_WIN_THREADS */


/*--------------------------------------------------------------------------
 * NAME
 *    H5TS_create_thread
 *
 * RETURNS
 *    Thread identifier.
 *
 * DESCRIPTION
 *    Spawn off a new thread calling function 'func' with input 'udata'.
 *
 * PROGRAMMER: Mike McGreevy
 *             August 31, 2010
 *
 *--------------------------------------------------------------------------
 */
H5TS_thread_t
H5TS_create_thread(void *(*func)(void *), H5TS_attr_t *attr, void *udata)
{
    H5TS_thread_t ret_value;

<<<<<<< HEAD
    FUNC_ENTER_NOAPI_NAMECHECK_ONLY
=======
#ifdef  H5_HAVE_WIN_THREADS
>>>>>>> 729ad25b

#ifdef  H5_HAVE_WIN_THREADS
    /* When calling C runtime functions, you should use _beginthread or
     * _beginthreadex instead of CreateThread.  Threads created with
     * CreateThread risk being killed in low-memory situations. Since we
     * only create threads in our test code, this is unlikely to be an issue
     * and we'll use the easier-to-deal-with CreateThread for now.
     *
     * NOTE: _beginthread() auto-recycles its handle when execution completes
     *       so you can't wait on it, making it unsuitable for the existing
     *       test code.
     */
    ret_value = CreateThread(NULL, 0, (LPTHREAD_START_ROUTINE)func, udata, 0, NULL);

#else /* H5_HAVE_WIN_THREADS */

    HDpthread_create(&ret_value, attr, (void * (*)(void *))func, udata);

#endif /* H5_HAVE_WIN_THREADS */

    FUNC_LEAVE_NOAPI_NAMECHECK_ONLY(ret_value)
} /* H5TS_create_thread */

#endif  /* H5_HAVE_THREADSAFE */<|MERGE_RESOLUTION|>--- conflicted
+++ resolved
@@ -451,12 +451,7 @@
     FUNC_ENTER_NOAPI_NAMECHECK_ONLY
 
 #ifdef  H5_HAVE_WIN_THREADS
-<<<<<<< HEAD
     EnterCriticalSection(&mutex->CriticalSection);
-=======
-    EnterCriticalSection( &mutex->CriticalSection);
-    return 0;
->>>>>>> 729ad25b
 #else /* H5_HAVE_WIN_THREADS */
     /* Acquire the "attempt" lock, increment the attempt lock count, release the lock */
     ret_value = HDpthread_mutex_lock(&mutex->atomic_lock2);
@@ -473,7 +468,7 @@
         HGOTO_DONE(ret_value);
 
     /* Check if this thread already owns the lock */
-    if(mutex->lock_count && pthread_equal(pthread_self(), mutex->owner_thread))
+    if(mutex->lock_count && HDpthread_equal(HDpthread_self(), mutex->owner_thread))
         /* already owned by self - increment count */
         mutex->lock_count++;
     else {
@@ -482,16 +477,12 @@
             HDpthread_cond_wait(&mutex->cond_var, &mutex->atomic_lock);
 
         /* After we've received the signal, take ownership of the mutex */
-        mutex->owner_thread = pthread_self();
+        mutex->owner_thread = HDpthread_self();
         mutex->lock_count = 1;
     } /* end else */
 
-<<<<<<< HEAD
     /* Release the library lock */
     ret_value = HDpthread_mutex_unlock(&mutex->atomic_lock);
-=======
-    return pthread_mutex_unlock(&mutex->atomic_lock);
->>>>>>> 729ad25b
 #endif /* H5_HAVE_WIN_THREADS */
 
 done:
@@ -530,10 +521,6 @@
 #ifdef  H5_HAVE_WIN_THREADS
     /* Releases ownership of the specified critical section object. */
     LeaveCriticalSection(&mutex->CriticalSection);
-<<<<<<< HEAD
-=======
-    return 0;
->>>>>>> 729ad25b
 #else  /* H5_HAVE_WIN_THREADS */
 
     /* Decrement the lock count for this thread */
@@ -553,14 +540,6 @@
         if(err != 0)
             ret_value = err;
     } /* end if */
-<<<<<<< HEAD
-    if(ret_value)
-        HGOTO_DONE(ret_value);
-=======
-
-    return ret_value;
->>>>>>> 729ad25b
-#endif /* H5_HAVE_WIN_THREADS */
 
 done:
     FUNC_LEAVE_NOAPI_NAMECHECK_ONLY(ret_value)
@@ -661,16 +640,10 @@
 {
 #ifndef  H5_HAVE_WIN_THREADS
     H5TS_cancel_t *cancel_counter;
-<<<<<<< HEAD
 #endif /* H5_HAVE_WIN_THREADS */
     herr_t ret_value = SUCCEED;
 
     FUNC_ENTER_NOAPI_NAMECHECK_ONLY
-=======
-    herr_t ret_value = SUCCEED;
-
-    cancel_counter = (H5TS_cancel_t *)H5TS_get_thread_local_value(H5TS_cancel_key_g);
->>>>>>> 729ad25b
 
 #ifdef  H5_HAVE_WIN_THREADS
     /* unsupported */
@@ -708,11 +681,6 @@
      * previous cancellation state until the final API routine is returning.
      */
     ++cancel_counter->cancel_count;
-<<<<<<< HEAD
-=======
-
-    return ret_value;
->>>>>>> 729ad25b
 #endif /* H5_HAVE_WIN_THREADS */
 
 done:
@@ -746,23 +714,12 @@
 herr_t
 H5TS_cancel_count_dec(void)
 {
-<<<<<<< HEAD
 #ifndef  H5_HAVE_WIN_THREADS
     H5TS_cancel_t *cancel_counter;
 #endif /* H5_HAVE_WIN_THREADS */
     herr_t ret_value = SUCCEED;
 
     FUNC_ENTER_NOAPI_NAMECHECK_ONLY
-=======
-#ifdef  H5_HAVE_WIN_THREADS
-    /* unsupported; will just return 0 */
-    return SUCCEED;
-#else /* H5_HAVE_WIN_THREADS */
-    register H5TS_cancel_t *cancel_counter;
-    herr_t ret_value = SUCCEED;
-
-    cancel_counter = (H5TS_cancel_t *)H5TS_get_thread_local_value(H5TS_cancel_key_g);
->>>>>>> 729ad25b
 
 #ifdef  H5_HAVE_WIN_THREADS
     /* unsupported */
@@ -770,14 +727,10 @@
     /* Acquire the thread's cancellation counter */
     cancel_counter = (H5TS_cancel_t *)H5TS_get_thread_local_value(H5TS_cancel_key_s); 
 
-<<<<<<< HEAD
     /* Check for leaving last API routine */
     if(cancel_counter->cancel_count == 1)
         /* Reset to previous thread cancellation state, if last API */
         ret_value = HDpthread_setcancelstate(cancel_counter->previous_state, NULL);
-=======
-    --cancel_counter->cancel_count;
->>>>>>> 729ad25b
 
     /* Decrement cancellation counter */
     --cancel_counter->cancel_count;
@@ -968,11 +921,7 @@
 {
     H5TS_thread_t ret_value;
 
-<<<<<<< HEAD
     FUNC_ENTER_NOAPI_NAMECHECK_ONLY
-=======
-#ifdef  H5_HAVE_WIN_THREADS
->>>>>>> 729ad25b
 
 #ifdef  H5_HAVE_WIN_THREADS
     /* When calling C runtime functions, you should use _beginthread or
