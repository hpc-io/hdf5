--- conflicted
+++ resolved
@@ -185,11 +185,7 @@
         HGOTO_ERROR(H5E_ARGS, H5E_BADVALUE, FAIL, "invalid reference pointer")
     if (!name || !*name)
         HGOTO_ERROR(H5E_ARGS, H5E_BADVALUE, FAIL, "no name given")
-<<<<<<< HEAD
-    if ((space_id == H5I_BADID) || (space_id == H5S_ALL) || (space_id == H5S_BLOCK))
-=======
-    if ((space_id == H5I_INVALID_HID) || (space_id == H5S_ALL))
->>>>>>> d3384b2e
+    if ((space_id == H5I_INVALID_HID) || (space_id == H5S_ALL) || (space_id == H5S_BLOCK))
         HGOTO_ERROR(H5E_ARGS, H5E_BADVALUE, FAIL, "reference region dataspace id must be valid")
     if (NULL == (space = (struct H5S_t *)H5I_object_verify(space_id, H5I_DATASPACE)))
         HGOTO_ERROR(H5E_ARGS, H5E_BADTYPE, FAIL, "not a dataspace")
