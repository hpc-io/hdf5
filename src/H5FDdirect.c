--- conflicted
+++ resolved
@@ -134,27 +134,16 @@
 static haddr_t H5FD__direct_get_eoa(const H5FD_t *_file, H5FD_mem_t type);
 static herr_t  H5FD__direct_set_eoa(H5FD_t *_file, H5FD_mem_t type, haddr_t addr);
 static haddr_t H5FD__direct_get_eof(const H5FD_t *_file, H5FD_mem_t type);
-<<<<<<< HEAD
-static herr_t  H5FD__direct_get_handle(H5FD_t *_file, hid_t fapl, void** file_handle);
-static herr_t H5FD__direct_read(H5FD_t *_file, H5FD_mem_t type, hid_t fapl_id, haddr_t addr,
-           size_t size, void *buf);
-static herr_t H5FD__direct_write(H5FD_t *_file, H5FD_mem_t type, hid_t fapl_id, haddr_t addr,
-            size_t size, const void *buf);
-static herr_t H5FD__direct_flush(H5FD_t *_file, hid_t dxpl_id, hbool_t closing);
-static herr_t H5FD__direct_truncate(H5FD_t *_file, hid_t dxpl_id, hbool_t closing);
-static herr_t H5FD__direct_lock(H5FD_t *_file, hbool_t rw);
-static herr_t H5FD__direct_unlock(H5FD_t *_file);
-
-=======
 static herr_t  H5FD__direct_get_handle(H5FD_t *_file, hid_t fapl, void **file_handle);
 static herr_t  H5FD__direct_read(H5FD_t *_file, H5FD_mem_t type, hid_t fapl_id, haddr_t addr, size_t size,
                                  void *buf);
 static herr_t  H5FD__direct_write(H5FD_t *_file, H5FD_mem_t type, hid_t fapl_id, haddr_t addr, size_t size,
                                   const void *buf);
+static herr_t  H5FD__direct_flush(H5FD_t *_file, hid_t dxpl_id, hbool_t closing);
 static herr_t  H5FD__direct_truncate(H5FD_t *_file, hid_t dxpl_id, hbool_t closing);
 static herr_t  H5FD__direct_lock(H5FD_t *_file, hbool_t rw);
 static herr_t  H5FD__direct_unlock(H5FD_t *_file);
->>>>>>> e21f7aaa
+
 
 static const H5FD_class_t H5FD_direct_g = {
     "direct",                   /* name                 */
