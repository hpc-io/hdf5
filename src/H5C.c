--- conflicted
+++ resolved
@@ -7131,11 +7131,7 @@
     MPI_Comm comm     = MPI_COMM_NULL; /* File MPI Communicator                    */
     int      mpi_code;                 /* MPI error code                           */
 #endif /* H5_HAVE_PARALLEL */
-<<<<<<< HEAD
-    void *ret_value = NULL; /* Return value                             */
-=======
     void *ret_value = NULL;            /* Return value                             */
->>>>>>> 5ff09ae9
 
     FUNC_ENTER_STATIC
 
