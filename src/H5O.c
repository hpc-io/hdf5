--- conflicted
+++ resolved
@@ -70,11 +70,7 @@
                                    H5VL_object_t **_vol_obj_ptr);
 static herr_t H5O__flush_api_common(hid_t obj_id, void **token_ptr, H5VL_object_t **_vol_obj_ptr);
 static herr_t H5O__refresh_api_common(hid_t oid, void **token_ptr, H5VL_object_t **_vol_obj_ptr);
-<<<<<<< HEAD
 static htri_t H5O__close_check_type(hid_t object_id);
-=======
-static htri_t H5O__close_check_common(hid_t object_id);
->>>>>>> 93fd699a
 
 /*********************/
 /* Package Variables */
@@ -1199,12 +1195,8 @@
     /* If a token was created, add the token to the event set */
     if (NULL != token)
         if (H5ES_insert(es_id, vol_obj->connector, token,
-<<<<<<< HEAD
-                        H5ARG_TRACE9(FUNC, "*s*sIui*sxIuii", app_file, app_func, app_line, loc_id, name, oinfo, fields, lapl_id, es_id)) < 0)
-=======
                         H5ARG_TRACE9(FUNC, "*s*sIui*sxIuii", app_file, app_func, app_line, loc_id, name,
                                      oinfo, fields, lapl_id, es_id)) < 0)
->>>>>>> 93fd699a
             HGOTO_ERROR(H5E_OHDR, H5E_CANTINSERT, FAIL, "can't insert token into event set")
 
 done:
@@ -1869,11 +1861,7 @@
     H5TRACE1("e", "i", object_id);
 
     /* Validate the object type before closing */
-<<<<<<< HEAD
     if (H5O__close_check_type(object_id) <= 0)
-=======
-    if (H5O__close_check_common(object_id) <= 0)
->>>>>>> 93fd699a
         HGOTO_ERROR(H5E_OHDR, H5E_CANTRELEASE, FAIL, "not a valid object")
 
     if (H5I_dec_app_ref(object_id) < 0)
@@ -1905,11 +1893,7 @@
     H5TRACE5("e", "*s*sIuii", app_file, app_func, app_line, object_id, es_id);
 
     /* Validate the object type before closing */
-<<<<<<< HEAD
     if (H5O__close_check_type(object_id) <= 0)
-=======
-    if (H5O__close_check_common(object_id) <= 0)
->>>>>>> 93fd699a
         HGOTO_ERROR(H5E_OHDR, H5E_CANTRELEASE, FAIL, "not a valid object")
 
     /* Prepare for possible asynchronous operation */
