/* * * * * * * * * * * * * * * * * * * * * * * * * * * * * * * * * * * * * * *
 * Read-Only HDFS Virtual File Driver (VFD)                                  *
 * Copyright (c) 2018, The HDF Group.                                        *
 *                                                                           *
 * All rights reserved.                                                      *
 *                                                                           *
 * NOTICE:                                                                   *
 * All information contained herein is, and remains, the property of The HDF *
 * Group. The intellectual and technical concepts contained herein are       *
 * proprietary to The HDF Group. Dissemination of this information or        *
 * reproduction of this material is strictly forbidden unless prior written  *
 * permission is obtained from The HDF Group.                                *
 * * * * * * * * * * * * * * * * * * * * * * * * * * * * * * * * * * * * * * */

/*
 * Programmer: Jacob Smith
 *             2018-04-23
 *
 * Purpose:    Provide read-only access to files on the Hadoop Distributed
 *             File System (HDFS).
 */

#include "H5private.h"   /* Generic Functions        */
#include "H5Eprivate.h"  /* Error handling           */
#include "H5FDprivate.h" /* File drivers             */
#include "H5FDhdfs.h"    /* hdfs file driver         */
#include "H5FLprivate.h" /* Free Lists               */
#include "H5Iprivate.h"  /* IDs                      */
#include "H5MMprivate.h" /* Memory management        */

#ifdef H5_HAVE_LIBHDFS

/* This source code file is part of the H5FD driver module */
#include "H5FDdrvr_module.h"

/* HDFS routines */
#include "hdfs.h"

/* toggle function call prints: 1 turns on */
#define HDFS_DEBUG 0

/* toggle stats collection and reporting */
#define HDFS_STATS 0

/* The driver identification number, initialized at runtime */
static hid_t H5FD_HDFS_g = 0;

#if HDFS_STATS

/* arbitrarily large value, such that any reasonable size read will be "less"
 * than this value and set a true minimum
 * not 0 because that may be a valid recorded minimum in degenerate cases
 */
#define HDFS_STATS_STARTING_MIN 0xfffffffful

/* Configuration definitions for stats collection and breakdown
 *
 * 2^10 = 1024
 *     Reads up to 1024 bytes (1 kB) fall in bin 0
 * 2^(10+(1*16)) = 2^26 = 64MB
 *     Reads of 64MB or greater fall in "overflow" bin[BIN_COUNT]
 */
#define HDFS_STATS_BASE        2
#define HDFS_STATS_INTERVAL    1
#define HDFS_STATS_START_POWER 10
#define HDFS_STATS_BIN_COUNT   16 /* MUST BE GREATER THAN 0 */

/* * * * * * * * * * * * * * * * * * * * * * * * * * * * * * * * * * * * * *
 * Calculate `BASE ^ (START_POWER + (INTERVAL * bin_i))`
 * Stores result at `(unsigned long long *) out_ptr`.
 * Used in computing boundaries between stats bins.
 * * * * * * * * * * * * * * * * * * * * * * * * * * * * * * * * * * * * * *
 */
#define HDFS_STATS_POW(bin_i, out_ptr)                                                                       \
    {                                                                                                        \
        unsigned long long donotshadowresult = 1;                                                            \
        unsigned           donotshadowindex  = 0;                                                            \
        for (donotshadowindex = 0;                                                                           \
             donotshadowindex < (((bin_i)*HDFS_STATS_INTERVAL) + HDFS_STATS_START_POWER);                    \
             donotshadowindex++) {                                                                           \
            donotshadowresult *= HDFS_STATS_BASE;                                                            \
        }                                                                                                    \
        *(out_ptr) = donotshadowresult;                                                                      \
    }

/* array to hold pre-computed boundaries for stats bins */
static unsigned long long hdfs_stats_boundaries[HDFS_STATS_BIN_COUNT];

/***************************************************************************
 *
 * Structure: hdfs_statsbin
 *
 * Purpose:
 *
 *     Structure for storing per-file hdfs VFD usage statistics.
 *
 *
 *
 * `count` (unsigned long long)
 *
 *     Number of reads with size in this bin's range.
 *
 * `bytes` (unsigned long long)
 *
 *     Total number of bytes read through this bin.
 *
 * `min` (unsigned long long)
 *
 *     Smallest read size in this bin.
 *
 * `max` (unsigned long long)
 *
 *     Largest read size in this bin.
 *
 *
 *
 * Programmer: Jacob Smith
 *
 ***************************************************************************/
typedef struct {
    unsigned long long count;
    unsigned long long bytes;
    unsigned long long min;
    unsigned long long max;
} hdfs_statsbin;

#endif /* HDFS_STATS */

/* "unique" identifier for `hdfs_t` structures.
 * Randomly generated by unweighted dice rolls.
 */
#define HDFS_HDFST_MAGIC 0x1AD5DE84

/***************************************************************************
 *
 * Structure: hdfs_t
 *
 * Purpose:
 *
 *     Contain/retain information associated with a file hosted on Hadoop
 *     Distributed File System (HDFS). Instantiated and populated via
 *     `H5FD__hdfs_handle_open()` and cleaned up via `H5FD__hdfs_handle_close()`.
 *
 * `magic` (unisgned long)
 *
 *     Number to indicate that this structure is of the promised
 *     type and should still be valid; should be HDFS_HDFST_MAGIC throughout
 *     the lifespan of the structure. Upon deletion of the structure, the
 *     programmer should set magic to anything but HDFS_HDFST_MAGIC, to
 *     indicate that the structure is to no longer be trusted.
 *
 * `filesystem` (hdfsFS)
 *
 *     A libhdfs file system handle.
 *
 * `fileinfo` (hdfsFileInfo*)
 *
 *     A pointer to a libhdfs file info structure.
 *
 * `file` (hdfsFile)
 *
 *     A libhdfs file handle.
 *
 *
 *
 * Programmer: Jacob Smith
 *             May 2018
 *
 ***************************************************************************
 */
typedef struct {
    unsigned long magic;
    hdfsFS        filesystem;
    hdfsFileInfo *fileinfo;
    hdfsFile      file;
} hdfs_t;

/***************************************************************************
 *
 * Structure: H5FD_hdfs_t
 *
 * Purpose:
 *
 *     H5FD_hdfs_t is a structure used to store all information needed to
 *     maintain R/O access to a single HDF5 file in an HDFS file system.
 *     This structure is created when such a file is "opened" and
 *     discarded when it is "closed".
 *
 *
 * `pub` (H5FD_t)
 *
 *     Instance of H5FD_t which contains all fields common to all VFDs.
 *     It must be the first item in this structure, since at higher levels,
 *     this structure will be treated as an instance of H5FD_t.
 *
 * `fa` (H5FD_hdfs_fapl_t)
 *
 *     Instance of `H5FD_hdfs_fapl_t` containing the HDFS configuration data
 *     needed to "open" the HDF5 file.
 *
 * `eoa` (haddr_t)
 *
 *     End of addressed space in file. After open, it should always
 *     equal the file size.
 *
 * `hdfs_handle` (hdfs_t *)
 *
 *     Instance of HDFS Request handle associated with the target resource.
 *     Responsible for communicating with remote host and presenting file
 *     contents as indistinguishable from a file on the local filesystem.
 *
 * *** present only if HDFS_SATS is flagged to enable stats collection ***
 *
 * `meta` (hdfs_statsbin[])
 * `raw` (hdfs_statsbin[])
 *
 *     Only present if hdfs stats collection is enabled.
 *
 *     Arrays of `hdfs_statsbin` structures to record raw- and metadata reads.
 *
 *     Records count and size of reads performed by the VFD, and is used to
 *     print formatted usage statistics to stdout upon VFD shutdown.
 *
 *     Reads of each raw- and metadata type are recorded in an individual bin
 *     determined by the size of the read.  The last bin of each type is
 *     reserved for "big" reads, with no defined upper bound.
 *
 * *** end HDFS_STATS ***
 *
 *
 *
 * Programmer: Jacob Smith
 *
 ***************************************************************************/
typedef struct H5FD_hdfs_t {
    H5FD_t           pub;
    H5FD_hdfs_fapl_t fa;
    haddr_t          eoa;
    hdfs_t *         hdfs_handle;
#if HDFS_STATS
    hdfs_statsbin meta[HDFS_STATS_BIN_COUNT + 1];
    hdfs_statsbin raw[HDFS_STATS_BIN_COUNT + 1];
#endif
} H5FD_hdfs_t;

/*
 * These macros check for overflow of various quantities.  These macros
 * assume that HDoff_t is signed and haddr_t and size_t are unsigned.
 *
 * ADDR_OVERFLOW:   Checks whether a file address of type `haddr_t'
 *                  is too large to be represented by the second argument
 *                  of the file seek function.
 *                  Only included if HDFS code should compile.
 *
 */
#define MAXADDR          (((haddr_t)1 << (8 * sizeof(HDoff_t) - 1)) - 1)
#define ADDR_OVERFLOW(A) (HADDR_UNDEF == (A) || ((A) & ~(haddr_t)MAXADDR))

/* Prototypes */
static herr_t  H5FD__hdfs_term(void);
static void *  H5FD__hdfs_fapl_get(H5FD_t *_file);
static void *  H5FD__hdfs_fapl_copy(const void *_old_fa);
static herr_t  H5FD__hdfs_fapl_free(void *_fa);
static H5FD_t *H5FD__hdfs_open(const char *name, unsigned flags, hid_t fapl_id, haddr_t maxaddr);
static herr_t  H5FD__hdfs_close(H5FD_t *_file);
static int     H5FD__hdfs_cmp(const H5FD_t *_f1, const H5FD_t *_f2);
static herr_t  H5FD__hdfs_query(const H5FD_t *_f1, unsigned long *flags);
static haddr_t H5FD__hdfs_get_eoa(const H5FD_t *_file, H5FD_mem_t type);
static herr_t  H5FD__hdfs_set_eoa(H5FD_t *_file, H5FD_mem_t type, haddr_t addr);
static haddr_t H5FD__hdfs_get_eof(const H5FD_t *_file, H5FD_mem_t type);
static herr_t  H5FD__hdfs_get_handle(H5FD_t *_file, hid_t fapl, void **file_handle);
static herr_t  H5FD__hdfs_read(H5FD_t *_file, H5FD_mem_t type, hid_t fapl_id, haddr_t addr, size_t size,
                               void *buf);
static herr_t  H5FD__hdfs_write(H5FD_t *_file, H5FD_mem_t type, hid_t fapl_id, haddr_t addr, size_t size,
                                const void *buf);
static herr_t  H5FD__hdfs_truncate(H5FD_t *_file, hid_t dxpl_id, hbool_t closing);
static herr_t  H5FD__hdfs_lock(H5FD_t *_file, hbool_t rw);
static herr_t  H5FD__hdfs_unlock(H5FD_t *_file);

static herr_t H5FD__hdfs_validate_config(const H5FD_hdfs_fapl_t *fa);

static const H5FD_class_t H5FD_hdfs_g = {
    "hdfs",                   /* name                 */
    MAXADDR,                  /* maxaddr              */
    H5F_CLOSE_WEAK,           /* fc_degree            */
    H5FD__hdfs_term,          /* terminate            */
    NULL,                     /* sb_size              */
    NULL,                     /* sb_encode            */
    NULL,                     /* sb_decode            */
    sizeof(H5FD_hdfs_fapl_t), /* fapl_size            */
    H5FD__hdfs_fapl_get,      /* fapl_get             */
    H5FD__hdfs_fapl_copy,     /* fapl_copy            */
    H5FD__hdfs_fapl_free,     /* fapl_free            */
    0,                        /* dxpl_size            */
    NULL,                     /* dxpl_copy            */
    NULL,                     /* dxpl_free            */
    H5FD__hdfs_open,          /* open                 */
    H5FD__hdfs_close,         /* close                */
    H5FD__hdfs_cmp,           /* cmp                  */
    H5FD__hdfs_query,         /* query                */
    NULL,                     /* get_type_map         */
    NULL,                     /* alloc                */
    NULL,                     /* free                 */
    H5FD__hdfs_get_eoa,       /* get_eoa              */
    H5FD__hdfs_set_eoa,       /* set_eoa              */
    H5FD__hdfs_get_eof,       /* get_eof              */
    H5FD__hdfs_get_handle,    /* get_handle           */
    H5FD__hdfs_read,          /* read                 */
    H5FD__hdfs_write,         /* write                */
    NULL,                     /* flush                */
    H5FD__hdfs_truncate,      /* truncate             */
    H5FD__hdfs_lock,          /* lock                 */
    H5FD__hdfs_unlock,        /* unlock               */
    H5FD_FLMAP_DICHOTOMY      /* fl_map               */
};

/* Declare a free list to manage the H5FD_hdfs_t struct */
H5FL_DEFINE_STATIC(H5FD_hdfs_t);

/*-------------------------------------------------------------------------
 * Function:    H5FD__init_package
 *
 * Purpose:     Initializes any interface-specific data or routines.
 *
 * Return:      Non-negative on success/Negative on failure
 *
 *-------------------------------------------------------------------------
 */
static herr_t
H5FD__init_package(void)
{
    herr_t ret_value = SUCCEED;

    FUNC_ENTER_STATIC

    if (H5FD_hdfs_init() < 0)
        HGOTO_ERROR(H5E_VFL, H5E_CANTINIT, FAIL, "unable to initialize hdfs VFD")

done:
    FUNC_LEAVE_NOAPI(ret_value)
} /* H5FD__init_package() */

/*-------------------------------------------------------------------------
 * Function:    H5FD_hdfs_init
 *
 * Purpose:     Initialize this driver by registering the driver with the
 *              library.
 *
 * Return:      Success:    The driver ID for the hdfs driver.
 *              Failure:    Negative
 *
 * Programmer:  Jacob Smith, 2018
 *
 *-------------------------------------------------------------------------
 */
hid_t
H5FD_hdfs_init(void)
{
    hid_t ret_value = H5I_INVALID_HID; /* Return value */
#if HDFS_STATS
    unsigned int bin_i;
#endif

    FUNC_ENTER_NOAPI(H5I_INVALID_HID)

#if HDFS_DEBUG
    HDfprintf(stdout, "called %s.\n", FUNC);
#endif

    if (H5I_VFL != H5I_get_type(H5FD_HDFS_g))
        H5FD_HDFS_g = H5FD_register(&H5FD_hdfs_g, sizeof(H5FD_class_t), FALSE);

#if HDFS_STATS
    /* pre-compute statsbin boundaries
     */
    for (bin_i = 0; bin_i < HDFS_STATS_BIN_COUNT; bin_i++) {
        unsigned long long value = 0;

        HDFS_STATS_POW(bin_i, &value)
        hdfs_stats_boundaries[bin_i] = value;
    }
#endif

    ret_value = H5FD_HDFS_g;

done:
    FUNC_LEAVE_NOAPI(ret_value)
} /* end H5FD_hdfs_init() */

/*---------------------------------------------------------------------------
 * Function:    H5FD__hdfs_term
 *
 * Purpose:     Shut down the VFD
 *
 * Returns:     SUCCEED (Can't fail)
 *
 * Programmer:  Quincey Koziol
 *              Friday, Jan 30, 2004
 *
 *---------------------------------------------------------------------------
 */
static herr_t
H5FD__hdfs_term(void)
{
    FUNC_ENTER_STATIC_NOERR

#if HDFS_DEBUG
    HDfprintf(stdout, "called %s.\n", FUNC);
#endif

    /* Reset VFL ID */
    H5FD_HDFS_g = 0;

    FUNC_LEAVE_NOAPI(SUCCEED)
} /* end H5FD__hdfs_term() */

/*--------------------------------------------------------------------------
 * Function:   H5FD__hdfs_handle_open
 *
 * Purpose:    Create a HDFS file handle, 'opening' the target file.
 *
 * Return:     Success: Pointer to HDFS container/handle of opened file.
 *             Failure: NULL
 *
 * Programmer: Gerd Herber
 *             May 2018
 *
 *--------------------------------------------------------------------------
 */
static hdfs_t *
H5FD__hdfs_handle_open(const char *path, const char *namenode_name, const int32_t namenode_port,
                       const char *user_name, const char *kerberos_ticket_cache,
                       const int32_t stream_buffer_size)
{
    struct hdfsBuilder *builder   = NULL;
    hdfs_t *            handle    = NULL;
    hdfs_t *            ret_value = NULL;

    FUNC_ENTER_STATIC

#if HDFS_DEBUG
    HDfprintf(stdout, "called %s.\n", FUNC);
#endif

    if (path == NULL || path[0] == '\0')
        HGOTO_ERROR(H5E_ARGS, H5E_BADVALUE, NULL, "path cannot be null")
    if (namenode_name == NULL)
        HGOTO_ERROR(H5E_ARGS, H5E_BADVALUE, NULL, "namenode name cannot be null")
    if (namenode_port < 0 || namenode_port > 65535)
        HGOTO_ERROR(H5E_ARGS, H5E_BADVALUE, NULL, "namenode port must be non-negative and <= 65535")
    if (stream_buffer_size < 0)
        HGOTO_ERROR(H5E_ARGS, H5E_BADVALUE, NULL, "buffer size must non-negative")

    handle = (hdfs_t *)H5MM_malloc(sizeof(hdfs_t));
    if (handle == NULL)
        HGOTO_ERROR(H5E_ARGS, H5E_CANTALLOC, NULL, "could not malloc space for handle")

    handle->magic      = (unsigned long)HDFS_HDFST_MAGIC;
    handle->filesystem = NULL; /* TODO: not a pointer; NULL may cause bug */
    handle->fileinfo   = NULL;
    handle->file       = NULL; /* TODO: not a pointer; NULL may cause bug */

    builder = hdfsNewBuilder();
    if (!builder)
        HGOTO_ERROR(H5E_ARGS, H5E_BADVALUE, NULL, "(hdfs) failed to create builder")
    hdfsBuilderSetNameNode(builder, namenode_name);
    hdfsBuilderSetNameNodePort(builder, (tPort)namenode_port);
    if (user_name != NULL && user_name[0] != '\0')
        hdfsBuilderSetUserName(builder, user_name);
    if (kerberos_ticket_cache != NULL && kerberos_ticket_cache[0] != '\0')
        hdfsBuilderSetKerbTicketCachePath(builder, kerberos_ticket_cache);

    /* Call to `hdfsBuilderConnect` releases builder, regardless of success. */
    handle->filesystem = hdfsBuilderConnect(builder);
    if (!handle->filesystem)
        HGOTO_ERROR(H5E_ARGS, H5E_BADVALUE, NULL, "(hdfs) could not connect to default namenode")
    handle->fileinfo = hdfsGetPathInfo(handle->filesystem, path);
    if (!handle->fileinfo)
        HGOTO_ERROR(H5E_ARGS, H5E_BADVALUE, NULL, "hdfsGetPathInfo failed")
    handle->file = hdfsOpenFile(handle->filesystem, path, O_RDONLY, stream_buffer_size, 0, 0);
    if (!handle->file)
        HGOTO_ERROR(H5E_VFL, H5E_CANTOPENFILE, NULL, "(hdfs) could not open")

    ret_value = handle;

done:
    if (ret_value == NULL && handle != NULL) {
        /* error; clean up */
        HDassert(handle->magic == HDFS_HDFST_MAGIC);
        handle->magic++;
        if (handle->file != NULL)
            if (FAIL == (hdfsCloseFile(handle->filesystem, handle->file)))
                HDONE_ERROR(H5E_VFL, H5E_CANTCLOSEFILE, NULL, "unable to close hdfs file handle")
        if (handle->fileinfo != NULL)
            hdfsFreeFileInfo(handle->fileinfo, 1);
        if (handle->filesystem != NULL)
            if (FAIL == (hdfsDisconnect(handle->filesystem)))
                HDONE_ERROR(H5E_VFL, H5E_CANTCLOSEFILE, NULL, "unable to disconnect from hdfs")
        H5MM_xfree(handle);
    }

    FUNC_LEAVE_NOAPI(ret_value)
} /* H5FD__hdfs_handle_open() */

/*--------------------------------------------------------------------------
 * Function:   H5FD__hdfs_handle_close
 *
 * Purpose:    'Close' an HDFS file container/handle, releasing underlying
 *             resources.
 *
 * Return:     Success: `SUCCEED` (0)
 *             Failure: `FAIL` (-1)
 *
 * Programmer: Gerd Herber
 *             May 2018
 *
 *--------------------------------------------------------------------------
 */
static herr_t
H5FD__hdfs_handle_close(hdfs_t *handle)
{
    herr_t ret_value = SUCCEED;

    FUNC_ENTER_STATIC

#if HDFS_DEBUG
    HDfprintf(stdout, "called %s.\n", FUNC);
#endif

    if (handle == NULL)
        HGOTO_ERROR(H5E_ARGS, H5E_BADVALUE, FAIL, "handle cannot be null")
    if (handle->magic != HDFS_HDFST_MAGIC)
        HGOTO_ERROR(H5E_ARGS, H5E_BADVALUE, FAIL, "handle has invalid magic")

    handle->magic++;
    if (handle->file != NULL)
        if (FAIL == (hdfsCloseFile(handle->filesystem, handle->file)))
            HDONE_ERROR(H5E_VFL, H5E_CANTCLOSEFILE, FAIL, "unable to close hdfs file handle")
    if (handle->fileinfo != NULL)
        hdfsFreeFileInfo(handle->fileinfo, 1);
    if (handle->filesystem != NULL)
        if (FAIL == (hdfsDisconnect(handle->filesystem)))
            HDONE_ERROR(H5E_VFL, H5E_CANTCLOSEFILE, FAIL, "unable to disconnect hdfs file system")

    H5MM_xfree(handle);

done:
    FUNC_LEAVE_NOAPI(ret_value)
} /* H5FD__hdfs_handle_close() */

/*-------------------------------------------------------------------------
 * Function:    H5FD__hdfs_validate_config()
 *
 * Purpose:     Test to see if the supplied instance of H5FD_hdfs_fapl_t
 *              contains internally consistant data.  Return SUCCEED if so,
 *              and FAIL otherwise.
 *
 *              Note the difference between internally consistant and
 *              correct.  As we will have to try to access the target
 *              object to determine whether the supplied data is correct,
 *              we will settle for internal consistancy at this point
 *
 * Return:      SUCCEED if instance of H5FD_hdfs_fapl_t contains internally
 *              consistant data, FAIL otherwise.
 *
 * Programmer:  Jacob Smith
 *              9/10/17
 *
 *-------------------------------------------------------------------------
 */
static herr_t
H5FD__hdfs_validate_config(const H5FD_hdfs_fapl_t *fa)
{
    herr_t ret_value = SUCCEED;

    FUNC_ENTER_STATIC

    HDassert(fa != NULL);

    if (fa->version != H5FD__CURR_HDFS_FAPL_T_VERSION)
        HGOTO_ERROR(H5E_ARGS, H5E_BADVALUE, FAIL, "Unknown H5FD_hdfs_fapl_t version");
    if (fa->namenode_port > 65535)
        HGOTO_ERROR(H5E_ARGS, H5E_BADVALUE, FAIL, "Invalid namenode port number");
    if (fa->namenode_port < 0)
        HGOTO_ERROR(H5E_ARGS, H5E_BADVALUE, FAIL, "Invalid namenode port number");

done:
    FUNC_LEAVE_NOAPI(ret_value)
} /* H5FD__hdfs_validate_config() */

/*-------------------------------------------------------------------------
 * Function:    H5Pset_fapl_hdfs
 *
 * Purpose:     Modify the file access property list to use the H5FD_HDFS
 *              driver defined in this source file.  All driver specific
 *              properties are passed in as a pointer to a suitably
 *              initialized instance of H5FD_hdfs_fapl_t
 *
 * Return:      SUCCEED/FAIL
 *
 * Programmer:  John Mainzer
 *              9/10/17
 *
 *-------------------------------------------------------------------------
 */
herr_t
H5Pset_fapl_hdfs(hid_t fapl_id, H5FD_hdfs_fapl_t *fa)
{
    H5P_genplist_t *plist     = NULL; /* Property list pointer */
    herr_t          ret_value = FAIL;

    FUNC_ENTER_API(FAIL)
    H5TRACE2("e", "i*#", fapl_id, fa);

    HDassert(fa != NULL);

#if HDFS_DEBUG
    HDfprintf(stdout, "called %s.\n", FUNC);
#endif

    plist = H5P_object_verify(fapl_id, H5P_FILE_ACCESS);
    if (plist == NULL)
        HGOTO_ERROR(H5E_ARGS, H5E_BADTYPE, FAIL, "not a file access property list")
    if (FAIL == H5FD__hdfs_validate_config(fa))
        HGOTO_ERROR(H5E_ARGS, H5E_BADVALUE, FAIL, "invalid hdfs config")

    ret_value = H5P_set_driver(plist, H5FD_HDFS, (void *)fa);

done:
    FUNC_LEAVE_API(ret_value)
} /* H5Pset_fapl_hdfs() */

/*-------------------------------------------------------------------------
 * Function:    H5Pget_fapl_hdfs
 *
 * Purpose:     Returns information about the hdfs file access property
 *              list though the function arguments.
 *
 * Return:      Success:        Non-negative
 *
 *              Failure:        Negative
 *
 * Programmer:  John Mainzer
 *              9/10/17
 *
 *-------------------------------------------------------------------------
 */
herr_t
H5Pget_fapl_hdfs(hid_t fapl_id, H5FD_hdfs_fapl_t *fa_dst /*out*/)
{
    const H5FD_hdfs_fapl_t *fa_src    = NULL;
    H5P_genplist_t *        plist     = NULL;
    herr_t                  ret_value = SUCCEED;

    FUNC_ENTER_API(FAIL)
    H5TRACE2("e", "ix", fapl_id, fa_dst);

#if HDFS_DEBUG
    HDfprintf(stdout, "called %s.\n", FUNC);
#endif

<<<<<<< HEAD
    if (fa_dst == NULL)
        HGOTO_ERROR(H5E_ARGS, H5E_BADVALUE, FAIL, "fa_dst ptr is NULL")
=======
    if (fa_out == NULL)
        HGOTO_ERROR(H5E_ARGS, H5E_BADVALUE, FAIL, "fa_out is NULL")

>>>>>>> 313a8c85
    plist = H5P_object_verify(fapl_id, H5P_FILE_ACCESS);
    if (plist == NULL)
        HGOTO_ERROR(H5E_ARGS, H5E_BADTYPE, FAIL, "not a file access list")

    if (H5FD_HDFS != H5P_peek_driver(plist))
        HGOTO_ERROR(H5E_PLIST, H5E_BADVALUE, FAIL, "incorrect VFL driver")

    fa_src = (const H5FD_hdfs_fapl_t *)H5P_peek_driver_info(plist);
    if (fa_src == NULL)
        HGOTO_ERROR(H5E_PLIST, H5E_BADVALUE, FAIL, "bad VFL driver info")

    /* Copy the hdfs fapl data out */
    HDmemcpy(fs_dst, fa_src, sizeof(H5FD_hdfs_fapl_t));

done:
    FUNC_LEAVE_API(ret_value)
} /* H5Pget_fapl_hdfs() */

/*-------------------------------------------------------------------------
 * Function:    H5FD__hdfs_fapl_get
 *
 * Purpose:     Gets a file access property list which could be used to
 *              create an identical file.
 *
 * Return:      Success:        Ptr to new file access property list value.
 *
 *              Failure:        NULL
 *
 * Programmer:  John Mainzer
 *              9/8/17
 *
 *-------------------------------------------------------------------------
 */
static void *
H5FD__hdfs_fapl_get(H5FD_t *_file)
{
    H5FD_hdfs_t *     file      = (H5FD_hdfs_t *)_file;
    H5FD_hdfs_fapl_t *fa        = NULL;
    void *            ret_value = NULL;

    FUNC_ENTER_STATIC

    fa = (H5FD_hdfs_fapl_t *)H5MM_calloc(sizeof(H5FD_hdfs_fapl_t));
    if (fa == NULL)
        HGOTO_ERROR(H5E_VFL, H5E_CANTALLOC, NULL, "memory allocation failed")

    /* Copy the fields of the structure */
    HDmemcpy(fa, &(file->fa), sizeof(H5FD_hdfs_fapl_t));

    ret_value = fa;

done:
    if (ret_value == NULL && fa != NULL)
        H5MM_xfree(fa); /* clean up on error */

    FUNC_LEAVE_NOAPI(ret_value)
} /* H5FD__hdfs_fapl_get() */

/*-------------------------------------------------------------------------
 * Function:    H5FD__hdfs_fapl_copy
 *
 * Purpose:     Copies the hdfs-specific file access properties.
 *
 * Return:      Success:        Ptr to a new property list
 *
 *              Failure:        NULL
 *
 * Programmer:  John Mainzer
 *              9/8/17
 *
 *-------------------------------------------------------------------------
 */
static void *
H5FD__hdfs_fapl_copy(const void *_old_fa)
{
    const H5FD_hdfs_fapl_t *old_fa    = (const H5FD_hdfs_fapl_t *)_old_fa;
    H5FD_hdfs_fapl_t *      new_fa    = NULL;
    void *                  ret_value = NULL;

    FUNC_ENTER_STATIC

    new_fa = (H5FD_hdfs_fapl_t *)H5MM_malloc(sizeof(H5FD_hdfs_fapl_t));
    if (new_fa == NULL)
        HGOTO_ERROR(H5E_VFL, H5E_CANTALLOC, NULL, "memory allocation failed")

    HDmemcpy(new_fa, old_fa, sizeof(H5FD_hdfs_fapl_t));
    ret_value = new_fa;

done:
    if (ret_value == NULL && new_fa != NULL)
        H5MM_xfree(new_fa); /* clean up on error */

    FUNC_LEAVE_NOAPI(ret_value)
} /* H5FD__hdfs_fapl_copy() */

/*-------------------------------------------------------------------------
 * Function:    H5FD__hdfs_fapl_free
 *
 * Purpose:     Frees the hdfs-specific file access properties.
 *
 * Return:      SUCCEED (cannot fail)
 *
 * Programmer:  John Mainzer
 *              9/8/17
 *
 *-------------------------------------------------------------------------
 */
static herr_t
H5FD__hdfs_fapl_free(void *_fa)
{
    H5FD_hdfs_fapl_t *fa = (H5FD_hdfs_fapl_t *)_fa;

    FUNC_ENTER_STATIC_NOERR

    HDassert(fa != NULL); /* sanity check */

    H5MM_xfree(fa);

    FUNC_LEAVE_NOAPI(SUCCEED)
} /* H5FD__hdfs_fapl_free() */

#if HDFS_STATS
/*----------------------------------------------------------------------------
 *
 * Function: hdfs__reset_stats()
 *
 * Purpose:
 *
 *     Reset the stats collection elements in this virtual file structure.
 *
 *     Clears any set data in stats bins; initializes/zeroes values.
 *
 * Return:
 *
 *     - SUCCESS: `SUCCEED`
 *     - FAILURE: `FAIL`
 *         - Occurs if the file is invalid somehow
 *
 * Programmer: Jacob Smith
 *             2017-12-08
 *
 *----------------------------------------------------------------------------
 */
static herr_t
hdfs__reset_stats(H5FD_hdfs_t *file)
{
    unsigned i         = 0;
    herr_t   ret_value = SUCCEED;

    FUNC_ENTER_STATIC

#if HDFS_DEBUG
    HDfprintf(stdout, "called %s.\n", FUNC);
#endif

    if (file == NULL)
        HGOTO_ERROR(H5E_ARGS, H5E_BADVALUE, FAIL, "file was null")

    for (i = 0; i <= HDFS_STATS_BIN_COUNT; i++) {
        file->raw[i].bytes = 0;
        file->raw[i].count = 0;
        file->raw[i].min   = (unsigned long long)HDFS_STATS_STARTING_MIN;
        file->raw[i].max   = 0;

        file->meta[i].bytes = 0;
        file->meta[i].count = 0;
        file->meta[i].min   = (unsigned long long)HDFS_STATS_STARTING_MIN;
        file->meta[i].max   = 0;
    }

done:
    FUNC_LEAVE_NOAPI(ret_value);

} /* hdfs__reset_stats */
#endif /* HDFS_STATS */

/*-------------------------------------------------------------------------
 *
 * Function: H5FD__hdfs_open()
 *
 * Purpose:
 *
 *     Create and/or opens a file as an HDF5 file.
 *
 *     Any flag except H5F_ACC_RDONLY will cause an error.
 *
 * Return:
 *
 *     Success: A pointer to a new file data structure.
 *              The public fields will be initialized by the caller, which is
 *              always H5FD_open().
 *
 *     Failure: NULL
 *
 * Programmer: Jacob Smith
 *             2017-11-02
 *
 *-------------------------------------------------------------------------
 */
static H5FD_t *
H5FD__hdfs_open(const char *path, unsigned flags, hid_t fapl_id, haddr_t maxaddr)
{
    H5FD_t *         ret_value = NULL;
    H5FD_hdfs_t *    file      = NULL;
    hdfs_t *         handle    = NULL;
    H5FD_hdfs_fapl_t fa;

    FUNC_ENTER_STATIC

#if HDFS_DEBUG
    HDfprintf(stdout, "called %s.\n", FUNC);
#endif /* HDFS_DEBUG */

    /* Sanity check on file offsets */
    HDcompile_assert(sizeof(HDoff_t) >= sizeof(size_t));

    /* Check arguments */
    if (!path || !*path)
        HGOTO_ERROR(H5E_ARGS, H5E_BADVALUE, NULL, "invalid file name")
    if (0 == maxaddr || HADDR_UNDEF == maxaddr)
        HGOTO_ERROR(H5E_ARGS, H5E_BADRANGE, NULL, "bogus maxaddr")
    if (ADDR_OVERFLOW(maxaddr))
        HGOTO_ERROR(H5E_ARGS, H5E_OVERFLOW, NULL, "bogus maxaddr")
    if (flags != H5F_ACC_RDONLY)
        HGOTO_ERROR(H5E_ARGS, H5E_UNSUPPORTED, NULL, "only Read-Only access allowed")
    if (fapl_id == H5P_DEFAULT || fapl_id == H5P_FILE_ACCESS_DEFAULT)
        HGOTO_ERROR(H5E_ARGS, H5E_BADVALUE, NULL, "fapl cannot be H5P_DEFAULT")
    if (FAIL == H5Pget_fapl_hdfs(fapl_id, &fa))
        HGOTO_ERROR(H5E_ARGS, H5E_BADVALUE, NULL, "can't get property list")

    handle = H5FD__hdfs_handle_open(path, fa.namenode_name, fa.namenode_port, fa.user_name,
                                    fa.kerberos_ticket_cache, fa.stream_buffer_size);
    if (handle == NULL)
        HGOTO_ERROR(H5E_VFL, H5E_CANTOPENFILE, NULL, "could not open")

    HDassert(handle->magic == HDFS_HDFST_MAGIC);

    /* Create new file struct */
    file = H5FL_CALLOC(H5FD_hdfs_t);
    if (file == NULL)
        HGOTO_ERROR(H5E_VFL, H5E_CANTALLOC, NULL, "unable to allocate file struct")
    file->hdfs_handle = handle;
    HDmemcpy(&(file->fa), &fa, sizeof(H5FD_hdfs_fapl_t));

#if HDFS_STATS
    if (FAIL == hdfs__reset_stats(file))
        HGOTO_ERROR(H5E_INTERNAL, H5E_UNINITIALIZED, NULL, "unable to reset file statistics")
#endif /* HDFS_STATS */

    ret_value = (H5FD_t *)file;

done:
    if (ret_value == NULL) {
        if (handle != NULL)
            if (FAIL == H5FD__hdfs_handle_close(handle))
                HDONE_ERROR(H5E_VFL, H5E_CANTCLOSEFILE, NULL, "unable to close HDFS file handle")
        if (file != NULL)
            file = H5FL_FREE(H5FD_hdfs_t, file);
    } /* end if null return value (error) */

    FUNC_LEAVE_NOAPI(ret_value)
} /* H5FD__hdfs_open() */

#if HDFS_STATS

/*----------------------------------------------------------------------------
 *
 * Function: hdfs__fprint_stats()
 *
 * Purpose:
 *
 *     Tabulate and pretty-print statistics for this virtual file.
 *
 *     Should be called upon file close.
 *
 *     Shows number of reads and bytes read, broken down by
 *     "raw" (H5FD_MEM_DRAW)
 *     or "meta" (any other flag)
 *
 *     Prints filename and listing of total number of reads and bytes read,
 *     both as a grand total and separate  meta- and rawdata reads.
 *
 *     If any reads were done, prints out two tables:
 *
 *     1. overview of raw- and metadata reads
 *         - min (smallest size read)
 *         - average of size read
 *             - k,M,G suffixes by powers of 1024 (2^10)
 *         - max (largest size read)
 *     2. tabulation of "bins", sepraring reads into exponentially-larger
 *        ranges of size.
 *         - columns for number of reads, total bytes, and average size, with
 *           separate sub-colums for raw- and metadata reads.
 *         - each row represents one bin, identified by the top of its range
 *
 *     Bin ranges can be modified with pound-defines at the top of this file.
 *
 *     Bins without any reads in their bounds are not printed.
 *
 *     An "overflow" bin is also present, to catch "big" reads.
 *
 *     Output for all bins (and range ceiling and average size report)
 *     is divied by powers of 1024. By corollary, four digits before the decimal
 *     is valid.
 *
 *     - 41080 bytes is represented by 40.177k, not 41.080k
 *     - 1004.831M represents approx. 1052642000 bytes
 *
 * Return:
 *
 *     - SUCCESS: `SUCCEED`
 *     - FAILURE: `FAIL`
 *         - occurs if the file passed in is invalid
 *         - TODO: if stream is invalid? how can we check this?
 *
 * Programmer: Jacob Smith
 *
 *----------------------------------------------------------------------------
 */
static herr_t
hdfs__fprint_stats(FILE *stream, const H5FD_hdfs_t *file)
{
    herr_t             ret_value    = SUCCEED;
    parsed_url_t *     purl         = NULL;
    unsigned           i            = 0;
    unsigned long      count_meta   = 0;
    unsigned long      count_raw    = 0;
    double             average_meta = 0.0;
    double             average_raw  = 0.0;
    unsigned long long min_meta     = (unsigned long long)HDFS_STATS_STARTING_MIN;
    unsigned long long min_raw      = (unsigned long long)HDFS_STATS_STARTING_MIN;
    unsigned long long max_meta     = 0;
    unsigned long long max_raw      = 0;
    unsigned long long bytes_raw    = 0;
    unsigned long long bytes_meta   = 0;
    double             re_dub       = 0.0; /* re-usable double variable */
    unsigned           suffix_i     = 0;
    const char         suffixes[]   = {' ', 'K', 'M', 'G', 'T', 'P'};

    FUNC_ENTER_STATIC

    if (stream == NULL)
        HGOTO_ERROR(H5E_ARGS, H5E_BADVALUE, FAIL, "file stream cannot be null")
    if (file == NULL)
        HGOTO_ERROR(H5E_ARGS, H5E_BADVALUE, FAIL, "file cannot be null")
    if (file->hdfs_handle == NULL)
        HGOTO_ERROR(H5E_ARGS, H5E_BADVALUE, FAIL, "hdfs handle cannot be null")
    if (file->hdfs_handle->magic != HDFS_HDFST_MAGIC)
        HGOTO_ERROR(H5E_ARGS, H5E_BADVALUE, FAIL, "hdfs handle has invalid magic")

    /*******************
     * AGGREGATE STATS *
     *******************/

    for (i = 0; i <= HDFS_STATS_BIN_COUNT; i++) {
        const hdfs_statsbin *r = &file->raw[i];
        const hdfs_statsbin *m = &file->meta[i];

        if (m->min < min_meta)
            min_meta = m->min;
        if (r->min < min_raw)
            min_raw = r->min;
        if (m->max > max_meta)
            max_meta = m->max;
        if (r->max > max_raw)
            max_raw = r->max;

        count_raw += r->count;
        count_meta += m->count;
        bytes_raw += r->bytes;
        bytes_meta += m->bytes;
    }
    if (count_raw > 0)
        average_raw = (double)bytes_raw / (double)count_raw;
    if (count_meta > 0)
        average_meta = (double)bytes_meta / (double)count_meta;

    /******************
     * PRINT OVERVIEW *
     ******************/

    HDfprintf(stream, "TOTAL READS: %llu  (%llu meta, %llu raw)\n", count_raw + count_meta, count_meta,
              count_raw);
    HDfprintf(stream, "TOTAL BYTES: %llu  (%llu meta, %llu raw)\n", bytes_raw + bytes_meta, bytes_meta,
              bytes_raw);

    if (count_raw + count_meta == 0)
        goto done;

    /*************************
     * PRINT AGGREGATE STATS *
     *************************/

    HDfprintf(stream, "SIZES     meta      raw\n");
    HDfprintf(stream, "  min ");
    if (count_meta == 0)
        HDfprintf(stream, "   0.000  ");
    else {
        re_dub = (double)min_meta;
        for (suffix_i = 0; re_dub >= 1024.0; suffix_i++)
            re_dub /= 1024.0;
        HDassert(suffix_i < sizeof(suffixes));
        HDfprintf(stream, "%8.3lf%c ", re_dub, suffixes[suffix_i]);
    }

    if (count_raw == 0)
        HDfprintf(stream, "   0.000 \n");
    else {
        re_dub = (double)min_raw;
        for (suffix_i = 0; re_dub >= 1024.0; suffix_i++)
            re_dub /= 1024.0;
        HDassert(suffix_i < sizeof(suffixes));
        HDfprintf(stream, "%8.3lf%c\n", re_dub, suffixes[suffix_i]);
    }

    HDfprintf(stream, "  avg ");
    re_dub = (double)average_meta;
    for (suffix_i = 0; re_dub >= 1024.0; suffix_i++)
        re_dub /= 1024.0;
    HDassert(suffix_i < sizeof(suffixes));
    HDfprintf(stream, "%8.3lf%c ", re_dub, suffixes[suffix_i]);

    re_dub = (double)average_raw;
    for (suffix_i = 0; re_dub >= 1024.0; suffix_i++)
        re_dub /= 1024.0;
    HDassert(suffix_i < sizeof(suffixes));
    HDfprintf(stream, "%8.3lf%c\n", re_dub, suffixes[suffix_i]);

    HDfprintf(stream, "  max ");
    re_dub = (double)max_meta;
    for (suffix_i = 0; re_dub >= 1024.0; suffix_i++)
        re_dub /= 1024.0;
    HDassert(suffix_i < sizeof(suffixes));
    HDfprintf(stream, "%8.3lf%c ", re_dub, suffixes[suffix_i]);

    re_dub = (double)max_raw;
    for (suffix_i = 0; re_dub >= 1024.0; suffix_i++)
        re_dub /= 1024.0;
    HDassert(suffix_i < sizeof(suffixes));
    HDfprintf(stream, "%8.3lf%c\n", re_dub, suffixes[suffix_i]);

    /******************************
     * PRINT INDIVIDUAL BIN STATS *
     ******************************/

    HDfprintf(stream, "BINS             # of reads      total bytes         average size\n");
    HDfprintf(stream, "    up-to      meta     raw     meta      raw       meta      raw\n");

    for (i = 0; i <= HDFS_STATS_BIN_COUNT; i++) {
        const hdfs_statsbin *m;
        const hdfs_statsbin *r;
        unsigned long long   range_end = 0;
        char                 bm_suffix = ' '; /* bytes-meta */
        double               bm_val    = 0.0;
        char                 br_suffix = ' '; /* bytes-raw */
        double               br_val    = 0.0;
        char                 am_suffix = ' '; /* average-meta */
        double               am_val    = 0.0;
        char                 ar_suffix = ' '; /* average-raw */
        double               ar_val    = 0.0;

        m = &file->meta[i];
        r = &file->raw[i];
        if (r->count == 0 && m->count == 0)
            continue;

        range_end = hdfs_stats_boundaries[i];

        if (i == HDFS_STATS_BIN_COUNT) {
            range_end = hdfs_stats_boundaries[i - 1];
            HDfprintf(stream, ">");
        }
        else
            HDfprintf(stream, " ");

        bm_val = (double)m->bytes;
        for (suffix_i = 0; bm_val >= 1024.0; suffix_i++)
            bm_val /= 1024.0;
        HDassert(suffix_i < sizeof(suffixes));
        bm_suffix = suffixes[suffix_i];

        br_val = (double)r->bytes;
        for (suffix_i = 0; br_val >= 1024.0; suffix_i++)
            br_val /= 1024.0;
        HDassert(suffix_i < sizeof(suffixes));
        br_suffix = suffixes[suffix_i];

        if (m->count > 0)
            am_val = (double)(m->bytes) / (double)(m->count);
        for (suffix_i = 0; am_val >= 1024.0; suffix_i++)
            am_val /= 1024.0;
        HDassert(suffix_i < sizeof(suffixes));
        am_suffix = suffixes[suffix_i];

        if (r->count > 0)
            ar_val = (double)(r->bytes) / (double)(r->count);
        for (suffix_i = 0; ar_val >= 1024.0; suffix_i++)
            ar_val /= 1024.0;
        HDassert(suffix_i < sizeof(suffixes));
        ar_suffix = suffixes[suffix_i];

        re_dub = (double)range_end;
        for (suffix_i = 0; re_dub >= 1024.0; suffix_i++)
            re_dub /= 1024.0;
        HDassert(suffix_i < sizeof(suffixes));

        HDfprintf(stream, " %8.3f%c %7d %7d %8.3f%c %8.3f%c %8.3f%c %8.3f%c\n", re_dub,
                  suffixes[suffix_i], /* bin ceiling      */
                  m->count,           /* metadata reads   */
                  r->count,           /* rawdata reads    */
                  bm_val, bm_suffix,  /* metadata bytes   */
                  br_val, br_suffix,  /* rawdata bytes    */
                  am_val, am_suffix,  /* metadata average */
                  ar_val, ar_suffix); /* rawdata average  */
        HDfflush(stream);
    }

done:
    FUNC_LEAVE_NOAPI(ret_value);
} /* hdfs__fprint_stats */
#endif /* HDFS_STATS */

/*-------------------------------------------------------------------------
 *
 * Function: H5FD__hdfs_close()
 *
 * Purpose:
 *
 *     Close an HDF5 file.
 *
 * Return:
 *
 *     SUCCEED/FAIL
 *
 * Programmer: Jacob Smith
 *             2017-11-02
 *
 *-------------------------------------------------------------------------
 */
static herr_t
H5FD__hdfs_close(H5FD_t *_file)
{
    H5FD_hdfs_t *file      = (H5FD_hdfs_t *)_file;
    herr_t       ret_value = SUCCEED;

    FUNC_ENTER_STATIC

#if HDFS_DEBUG
    HDfprintf(stdout, "called %s.\n", FUNC);
#endif

    /* Sanity checks */
    HDassert(file != NULL);
    HDassert(file->hdfs_handle != NULL);
    HDassert(file->hdfs_handle->magic == HDFS_HDFST_MAGIC);

    /* Close the underlying request handle */
    if (file->hdfs_handle != NULL)
        if (FAIL == H5FD__hdfs_handle_close(file->hdfs_handle))
            HGOTO_ERROR(H5E_VFL, H5E_CANTCLOSEFILE, FAIL, "unable to close HDFS file handle")

#if HDFS_STATS
    /* TODO: mechanism to re-target stats printout */
    if (FAIL == hdfs__fprint_stats(stdout, file))
        HGOTO_ERROR(H5E_INTERNAL, H5E_ERROR, FAIL, "problem while writing file statistics")
#endif /* HDFS_STATS */

    /* Release the file info */
    file = H5FL_FREE(H5FD_hdfs_t, file);

done:
    FUNC_LEAVE_NOAPI(ret_value)
} /* end H5FD__hdfs_close() */

/*-------------------------------------------------------------------------
 *
 * Function: H5FD__hdfs_cmp()
 *
 * Purpose:
 *
 *     Compares two files using this driver by their HDFS-provided file info,
 *     field-by-field.
 *
 * Return:
 *      Equivalent:      0
 *      Not Equivalent: -1
 *
 * Programmer: Gerd Herber
 *             May 2018
 *
 *-------------------------------------------------------------------------
 */
static int
H5FD__hdfs_cmp(const H5FD_t *_f1, const H5FD_t *_f2)
{
    int                ret_value = 0;
    const H5FD_hdfs_t *f1        = (const H5FD_hdfs_t *)_f1;
    const H5FD_hdfs_t *f2        = (const H5FD_hdfs_t *)_f2;
    hdfsFileInfo *     finfo1    = NULL;
    hdfsFileInfo *     finfo2    = NULL;

    FUNC_ENTER_STATIC_NOERR

#if HDFS_DEBUG
    HDfprintf(stdout, "called %s.\n", FUNC);
#endif /* HDFS_DEBUG */

    HDassert(f1->hdfs_handle != NULL);
    HDassert(f2->hdfs_handle != NULL);
    HDassert(f1->hdfs_handle->magic == HDFS_HDFST_MAGIC);
    HDassert(f2->hdfs_handle->magic == HDFS_HDFST_MAGIC);

    finfo1 = f1->hdfs_handle->fileinfo;
    finfo2 = f2->hdfs_handle->fileinfo;
    HDassert(finfo1 != NULL);
    HDassert(finfo2 != NULL);

    if (finfo1->mKind != finfo2->mKind) {
        HGOTO_DONE(-1);
    }
    if (finfo1->mName != finfo2->mName) {
        HGOTO_DONE(-1);
    }
    if (finfo1->mLastMod != finfo2->mLastMod) {
        HGOTO_DONE(-1);
    }
    if (finfo1->mSize != finfo2->mSize) {
        HGOTO_DONE(-1);
    }
    if (finfo1->mReplication != finfo2->mReplication) {
        HGOTO_DONE(-1);
    }
    if (finfo1->mBlockSize != finfo2->mBlockSize) {
        HGOTO_DONE(-1);
    }
    if (HDstrcmp(finfo1->mOwner, finfo2->mOwner)) {
        HGOTO_DONE(-1);
    }
    if (HDstrcmp(finfo1->mGroup, finfo2->mGroup)) {
        HGOTO_DONE(-1);
    }
    if (finfo1->mPermissions != finfo2->mPermissions) {
        HGOTO_DONE(-1);
    }
    if (finfo1->mLastAccess != finfo2->mLastAccess) {
        HGOTO_DONE(-1);
    }

done:
    FUNC_LEAVE_NOAPI(ret_value)
} /* H5FD__hdfs_cmp() */

/*-------------------------------------------------------------------------
 * Function:    H5FD__hdfs_query
 *
 * Purpose:     Set the flags that this VFL driver is capable of supporting.
 *              (listed in H5FDpublic.h)
 *
 *              Note that since the HDFS VFD is read only, most flags
 *              are irrelevant.
 *
 *              The term "set" is highly misleading...
 *              stores/copies the supported flags in the out-pointer `flags`.
 *
 * Return:      SUCCEED (Can't fail)
 *
 * Programmer:  John Mainzer
 *              9/11/17
 *
 *-------------------------------------------------------------------------
 */
static herr_t
H5FD__hdfs_query(const H5FD_t H5_ATTR_UNUSED *_file, unsigned long *flags)
{
    FUNC_ENTER_STATIC_NOERR

#if HDFS_DEBUG
    HDfprintf(stdout, "called %s.\n", FUNC);
#endif

    if (flags) {
        *flags = 0;
        *flags |= H5FD_FEAT_DATA_SIEVE;
    }

    FUNC_LEAVE_NOAPI(SUCCEED)
} /* H5FD__hdfs_query() */

/*-------------------------------------------------------------------------
 *
 * Function: H5FD__hdfs_get_eoa()
 *
 * Purpose:
 *
 *     Gets the end-of-address marker for the file. The EOA marker
 *     is the first address past the last byte allocated in the
 *     format address space.
 *
 * Return:
 *
 *     The end-of-address marker.
 *
 * Programmer: Jacob Smith
 *             2017-11-02
 *
 *-------------------------------------------------------------------------
 */
static haddr_t
H5FD__hdfs_get_eoa(const H5FD_t *_file, H5FD_mem_t H5_ATTR_UNUSED type)
{
    const H5FD_hdfs_t *file = (const H5FD_hdfs_t *)_file;

    FUNC_ENTER_STATIC_NOERR

#if HDFS_DEBUG
    HDfprintf(stdout, "called %s.\n", FUNC);
#endif

    FUNC_LEAVE_NOAPI(file->eoa)
} /* end H5FD__hdfs_get_eoa() */

/*-------------------------------------------------------------------------
 *
 * Function: H5FD__hdfs_set_eoa()
 *
 * Purpose:
 *
 *     Set the end-of-address marker for the file.
 *
 * Return:
 *
 *      SUCCEED  (can't fail)
 *
 * Programmer: Jacob Smith
 *             2017-11-03
 *
 *-------------------------------------------------------------------------
 */
static herr_t
H5FD__hdfs_set_eoa(H5FD_t *_file, H5FD_mem_t H5_ATTR_UNUSED type, haddr_t addr)
{
    H5FD_hdfs_t *file = (H5FD_hdfs_t *)_file;

    FUNC_ENTER_STATIC_NOERR

#if HDFS_DEBUG
    HDfprintf(stdout, "called %s.\n", FUNC);
#endif

    file->eoa = addr;

    FUNC_LEAVE_NOAPI(SUCCEED)
} /* H5FD__hdfs_set_eoa() */

/*-------------------------------------------------------------------------
 *
 * Function: H5FD__hdfs_get_eof()
 *
 * Purpose:
 *
 *     Returns the end-of-file marker.
 *
 * Return:
 *
 *     EOF: the first address past the end of the "file", either the
 *     filesystem file or the HDF5 file.
 *
 * Programmer: Jacob Smith
 *             2017-11-02
 *
 *-------------------------------------------------------------------------
 */
static haddr_t
H5FD__hdfs_get_eof(const H5FD_t *_file, H5FD_mem_t H5_ATTR_UNUSED type)
{
    const H5FD_hdfs_t *file = (const H5FD_hdfs_t *)_file;

    FUNC_ENTER_STATIC_NOERR

#if HDFS_DEBUG
    HDfprintf(stdout, "called %s.\n", FUNC);
#endif

    HDassert(file->hdfs_handle != NULL);
    HDassert(file->hdfs_handle->magic == HDFS_HDFST_MAGIC);

    FUNC_LEAVE_NOAPI((size_t)file->hdfs_handle->fileinfo->mSize)
} /* end H5FD__hdfs_get_eof() */

/*-------------------------------------------------------------------------
 *
 * Function: H5FD__hdfs_get_handle()
 *
 * Purpose:
 *
 *     Returns the HDFS handle (hdfs_t) of hdfs file driver.
 *
 * Returns:
 *
 *     SUCCEED/FAIL
 *
 * Programmer: Jacob Smith
 *             2017-11-02
 *
 *-------------------------------------------------------------------------
 */
static herr_t
H5FD__hdfs_get_handle(H5FD_t *_file, hid_t H5_ATTR_UNUSED fapl, void **file_handle)
{
    H5FD_hdfs_t *file      = (H5FD_hdfs_t *)_file;
    herr_t       ret_value = SUCCEED;

    FUNC_ENTER_STATIC

#if HDFS_DEBUG
    HDfprintf(stdout, "called %s.\n", FUNC);
#endif /* HDFS_DEBUG */

    if (!file_handle)
        HGOTO_ERROR(H5E_ARGS, H5E_BADVALUE, FAIL, "file handle not valid")

    *file_handle = file->hdfs_handle;

done:
    FUNC_LEAVE_NOAPI(ret_value)
} /* end H5FD__hdfs_get_handle() */

/*-------------------------------------------------------------------------
 *
 * Function: H5FD__hdfs_read()
 *
 * Purpose:
 *
 *     Reads SIZE bytes of data from FILE beginning at address ADDR
 *     into buffer BUF according to data transfer properties in DXPL_ID.
 *
 * Return:
 *
 *     Success: `SUCCEED`
 *         - Result is stored in caller-supplied buffer BUF.
 *     Failure: `FAIL`
 *         - Unable to complete read.
 *         - Contents of buffer `buf` are undefined.
 *
 * Programmer: Jacob Smith
 *             2017-11-??
 *
 *-------------------------------------------------------------------------
 */
static herr_t
H5FD__hdfs_read(H5FD_t *_file, H5FD_mem_t H5_ATTR_UNUSED type, hid_t H5_ATTR_UNUSED dxpl_id, haddr_t addr,
                size_t size, void *buf)
{
    H5FD_hdfs_t *file      = (H5FD_hdfs_t *)_file;
    size_t       filesize  = 0;
    herr_t       ret_value = SUCCEED;
#if HDFS_STATS
    /* working variables for storing stats */
    hdfs_statsbin *bin   = NULL;
    unsigned       bin_i = 0;
#endif /* HDFS_STATS */

    FUNC_ENTER_STATIC

#if HDFS_DEBUG
    HDfprintf(stdout, "called %s.\n", FUNC);
#endif /* HDFS_DEBUG */

    HDassert(file != NULL);
    HDassert(file->hdfs_handle != NULL);
    HDassert(file->hdfs_handle->magic == HDFS_HDFST_MAGIC);
    HDassert(buf != NULL);

    filesize = (size_t)file->hdfs_handle->fileinfo->mSize;

    if ((addr > filesize) || ((addr + size) > filesize))
        HGOTO_ERROR(H5E_ARGS, H5E_OVERFLOW, FAIL, "range exceeds file address")

    if (FAIL ==
        hdfsPread(file->hdfs_handle->filesystem, file->hdfs_handle->file, (tOffset)addr, buf, (tSize)size))
        HGOTO_ERROR(H5E_VFL, H5E_READERROR, FAIL, "unable to execute read")

#if HDFS_STATS

    /* Find which "bin" this read fits in. Can be "overflow" bin. */
    for (bin_i = 0; bin_i < HDFS_STATS_BIN_COUNT; bin_i++)
        if ((unsigned long long)size < hdfs_stats_boundaries[bin_i])
            break;
    bin = (type == H5FD_MEM_DRAW) ? &file->raw[bin_i] : &file->meta[bin_i];

    /* Store collected stats in appropriate bin */
    if (bin->count == 0) {
        bin->min = size;
        bin->max = size;
    }
    else {
        if (size < bin->min)
            bin->min = size;
        if (size > bin->max)
            bin->max = size;
    }
    bin->count++;
    bin->bytes += (unsigned long long)size;

#endif /* HDFS_STATS */

done:
    FUNC_LEAVE_NOAPI(ret_value)
} /* end H5FD__hdfs_read() */

/*-------------------------------------------------------------------------
 *
 * Function: H5FD__hdfs_write()
 *
 * Purpose:
 *
 *     Write bytes to file.
 *     UNSUPPORTED IN READ-ONLY HDFS VFD.
 *
 * Return:
 *
 *     FAIL (Not possible with Read-Only S3 file.)
 *
 * Programmer: Jacob Smith
 *             2017-10-23
 *
 *-------------------------------------------------------------------------
 */
static herr_t
H5FD__hdfs_write(H5FD_t H5_ATTR_UNUSED *_file, H5FD_mem_t H5_ATTR_UNUSED type, hid_t H5_ATTR_UNUSED dxpl_id,
                 haddr_t H5_ATTR_UNUSED addr, size_t H5_ATTR_UNUSED size, const void H5_ATTR_UNUSED *buf)
{
    herr_t ret_value = FAIL;

    FUNC_ENTER_STATIC

#if HDFS_DEBUG
    HDfprintf(stdout, "called %s.\n", FUNC);
#endif

    HGOTO_ERROR(H5E_VFL, H5E_UNSUPPORTED, FAIL, "cannot write to read-only file")

done:
    FUNC_LEAVE_NOAPI(ret_value)
} /* H5FD__hdfs_write() */

/*-------------------------------------------------------------------------
 *
 * Function: H5FD__hdfs_truncate()
 *
 * Purpose:
 *
 *     Makes sure that the true file size is the same (or larger)
 *     than the end-of-address.
 *
 *     NOT POSSIBLE ON READ-ONLY S3 FILES.
 *
 * Return:
 *
 *     FAIL (Not possible on Read-Only S3 files.)
 *
 * Programmer: Jacob Smith
 *             2017-10-23
 *
 *-------------------------------------------------------------------------
 */
static herr_t
H5FD__hdfs_truncate(H5FD_t H5_ATTR_UNUSED *_file, hid_t H5_ATTR_UNUSED dxpl_id,
                    hbool_t H5_ATTR_UNUSED closing)
{
    herr_t ret_value = SUCCEED;

    FUNC_ENTER_STATIC

#if HDFS_DEBUG
    HDfprintf(stdout, "called %s.\n", FUNC);
#endif

    HGOTO_ERROR(H5E_VFL, H5E_UNSUPPORTED, FAIL, "cannot truncate read-only file")

done:
    FUNC_LEAVE_NOAPI(ret_value)
} /* end H5FD__hdfs_truncate() */

/*-------------------------------------------------------------------------
 *
 * Function: H5FD__hdfs_lock()
 *
 * Purpose:
 *
 *     Place an advisory lock on a file.
 *     No effect on Read-Only S3 file.
 *
 *     Suggestion: remove lock/unlock from class
 *                 would result in error at H5FD_[un]lock() (H5FD.c)
 *
 * Return:
 *
 *     SUCCEED (No-op always succeeds)
 *
 * Programmer: Jacob Smith
 *             2017-11-03
 *
 *-------------------------------------------------------------------------
 */
static herr_t
H5FD__hdfs_lock(H5FD_t H5_ATTR_UNUSED *_file, hbool_t H5_ATTR_UNUSED rw)
{
    FUNC_ENTER_STATIC_NOERR

    FUNC_LEAVE_NOAPI(SUCCEED)
} /* end H5FD__hdfs_lock() */

/*-------------------------------------------------------------------------
 *
 * Function: H5FD__hdfs_unlock()
 *
 * Purpose:
 *
 *     Remove the existing lock on the file.
 *     No effect on Read-Only S3 file.
 *
 * Return:
 *
 *     SUCCEED (No-op always succeeds)
 *
 * Programmer: Jacob Smith
 *             2017-11-03
 *
 *-------------------------------------------------------------------------
 */
static herr_t
H5FD__hdfs_unlock(H5FD_t H5_ATTR_UNUSED *_file)
{
    FUNC_ENTER_STATIC_NOERR

    FUNC_LEAVE_NOAPI(SUCCEED)
} /* end H5FD__hdfs_unlock() */
#endif /* H5_HAVE_LIBHDFS */<|MERGE_RESOLUTION|>--- conflicted
+++ resolved
@@ -659,14 +659,8 @@
     HDfprintf(stdout, "called %s.\n", FUNC);
 #endif
 
-<<<<<<< HEAD
     if (fa_dst == NULL)
         HGOTO_ERROR(H5E_ARGS, H5E_BADVALUE, FAIL, "fa_dst ptr is NULL")
-=======
-    if (fa_out == NULL)
-        HGOTO_ERROR(H5E_ARGS, H5E_BADVALUE, FAIL, "fa_out is NULL")
-
->>>>>>> 313a8c85
     plist = H5P_object_verify(fapl_id, H5P_FILE_ACCESS);
     if (plist == NULL)
         HGOTO_ERROR(H5E_ARGS, H5E_BADTYPE, FAIL, "not a file access list")
