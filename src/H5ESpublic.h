/* * * * * * * * * * * * * * * * * * * * * * * * * * * * * * * * * * * * * * *
 * Copyright by The HDF Group.                                               *
 * All rights reserved.                                                      *
 *                                                                           *
 * This file is part of HDF5. The full HDF5 copyright notice, including      *
 * terms governing use, modification, and redistribution, is contained in    *
 * the COPYING file, which can be found at the root of the source code       *
 * distribution tree, or in https://www.hdfgroup.org/licenses.               *
 * If you do not have access to either file, you may request a copy from     *
 * help@hdfgroup.org.                                                        *
 * * * * * * * * * * * * * * * * * * * * * * * * * * * * * * * * * * * * * * */

/*
 * This file contains public declarations for the H5ES (event set) module.
 */

#ifndef H5ESpublic_H
#define H5ESpublic_H

/* Public headers needed by this file */
#include "H5public.h" /* Generic Functions                    */

/*****************/
/* Public Macros */
/*****************/

/* Default value for "no event set" / synchronous execution */
#define H5ES_NONE (hid_t)0

/* Special "wait" timeout values */
#define H5ES_WAIT_FOREVER (UINT64_MAX) /* Wait until all operations complete */
#define H5ES_WAIT_NONE                                                                                       \
    (0) /* Don't wait for operations to complete,                                                            \
         *  just check their status.                                                                         \
         *  (this allows H5ESwait to behave                                                                  \
         *   like a 'test' operation)                                                                        \
         */

/*******************/
/* Public Typedefs */
/*******************/

/* Asynchronous operation status */
typedef enum H5ES_status_t {
    H5ES_STATUS_IN_PROGRESS, /* Operation(s) have not yet completed         */
    H5ES_STATUS_SUCCEED,     /* Operation(s) have completed, successfully   */
    H5ES_STATUS_CANCELED,    /* Operation(s) has been canceled              */
    H5ES_STATUS_FAIL         /* An operation has completed, but failed      */
} H5ES_status_t;

<<<<<<< HEAD
/* Information about operations in an event set */
typedef struct H5ES_op_info_t {
    /* API call info */
    char *api_name; /* Name of HDF5 API routine called */
    char *api_args; /* "Argument string" for arguments to HDF5 API routine called */

    /* Application info */
    char *   app_file_name; /* Name of source file where the HDF5 API routine was called */
    char *   app_func_name; /* Name of function where the HDF5 API routine was called */
    unsigned app_line_num;  /* Line # of source file where the HDF5 API routine was called */

    /* Operation info */
    uint64_t op_ins_count; /* Counter of operation's insertion into event set */
    uint64_t op_ins_ts;    /* Timestamp for when the operation was inserted into the event set */
    uint64_t op_exec_ts;   /* Timestamp for when the operation began execution */
    uint64_t op_exec_time; /* Execution time for operation (in ns) */
} H5ES_op_info_t;

/* Information about failed operations in event set */
typedef struct H5ES_err_info_t {
    /* API call info */
    char *api_name; /* Name of HDF5 API routine called */
    char *api_args; /* "Argument string" for arguments to HDF5 API routine called */

    /* Application info */
    char *   app_file_name; /* Name of source file where the HDF5 API routine was called */
    char *   app_func_name; /* Name of function where the HDF5 API routine was called */
    unsigned app_line_num;  /* Line # of source file where the HDF5 API routine was called */

    /* Operation info */
    uint64_t op_ins_count; /* Counter of operation's insertion into event set */
    uint64_t op_ins_ts;    /* Timestamp for when the operation was inserted into the event set */
    uint64_t op_exec_ts;   /* Timestamp for when the operation began execution */
    uint64_t op_exec_time; /* Execution time for operation (in ns) */
=======
//! <!-- [H5ES_err_info_t_snip] -->
/**
 * Information about failed operations in event set
 */
typedef struct H5ES_err_info_t {
    /* Operation info */
    char *   api_name;      /**< Name of HDF5 API routine called */
    char *   api_args;      /**< "Argument string" for arguments to HDF5 API routine called */
    char *   app_file_name; /**< Name of source file where the HDF5 API routine was called */
    char *   app_func_name; /**< Name of function where the HDF5 API routine was called */
    unsigned app_line_num;  /**< Line # of source file where the HDF5 API routine was called */
    uint64_t op_ins_count;  /**< Counter of operation's insertion into event set */
    uint64_t op_ins_ts;     /**< Timestamp for when the operation was inserted into the event set */
>>>>>>> 73bb382e

    /* Error info */
    hid_t err_stack_id; /**< ID for error stack from failed operation */
} H5ES_err_info_t;
//! <!-- [H5ES_err_info_t_snip] -->

/*
More Possible Info for H5ES_op_info_t:
    Parent Operation's request token (*) -> "parent event count"? -- Could be
        used to "prune" child operations from reported errors, with flag
        to H5ESget_err_info?

Possible debugging routines:  (Should also be configured from Env Var)
    H5ESdebug_signal(hid_t es_id, signal_t sig, uint64_t <event count>);
    H5ESdebug_err_trace_log(hid_t es_id, const char *filename);
    H5ESdebug_err_trace_fh(hid_t es_id, FILE *fh);
    H5ESdebug_err_signal(hid_t es_id, signal_t sig);
[Possibly option to allow operations to be inserted into event set with error?]

    Example usage:
        es_id = H5EScreate();
        H5ESdebug...(es_id, ...);
        ...
        H5Dwrite_async(..., es_id);

How to Trace Async Operations?
    <Example of stacking Logging VOL Connector w/Async VOL Connector>

*/

typedef int (*H5ES_event_insert_func_t)(const H5ES_op_info_t *op_info, void *ctx);
typedef int (*H5ES_event_complete_func_t)(const H5ES_op_info_t *op_info, H5ES_status_t status,
                                          hid_t err_stack, void *ctx);

/********************/
/* Public Variables */
/********************/

/*********************/
/* Public Prototypes */
/*********************/

#ifdef __cplusplus
extern "C" {
#endif

/**
 * \ingroup H5ES
 *
 * \brief Creates an event set
 *
 * \returns \hid_ti{event set}
 *
 * \details H5EScreate() creates a new event set and returns a corresponding
 *          event set identifier.
 *
 * \since 1.13.0
 *
 */
H5_DLL hid_t H5EScreate(void);

/**
 * \ingroup H5ES
 *
 * \brief Waits for operations in event set to complete
 *
 * \es_id
 * \param[in] timeout Total time in nanoseconds to wait for all operations in
 *            the event set to complete
 * \param[out] num_in_progress The number of operations still in progress
 * \param[out] err_occurred Flag if an operation in the event set failed
 * \returns \herr_t
 *
 * \details H5ESwait() waits for operations in an event set \p es_id to wait
 *          with \p timeout.
 *
 *          Timeout value is in nanoseconds, and is for the H5ESwait() call and
 *          not for each individual operation in the event set. For example, if
 *          "10" is passed as a timeout value and the event set waited 4
 *          nanoseconds for the first operation to complete, the remaining
 *          operations would be allowed to wait for at most 6 nanoseconds more,
 *          i.e., the timeout value used across all operations in the event set
 *          until it reaches 0, then any remaining operations are only checked
 *          for completion, not waited on.
 *
 *          This call will stop waiting on operations and will return
 *          immediately if an operation fails. If a failure occurs, the value
 *          returned for the number of operations in progress may be inaccurate.
 *
 * \since 1.13.0
 *
 */
H5_DLL herr_t H5ESwait(hid_t es_id, uint64_t timeout, size_t *num_in_progress, hbool_t *err_occurred);
<<<<<<< HEAD
H5_DLL herr_t H5EScancel(hid_t es_id, size_t *num_not_canceled, hbool_t *err_occurred);
=======

/**
 * \ingroup H5ES
 *
 * \brief Retrieves number of events in an event set
 *
 * \es_id
 * \param[out] count The number of events in the event set
 * \returns \herr_t
 *
 * \details H5ESget_count() retrieves number of events in an event set specified
 *          by \p es_id.
 *
 * \since 1.13.0
 *
 */
>>>>>>> 73bb382e
H5_DLL herr_t H5ESget_count(hid_t es_id, size_t *count);

/**
 * \ingroup H5ES
 *
 * \todo Fill in the blanks!
 *
 * \since 1.13.0
 *
 */
H5_DLL herr_t H5ESget_op_counter(hid_t es_id, uint64_t *counter);

/**
 * \ingroup H5ES
 *
 * \brief Checks for failed operations
 *
 * \es_id
 * \param[out] err_occurred Status indicating if error is present in the event
 *             set
 * \returns \herr_t
 *
 * \details H5ESget_err_status() checks if event set specified by es_id has
 *          failed operations.
 *
 * \since 1.13.0
 *
 */
H5_DLL herr_t H5ESget_err_status(hid_t es_id, hbool_t *err_occurred);

/**
 * \ingroup H5ES
 *
 * \brief Retrieves the number of failed operations
 *
 * \es_id
 * \param[out] num_errs Number of errors
 * \returns \herr_t
 *
 * \details H5ESget_err_count() retrieves the number of failed operations in an
 *          event set specified by \p es_id.
 *
 *          The function does not wait for active operations to complete, so
 *          count may not include all failures.
 *
 * \since 1.13.0
 *
 */
H5_DLL herr_t H5ESget_err_count(hid_t es_id, size_t *num_errs);

/**
 * \ingroup H5ES
 *
 * \brief Retrieves information about failed operations
 *
 * \es_id
 * \param[in] num_err_info The number of elements in \p err_info array
 * \param[out] err_info Array of structures
 * \param[out] err_cleared Number of cleared errors
 * \returns \herr_t
 *
 * \details H5ESget_err_info() retrieves information about failed operations in
 *          an event set specified by \p es_id.  The strings retrieved for each
 *          error info must be released by calling H5free_memory().
 *
 *          Below is the description of the \ref H5ES_err_info_t structure:
 *          \snippet this H5ES_err_info_t_snip
 *          \click4more
 *
 * \since 1.13.0
 *
 */
H5_DLL herr_t H5ESget_err_info(hid_t es_id, size_t num_err_info, H5ES_err_info_t err_info[],
                               size_t *err_cleared);
<<<<<<< HEAD
H5_DLL herr_t H5ESfree_err_info(size_t num_err_info, H5ES_err_info_t err_info[]);
H5_DLL herr_t H5ESregister_insert_func(hid_t es_id, H5ES_event_insert_func_t func, void *ctx);
H5_DLL herr_t H5ESregister_complete_func(hid_t es_id, H5ES_event_complete_func_t func, void *ctx);
=======

/**
 * \ingroup H5ES
 *
 * \brief Terminates access to an event set
 *
 * \es_id
 * \returns \herr_t
 *
 * \details H5ESclose() terminates access to an event set specified by \p es_id.
 *
 * \since 1.13.0
 *
 */
>>>>>>> 73bb382e
H5_DLL herr_t H5ESclose(hid_t es_id);

#ifdef __cplusplus
}
#endif

#endif /* H5ESpublic_H */<|MERGE_RESOLUTION|>--- conflicted
+++ resolved
@@ -48,7 +48,6 @@
     H5ES_STATUS_FAIL         /* An operation has completed, but failed      */
 } H5ES_status_t;
 
-<<<<<<< HEAD
 /* Information about operations in an event set */
 typedef struct H5ES_op_info_t {
     /* API call info */
@@ -67,37 +66,25 @@
     uint64_t op_exec_time; /* Execution time for operation (in ns) */
 } H5ES_op_info_t;
 
-/* Information about failed operations in event set */
+//! <!-- [H5ES_err_info_t_snip] -->
+/**
+ * Information about failed operations in event set
+ */
 typedef struct H5ES_err_info_t {
     /* API call info */
-    char *api_name; /* Name of HDF5 API routine called */
-    char *api_args; /* "Argument string" for arguments to HDF5 API routine called */
+    char *api_name; /**< Name of HDF5 API routine called */
+    char *api_args; /**< "Argument string" for arguments to HDF5 API routine called */
 
     /* Application info */
-    char *   app_file_name; /* Name of source file where the HDF5 API routine was called */
-    char *   app_func_name; /* Name of function where the HDF5 API routine was called */
-    unsigned app_line_num;  /* Line # of source file where the HDF5 API routine was called */
-
-    /* Operation info */
-    uint64_t op_ins_count; /* Counter of operation's insertion into event set */
-    uint64_t op_ins_ts;    /* Timestamp for when the operation was inserted into the event set */
-    uint64_t op_exec_ts;   /* Timestamp for when the operation began execution */
-    uint64_t op_exec_time; /* Execution time for operation (in ns) */
-=======
-//! <!-- [H5ES_err_info_t_snip] -->
-/**
- * Information about failed operations in event set
- */
-typedef struct H5ES_err_info_t {
-    /* Operation info */
-    char *   api_name;      /**< Name of HDF5 API routine called */
-    char *   api_args;      /**< "Argument string" for arguments to HDF5 API routine called */
     char *   app_file_name; /**< Name of source file where the HDF5 API routine was called */
     char *   app_func_name; /**< Name of function where the HDF5 API routine was called */
     unsigned app_line_num;  /**< Line # of source file where the HDF5 API routine was called */
-    uint64_t op_ins_count;  /**< Counter of operation's insertion into event set */
-    uint64_t op_ins_ts;     /**< Timestamp for when the operation was inserted into the event set */
->>>>>>> 73bb382e
+
+    /* Operation info */
+    uint64_t op_ins_count; /**< Counter of operation's insertion into event set */
+    uint64_t op_ins_ts;    /**< Timestamp for when the operation was inserted into the event set */
+    uint64_t op_exec_ts;   /**< Timestamp for when the operation began execution */
+    uint64_t op_exec_time; /**< Execution time for operation (in ns) */
 
     /* Error info */
     hid_t err_stack_id; /**< ID for error stack from failed operation */
@@ -191,9 +178,7 @@
  *
  */
 H5_DLL herr_t H5ESwait(hid_t es_id, uint64_t timeout, size_t *num_in_progress, hbool_t *err_occurred);
-<<<<<<< HEAD
 H5_DLL herr_t H5EScancel(hid_t es_id, size_t *num_not_canceled, hbool_t *err_occurred);
-=======
 
 /**
  * \ingroup H5ES
@@ -210,7 +195,6 @@
  * \since 1.13.0
  *
  */
->>>>>>> 73bb382e
 H5_DLL herr_t H5ESget_count(hid_t es_id, size_t *count);
 
 /**
@@ -285,11 +269,9 @@
  */
 H5_DLL herr_t H5ESget_err_info(hid_t es_id, size_t num_err_info, H5ES_err_info_t err_info[],
                                size_t *err_cleared);
-<<<<<<< HEAD
 H5_DLL herr_t H5ESfree_err_info(size_t num_err_info, H5ES_err_info_t err_info[]);
 H5_DLL herr_t H5ESregister_insert_func(hid_t es_id, H5ES_event_insert_func_t func, void *ctx);
 H5_DLL herr_t H5ESregister_complete_func(hid_t es_id, H5ES_event_complete_func_t func, void *ctx);
-=======
 
 /**
  * \ingroup H5ES
@@ -304,7 +286,6 @@
  * \since 1.13.0
  *
  */
->>>>>>> 73bb382e
 H5_DLL herr_t H5ESclose(hid_t es_id);
 
 #ifdef __cplusplus
