--- conflicted
+++ resolved
@@ -246,14 +246,8 @@
 /* (Must be defined _after_ the function prototype) */
 /* (And must only defined when included in application code, not the library) */
 #ifndef H5O_MODULE
-<<<<<<< HEAD
-
 #define H5Oopen_async(...)             H5Oopen_async(__FILE__, __func__, __LINE__, __VA_ARGS__)
 #define H5Oopen_by_idx_async(...)      H5Oopen_by_idx_async(__FILE__, __func__, __LINE__, __VA_ARGS__)
-=======
-#define H5Oopen_async(...) H5Oopen_async(__FILE__, __func__, __LINE__, __VA_ARGS__)
-#define H5Oopen_by_idx_async(...) H5Oopen_by_idx_async(__FILE__, __func__, __LINE__, __VA_ARGS__)
->>>>>>> 434e9436
 #define H5Oget_info_by_name_async(...) H5Oget_info_by_name_async(__FILE__, __func__, __LINE__, __VA_ARGS__)
 #define H5Oclose_async(...)            H5Oclose_async(__FILE__, __func__, __LINE__, __VA_ARGS__)
 #define H5Oflush_async(...)            H5Oflush_async(__FILE__, __func__, __LINE__, __VA_ARGS__)
