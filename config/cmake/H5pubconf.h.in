--- conflicted
+++ resolved
@@ -46,15 +46,9 @@
 /* Define the default plugins path to compile */
 #cmakedefine H5_DEFAULT_PLUGINDIR "@H5_DEFAULT_PLUGINDIR@"
 
-<<<<<<< HEAD
-/* Define the default virtual file driver to compile */
-#cmakedefine H5_DEFAULT_VFD @H5_DEFAULT_VFD@
-
 /* Define the default vol plugin to compile */
 #cmakedefine H5_DEFAULT_VOL @H5_DEFAULT_VOL@
 
-=======
->>>>>>> b9e5e2af
 /* Define if `dev_t' is a scalar */
 #cmakedefine H5_DEV_T_IS_SCALAR @H5_DEV_T_IS_SCALAR@
 
