--- conflicted
+++ resolved
@@ -152,15 +152,10 @@
                         else if (ArrayDescriptor.className.equals("java.lang.Integer")) {
                             therow = IntegerToByte((Integer[]) _theArray);
                         }
-<<<<<<< HEAD
-                        else if (ArrayDescriptor.className
-                                .equals("java.lang.Float")) {
-=======
                         else if (ArrayDescriptor.className.equals("java.lang.Short")) {
                             therow = ShortToByte((Short[]) _theArray);
                         }
                         else if (ArrayDescriptor.className.equals("java.lang.Float")) {
->>>>>>> 5a812bf5
                             therow = FloatObjToByte((Float[]) _theArray);
                         }
                         else if (ArrayDescriptor.className.equals("java.lang.Double")) {
@@ -440,35 +435,6 @@
             flattenedArray = (Object) _barray;
             break;
         case 'L':
-<<<<<<< HEAD
-            if (ArrayDescriptor.className.equals("java.lang.Byte")) {
-                flattenedArray = (Object) ByteToByteObj(_barray);
-            }
-            else if (ArrayDescriptor.className .equals("java.lang.Short")) {
-                flattenedArray = (Object) ByteToShort(_barray);
-            }
-            else if (ArrayDescriptor.className .equals("java.lang.Integer")) {
-                flattenedArray = (Object) ByteToInteger(_barray);
-            }
-            else if (ArrayDescriptor.className .equals("java.lang.Long")) {
-                flattenedArray = (Object) ByteToLongObj(_barray);
-            }
-            else if (ArrayDescriptor.className .equals("java.lang.Float")) {
-                flattenedArray = (Object) ByteToFloatObj(_barray);
-            }
-            else if (ArrayDescriptor.className .equals("java.lang.Double")) {
-                flattenedArray = (Object) ByteToDoubleObj(_barray);
-            }
-            else {
-                HDF5JavaException ex = new HDF5JavaException(
-                        "HDFArray: unsupported Object type: " + ArrayDescriptor.NT);
-                throw (ex);
-            }
-        default:
-            HDF5JavaException ex = new HDF5JavaException(
-                    "HDFArray: unknown or unsupported type: "
-                            + ArrayDescriptor.NT);
-=======
             {
                 if (ArrayDescriptor.className.equals("java.lang.Byte"))
                     flattenedArray = (Object) ByteToByteObj(_barray);
@@ -489,7 +455,6 @@
             } // end of statement for arrays of boxed objects
         default:
             HDF5JavaException ex = new HDF5JavaException("HDFArray: unknown or unsupported type: " + ArrayDescriptor.NT);
->>>>>>> 5a812bf5
             throw (ex);
         } // end of switch statement for arrays of primitives
 
@@ -541,26 +506,6 @@
                     arow = (Object) Arrays.copyOfRange((double[]) flattenedArray, m, mm);
                     break;
                 case 'L':
-<<<<<<< HEAD
-                    if (ArrayDescriptor.className.equals("java.lang.Byte")) {
-                        arow = (Object) Arrays.copyOfRange((Byte[])flattenedArray, m, mm);
-                    }
-                    else if (ArrayDescriptor.className .equals("java.lang.Short")) {
-                        arow = (Object) Arrays.copyOfRange((Short[])flattenedArray, m, mm);
-                    }
-                    else if (ArrayDescriptor.className .equals("java.lang.Integer")) {
-                        arow = (Object) Arrays.copyOfRange((Integer[])flattenedArray, m, mm);
-                    }
-                    else if (ArrayDescriptor.className .equals("java.lang.Long")) {
-                        arow = (Object) Arrays.copyOfRange((Long[])flattenedArray, m, mm);
-                    }
-                    else if (ArrayDescriptor.className .equals("java.lang.Float")) {
-                        arow = (Object) Arrays.copyOfRange((Float[])flattenedArray, m, mm);
-                    }
-                    else if (ArrayDescriptor.className .equals("java.lang.Double")) {
-                        arow = (Object) Arrays.copyOfRange((Double[])flattenedArray, m, mm);
-                    }
-=======
                     {
                         if (ArrayDescriptor.className.equals("java.lang.Byte"))
                             arow = (Object) Arrays.copyOfRange((Byte[]) flattenedArray, m, mm);
@@ -579,7 +524,6 @@
                             throw (ex);
                         }
                     } // end of statement for arrays of boxed numerics
->>>>>>> 5a812bf5
                 } // end of switch statement for arrays of primitives
 
                 java.lang.reflect.Array.set(ArrayDescriptor.objs[ArrayDescriptor.dims - 2],
